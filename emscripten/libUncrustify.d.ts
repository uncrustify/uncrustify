/**
*  Emscriptens interface for bound std::vectors
*/
interface EmscriptenVector< T >
{
    get( i : number ) : T
    push_back( elem : T );
    resize( size : number, elem : T );
    size() : number;
    get() : T;
    set( elem : T );
//TODO:
//    isAliasOf();
//    clone();
//    delete();
//    isDeleted() : boolean;
//    deleteLater();
}

/**
*  Emscriptens interface for bound std::maps
*/
interface EmscriptenMap< K, V >
{
    size() : number;
    get( elem : K ) : V;

//TODO:
    //et() : void;
    //isAliasOf() : void;
    //clone() : void;
    //delete() : void;
    //isDeleted() : void;
    //deleteLater() : void;
}

/**
*  Emscriptens interface for bound enum types
*/
interface EmscriptenEnumType
{
    //! returns list with value objects of an enum
    values() : EmscriptenVector<EmscriptenEnumTypeObject>;
}

/**
*  Emscriptens interface for bound enum type value objects
*/
interface EmscriptenEnumTypeObject
{
    //! return value of an enum value object
    value : number;
}

declare namespace LibUncrustify
{
    // <editor-fold desc="enums">

    // Example how to iterate below options : forin iterate Options,
    // skip 'values' key, [ s : Options_STRING ] : EmscriptenEnumTypeObject;

    // region enum bindings
    export interface Option extends EmscriptenEnumType
    {
        UO_newlines : EmscriptenEnumTypeObject;
        UO_input_tab_size : EmscriptenEnumTypeObject;
        UO_output_tab_size : EmscriptenEnumTypeObject;
        UO_string_escape_char : EmscriptenEnumTypeObject;
        UO_string_escape_char2 : EmscriptenEnumTypeObject;
        UO_string_replace_tab_chars : EmscriptenEnumTypeObject;
        UO_tok_split_gte : EmscriptenEnumTypeObject;
        UO_disable_processing_cmt : EmscriptenEnumTypeObject;
        UO_enable_processing_cmt : EmscriptenEnumTypeObject;
        UO_enable_digraphs : EmscriptenEnumTypeObject;
        UO_utf8_bom : EmscriptenEnumTypeObject;
        UO_utf8_byte : EmscriptenEnumTypeObject;
        UO_utf8_force : EmscriptenEnumTypeObject;
        UO_sp_arith : EmscriptenEnumTypeObject;
        UO_sp_arith_additive : EmscriptenEnumTypeObject;
        UO_sp_assign : EmscriptenEnumTypeObject;
        UO_sp_cpp_lambda_assign : EmscriptenEnumTypeObject;
        UO_sp_cpp_lambda_paren : EmscriptenEnumTypeObject;
        UO_sp_assign_default : EmscriptenEnumTypeObject;
        UO_sp_before_assign : EmscriptenEnumTypeObject;
        UO_sp_after_assign : EmscriptenEnumTypeObject;
        UO_sp_enum_paren : EmscriptenEnumTypeObject;
        UO_sp_enum_assign : EmscriptenEnumTypeObject;
        UO_sp_enum_before_assign : EmscriptenEnumTypeObject;
        UO_sp_enum_after_assign : EmscriptenEnumTypeObject;
        UO_sp_enum_colon : EmscriptenEnumTypeObject;
        UO_sp_pp_concat : EmscriptenEnumTypeObject;
        UO_sp_pp_stringify : EmscriptenEnumTypeObject;
        UO_sp_before_pp_stringify : EmscriptenEnumTypeObject;
        UO_sp_bool : EmscriptenEnumTypeObject;
        UO_sp_compare : EmscriptenEnumTypeObject;
        UO_sp_inside_paren : EmscriptenEnumTypeObject;
        UO_sp_paren_paren : EmscriptenEnumTypeObject;
        UO_sp_cparen_oparen : EmscriptenEnumTypeObject;
        UO_sp_balance_nested_parens : EmscriptenEnumTypeObject;
        UO_sp_paren_brace : EmscriptenEnumTypeObject;
        UO_sp_before_ptr_star : EmscriptenEnumTypeObject;
        UO_sp_before_unnamed_ptr_star : EmscriptenEnumTypeObject;
        UO_sp_between_ptr_star : EmscriptenEnumTypeObject;
        UO_sp_after_ptr_star : EmscriptenEnumTypeObject;
        UO_sp_after_ptr_star_qualifier : EmscriptenEnumTypeObject;
        UO_sp_after_ptr_star_func : EmscriptenEnumTypeObject;
        UO_sp_ptr_star_paren : EmscriptenEnumTypeObject;
        UO_sp_before_ptr_star_func : EmscriptenEnumTypeObject;
        UO_sp_before_byref : EmscriptenEnumTypeObject;
        UO_sp_before_unnamed_byref : EmscriptenEnumTypeObject;
        UO_sp_after_byref : EmscriptenEnumTypeObject;
        UO_sp_after_byref_func : EmscriptenEnumTypeObject;
        UO_sp_before_byref_func : EmscriptenEnumTypeObject;
        UO_sp_after_type : EmscriptenEnumTypeObject;
        UO_sp_before_template_paren : EmscriptenEnumTypeObject;
        UO_sp_template_angle : EmscriptenEnumTypeObject;
        UO_sp_before_angle : EmscriptenEnumTypeObject;
        UO_sp_inside_angle : EmscriptenEnumTypeObject;
        UO_sp_angle_colon : EmscriptenEnumTypeObject;
        UO_sp_after_angle : EmscriptenEnumTypeObject;
        UO_sp_angle_paren : EmscriptenEnumTypeObject;
        UO_sp_angle_paren_empty : EmscriptenEnumTypeObject;
        UO_sp_angle_word : EmscriptenEnumTypeObject;
        UO_sp_angle_shift : EmscriptenEnumTypeObject;
        UO_sp_permit_cpp11_shift : EmscriptenEnumTypeObject;
        UO_sp_before_sparen : EmscriptenEnumTypeObject;
        UO_sp_inside_sparen : EmscriptenEnumTypeObject;
        UO_sp_inside_sparen_close : EmscriptenEnumTypeObject;
        UO_sp_inside_sparen_open : EmscriptenEnumTypeObject;
        UO_sp_after_sparen : EmscriptenEnumTypeObject;
        UO_sp_sparen_brace : EmscriptenEnumTypeObject;
        UO_sp_invariant_paren : EmscriptenEnumTypeObject;
        UO_sp_after_invariant_paren : EmscriptenEnumTypeObject;
        UO_sp_special_semi : EmscriptenEnumTypeObject;
        UO_sp_before_semi : EmscriptenEnumTypeObject;
        UO_sp_before_semi_for : EmscriptenEnumTypeObject;
        UO_sp_before_semi_for_empty : EmscriptenEnumTypeObject;
        UO_sp_after_semi : EmscriptenEnumTypeObject;
        UO_sp_after_semi_for : EmscriptenEnumTypeObject;
        UO_sp_after_semi_for_empty : EmscriptenEnumTypeObject;
        UO_sp_before_square : EmscriptenEnumTypeObject;
        UO_sp_before_squares : EmscriptenEnumTypeObject;
        UO_sp_inside_square : EmscriptenEnumTypeObject;
        UO_sp_after_comma : EmscriptenEnumTypeObject;
        UO_sp_before_comma : EmscriptenEnumTypeObject;
        UO_sp_after_mdatype_commas : EmscriptenEnumTypeObject;
        UO_sp_before_mdatype_commas : EmscriptenEnumTypeObject;
        UO_sp_between_mdatype_commas : EmscriptenEnumTypeObject;
        UO_sp_paren_comma : EmscriptenEnumTypeObject;
        UO_sp_before_ellipsis : EmscriptenEnumTypeObject;
        UO_sp_after_class_colon : EmscriptenEnumTypeObject;
        UO_sp_before_class_colon : EmscriptenEnumTypeObject;
        UO_sp_after_constr_colon : EmscriptenEnumTypeObject;
        UO_sp_before_constr_colon : EmscriptenEnumTypeObject;
        UO_sp_before_case_colon : EmscriptenEnumTypeObject;
        UO_sp_after_operator : EmscriptenEnumTypeObject;
        UO_sp_after_operator_sym : EmscriptenEnumTypeObject;
        UO_sp_after_operator_sym_empty : EmscriptenEnumTypeObject;
        UO_sp_after_cast : EmscriptenEnumTypeObject;
        UO_sp_inside_paren_cast : EmscriptenEnumTypeObject;
        UO_sp_cpp_cast_paren : EmscriptenEnumTypeObject;
        UO_sp_sizeof_paren : EmscriptenEnumTypeObject;
        UO_sp_after_tag : EmscriptenEnumTypeObject;
        UO_sp_inside_braces_enum : EmscriptenEnumTypeObject;
        UO_sp_inside_braces_struct : EmscriptenEnumTypeObject;
        UO_sp_after_type_brace_init_lst_open : EmscriptenEnumTypeObject;
        UO_sp_before_type_brace_init_lst_close : EmscriptenEnumTypeObject;
        UO_sp_inside_type_brace_init_lst : EmscriptenEnumTypeObject;
        UO_sp_inside_braces : EmscriptenEnumTypeObject;
        UO_sp_inside_braces_empty : EmscriptenEnumTypeObject;
        UO_sp_type_func : EmscriptenEnumTypeObject;
        UO_sp_type_brace_init_lst : EmscriptenEnumTypeObject;
        UO_sp_func_proto_paren : EmscriptenEnumTypeObject;
        UO_sp_func_proto_paren_empty : EmscriptenEnumTypeObject;
        UO_sp_func_def_paren : EmscriptenEnumTypeObject;
        UO_sp_func_def_paren_empty : EmscriptenEnumTypeObject;
        UO_sp_inside_fparens : EmscriptenEnumTypeObject;
        UO_sp_inside_fparen : EmscriptenEnumTypeObject;
        UO_sp_inside_tparen : EmscriptenEnumTypeObject;
        UO_sp_after_tparen_close : EmscriptenEnumTypeObject;
        UO_sp_square_fparen : EmscriptenEnumTypeObject;
        UO_sp_fparen_brace : EmscriptenEnumTypeObject;
        UO_sp_fparen_dbrace : EmscriptenEnumTypeObject;
        UO_sp_func_call_paren : EmscriptenEnumTypeObject;
        UO_sp_func_call_paren_empty : EmscriptenEnumTypeObject;
        UO_sp_func_call_user_paren : EmscriptenEnumTypeObject;
        UO_sp_func_class_paren : EmscriptenEnumTypeObject;
        UO_sp_func_class_paren_empty : EmscriptenEnumTypeObject;
        UO_sp_return_paren : EmscriptenEnumTypeObject;
        UO_sp_attribute_paren : EmscriptenEnumTypeObject;
        UO_sp_defined_paren : EmscriptenEnumTypeObject;
        UO_sp_throw_paren : EmscriptenEnumTypeObject;
        UO_sp_after_throw : EmscriptenEnumTypeObject;
        UO_sp_catch_paren : EmscriptenEnumTypeObject;
        UO_sp_version_paren : EmscriptenEnumTypeObject;
        UO_sp_scope_paren : EmscriptenEnumTypeObject;
        UO_sp_super_paren : EmscriptenEnumTypeObject;
        UO_sp_this_paren : EmscriptenEnumTypeObject;
        UO_sp_macro : EmscriptenEnumTypeObject;
        UO_sp_macro_func : EmscriptenEnumTypeObject;
        UO_sp_else_brace : EmscriptenEnumTypeObject;
        UO_sp_brace_else : EmscriptenEnumTypeObject;
        UO_sp_brace_typedef : EmscriptenEnumTypeObject;
        UO_sp_catch_brace : EmscriptenEnumTypeObject;
        UO_sp_brace_catch : EmscriptenEnumTypeObject;
        UO_sp_finally_brace : EmscriptenEnumTypeObject;
        UO_sp_brace_finally : EmscriptenEnumTypeObject;
        UO_sp_try_brace : EmscriptenEnumTypeObject;
        UO_sp_getset_brace : EmscriptenEnumTypeObject;
        UO_sp_word_brace : EmscriptenEnumTypeObject;
        UO_sp_word_brace_ns : EmscriptenEnumTypeObject;
        UO_sp_before_dc : EmscriptenEnumTypeObject;
        UO_sp_after_dc : EmscriptenEnumTypeObject;
        UO_sp_d_array_colon : EmscriptenEnumTypeObject;
        UO_sp_not : EmscriptenEnumTypeObject;
        UO_sp_inv : EmscriptenEnumTypeObject;
        UO_sp_addr : EmscriptenEnumTypeObject;
        UO_sp_member : EmscriptenEnumTypeObject;
        UO_sp_deref : EmscriptenEnumTypeObject;
        UO_sp_sign : EmscriptenEnumTypeObject;
        UO_sp_incdec : EmscriptenEnumTypeObject;
        UO_sp_before_nl_cont : EmscriptenEnumTypeObject;
        UO_sp_after_oc_scope : EmscriptenEnumTypeObject;
        UO_sp_after_oc_colon : EmscriptenEnumTypeObject;
        UO_sp_before_oc_colon : EmscriptenEnumTypeObject;
        UO_sp_after_oc_dict_colon : EmscriptenEnumTypeObject;
        UO_sp_before_oc_dict_colon : EmscriptenEnumTypeObject;
        UO_sp_after_send_oc_colon : EmscriptenEnumTypeObject;
        UO_sp_before_send_oc_colon : EmscriptenEnumTypeObject;
        UO_sp_after_oc_type : EmscriptenEnumTypeObject;
        UO_sp_after_oc_return_type : EmscriptenEnumTypeObject;
        UO_sp_after_oc_at_sel : EmscriptenEnumTypeObject;
        UO_sp_after_oc_at_sel_parens : EmscriptenEnumTypeObject;
        UO_sp_inside_oc_at_sel_parens : EmscriptenEnumTypeObject;
        UO_sp_before_oc_block_caret : EmscriptenEnumTypeObject;
        UO_sp_after_oc_block_caret : EmscriptenEnumTypeObject;
        UO_sp_after_oc_msg_receiver : EmscriptenEnumTypeObject;
        UO_sp_after_oc_property : EmscriptenEnumTypeObject;
        UO_sp_cond_colon : EmscriptenEnumTypeObject;
        UO_sp_cond_colon_before : EmscriptenEnumTypeObject;
        UO_sp_cond_colon_after : EmscriptenEnumTypeObject;
        UO_sp_cond_question : EmscriptenEnumTypeObject;
        UO_sp_cond_question_before : EmscriptenEnumTypeObject;
        UO_sp_cond_question_after : EmscriptenEnumTypeObject;
        UO_sp_cond_ternary_short : EmscriptenEnumTypeObject;
        UO_sp_case_label : EmscriptenEnumTypeObject;
        UO_sp_range : EmscriptenEnumTypeObject;
        UO_sp_after_for_colon : EmscriptenEnumTypeObject;
        UO_sp_before_for_colon : EmscriptenEnumTypeObject;
        UO_sp_extern_paren : EmscriptenEnumTypeObject;
        UO_sp_cmt_cpp_start : EmscriptenEnumTypeObject;
        UO_sp_cmt_cpp_doxygen : EmscriptenEnumTypeObject;
        UO_sp_cmt_cpp_qttr : EmscriptenEnumTypeObject;
        UO_sp_endif_cmt : EmscriptenEnumTypeObject;
        UO_sp_after_new : EmscriptenEnumTypeObject;
        UO_sp_between_new_paren : EmscriptenEnumTypeObject;
        UO_sp_after_newop_paren : EmscriptenEnumTypeObject;
        UO_sp_inside_newop_paren : EmscriptenEnumTypeObject;
        UO_sp_inside_newop_paren_open : EmscriptenEnumTypeObject;
        UO_sp_inside_newop_paren_close : EmscriptenEnumTypeObject;
        UO_sp_before_tr_emb_cmt : EmscriptenEnumTypeObject;
        UO_sp_num_before_tr_emb_cmt : EmscriptenEnumTypeObject;
        UO_sp_annotation_paren : EmscriptenEnumTypeObject;
        UO_sp_skip_vbrace_tokens : EmscriptenEnumTypeObject;
        UO_force_tab_after_define : EmscriptenEnumTypeObject;
        UO_indent_columns : EmscriptenEnumTypeObject;
        UO_indent_continue : EmscriptenEnumTypeObject;
        UO_indent_param : EmscriptenEnumTypeObject;
        UO_indent_with_tabs : EmscriptenEnumTypeObject;
        UO_indent_cmt_with_tabs : EmscriptenEnumTypeObject;
        UO_indent_align_string : EmscriptenEnumTypeObject;
        UO_indent_xml_string : EmscriptenEnumTypeObject;
        UO_indent_brace : EmscriptenEnumTypeObject;
        UO_indent_braces : EmscriptenEnumTypeObject;
        UO_indent_braces_no_func : EmscriptenEnumTypeObject;
        UO_indent_braces_no_class : EmscriptenEnumTypeObject;
        UO_indent_braces_no_struct : EmscriptenEnumTypeObject;
        UO_indent_brace_parent : EmscriptenEnumTypeObject;
        UO_indent_paren_open_brace : EmscriptenEnumTypeObject;
        UO_indent_cs_delegate_brace : EmscriptenEnumTypeObject;
        UO_indent_namespace : EmscriptenEnumTypeObject;
        UO_indent_namespace_single_indent : EmscriptenEnumTypeObject;
        UO_indent_namespace_level : EmscriptenEnumTypeObject;
        UO_indent_namespace_limit : EmscriptenEnumTypeObject;
        UO_indent_extern : EmscriptenEnumTypeObject;
        UO_indent_class : EmscriptenEnumTypeObject;
        UO_indent_class_colon : EmscriptenEnumTypeObject;
        UO_indent_class_on_colon : EmscriptenEnumTypeObject;
        UO_indent_constr_colon : EmscriptenEnumTypeObject;
        UO_indent_ctor_init_leading : EmscriptenEnumTypeObject;
        UO_indent_ctor_init : EmscriptenEnumTypeObject;
        UO_indent_else_if : EmscriptenEnumTypeObject;
        UO_indent_var_def_blk : EmscriptenEnumTypeObject;
        UO_indent_var_def_cont : EmscriptenEnumTypeObject;
        UO_indent_shift : EmscriptenEnumTypeObject;
        UO_indent_func_def_force_col1 : EmscriptenEnumTypeObject;
        UO_indent_func_call_param : EmscriptenEnumTypeObject;
        UO_indent_func_def_param : EmscriptenEnumTypeObject;
        UO_indent_func_proto_param : EmscriptenEnumTypeObject;
        UO_indent_func_class_param : EmscriptenEnumTypeObject;
        UO_indent_func_ctor_var_param : EmscriptenEnumTypeObject;
        UO_indent_template_param : EmscriptenEnumTypeObject;
        UO_indent_func_param_double : EmscriptenEnumTypeObject;
        UO_indent_func_const : EmscriptenEnumTypeObject;
        UO_indent_func_throw : EmscriptenEnumTypeObject;
        UO_indent_member : EmscriptenEnumTypeObject;
        UO_indent_sing_line_comments : EmscriptenEnumTypeObject;
        UO_indent_relative_single_line_comments : EmscriptenEnumTypeObject;
        UO_indent_switch_case : EmscriptenEnumTypeObject;
        UO_indent_switch_pp : EmscriptenEnumTypeObject;
        UO_indent_case_shift : EmscriptenEnumTypeObject;
        UO_indent_case_brace : EmscriptenEnumTypeObject;
        UO_indent_col1_comment : EmscriptenEnumTypeObject;
        UO_indent_label : EmscriptenEnumTypeObject;
        UO_indent_access_spec : EmscriptenEnumTypeObject;
        UO_indent_access_spec_body : EmscriptenEnumTypeObject;
        UO_indent_paren_nl : EmscriptenEnumTypeObject;
        UO_indent_paren_close : EmscriptenEnumTypeObject;
        UO_indent_paren_after_func_def : EmscriptenEnumTypeObject;
        UO_indent_paren_after_func_decl : EmscriptenEnumTypeObject;
        UO_indent_paren_after_func_call : EmscriptenEnumTypeObject;
        UO_indent_comma_paren : EmscriptenEnumTypeObject;
        UO_indent_bool_paren : EmscriptenEnumTypeObject;
        UO_indent_first_bool_expr : EmscriptenEnumTypeObject;
        UO_indent_square_nl : EmscriptenEnumTypeObject;
        UO_indent_preserve_sql : EmscriptenEnumTypeObject;
        UO_indent_align_assign : EmscriptenEnumTypeObject;
        UO_indent_align_paren : EmscriptenEnumTypeObject;
        UO_indent_oc_block : EmscriptenEnumTypeObject;
        UO_indent_oc_block_msg : EmscriptenEnumTypeObject;
        UO_indent_oc_msg_colon : EmscriptenEnumTypeObject;
        UO_indent_oc_msg_prioritize_first_colon : EmscriptenEnumTypeObject;
        UO_indent_oc_block_msg_xcode_style : EmscriptenEnumTypeObject;
        UO_indent_oc_block_msg_from_keyword : EmscriptenEnumTypeObject;
        UO_indent_oc_block_msg_from_colon : EmscriptenEnumTypeObject;
        UO_indent_oc_block_msg_from_caret : EmscriptenEnumTypeObject;
        UO_indent_oc_block_msg_from_brace : EmscriptenEnumTypeObject;
        UO_indent_min_vbrace_open : EmscriptenEnumTypeObject;
        UO_indent_vbrace_open_on_tabstop : EmscriptenEnumTypeObject;
        UO_indent_token_after_brace : EmscriptenEnumTypeObject;
        UO_indent_cpp_lambda_body : EmscriptenEnumTypeObject;
        UO_indent_using_block : EmscriptenEnumTypeObject;
        UO_indent_ternary_operator : EmscriptenEnumTypeObject;
<<<<<<< HEAD
=======
        UO_indent_off_after_return_new : EmscriptenEnumTypeObject;
        UO_indent_single_after_return : EmscriptenEnumTypeObject;
        UO_indent_ignore_asm_block : EmscriptenEnumTypeObject;
>>>>>>> 12b18665
        UO_nl_collapse_empty_body : EmscriptenEnumTypeObject;
        UO_nl_assign_leave_one_liners : EmscriptenEnumTypeObject;
        UO_nl_class_leave_one_liners : EmscriptenEnumTypeObject;
        UO_nl_enum_leave_one_liners : EmscriptenEnumTypeObject;
        UO_nl_getset_leave_one_liners : EmscriptenEnumTypeObject;
        UO_nl_func_leave_one_liners : EmscriptenEnumTypeObject;
        UO_nl_cpp_lambda_leave_one_liners : EmscriptenEnumTypeObject;
        UO_nl_if_leave_one_liners : EmscriptenEnumTypeObject;
        UO_nl_while_leave_one_liners : EmscriptenEnumTypeObject;
        UO_nl_oc_msg_leave_one_liner : EmscriptenEnumTypeObject;
        UO_nl_oc_block_brace : EmscriptenEnumTypeObject;
        UO_nl_start_of_file : EmscriptenEnumTypeObject;
        UO_nl_start_of_file_min : EmscriptenEnumTypeObject;
        UO_nl_end_of_file : EmscriptenEnumTypeObject;
        UO_nl_end_of_file_min : EmscriptenEnumTypeObject;
        UO_nl_assign_brace : EmscriptenEnumTypeObject;
        UO_nl_assign_square : EmscriptenEnumTypeObject;
        UO_nl_tsquare_brace : EmscriptenEnumTypeObject;
        UO_nl_after_square_assign : EmscriptenEnumTypeObject;
        UO_nl_func_var_def_blk : EmscriptenEnumTypeObject;
        UO_nl_typedef_blk_start : EmscriptenEnumTypeObject;
        UO_nl_typedef_blk_end : EmscriptenEnumTypeObject;
        UO_nl_typedef_blk_in : EmscriptenEnumTypeObject;
        UO_nl_var_def_blk_start : EmscriptenEnumTypeObject;
        UO_nl_var_def_blk_end : EmscriptenEnumTypeObject;
        UO_nl_var_def_blk_in : EmscriptenEnumTypeObject;
        UO_nl_fcall_brace : EmscriptenEnumTypeObject;
        UO_nl_enum_brace : EmscriptenEnumTypeObject;
        UO_nl_enum_class : EmscriptenEnumTypeObject;
        UO_nl_enum_class_identifier : EmscriptenEnumTypeObject;
        UO_nl_enum_identifier_colon : EmscriptenEnumTypeObject;
        UO_nl_enum_colon_type : EmscriptenEnumTypeObject;
        UO_nl_struct_brace : EmscriptenEnumTypeObject;
        UO_nl_union_brace : EmscriptenEnumTypeObject;
        UO_nl_if_brace : EmscriptenEnumTypeObject;
        UO_nl_brace_else : EmscriptenEnumTypeObject;
        UO_nl_elseif_brace : EmscriptenEnumTypeObject;
        UO_nl_else_brace : EmscriptenEnumTypeObject;
        UO_nl_else_if : EmscriptenEnumTypeObject;
        UO_nl_before_if_closing_paren : EmscriptenEnumTypeObject;
        UO_nl_brace_finally : EmscriptenEnumTypeObject;
        UO_nl_finally_brace : EmscriptenEnumTypeObject;
        UO_nl_try_brace : EmscriptenEnumTypeObject;
        UO_nl_getset_brace : EmscriptenEnumTypeObject;
        UO_nl_for_brace : EmscriptenEnumTypeObject;
        UO_nl_catch_brace : EmscriptenEnumTypeObject;
        UO_nl_brace_catch : EmscriptenEnumTypeObject;
        UO_nl_brace_square : EmscriptenEnumTypeObject;
        UO_nl_brace_fparen : EmscriptenEnumTypeObject;
        UO_nl_while_brace : EmscriptenEnumTypeObject;
        UO_nl_scope_brace : EmscriptenEnumTypeObject;
        UO_nl_unittest_brace : EmscriptenEnumTypeObject;
        UO_nl_version_brace : EmscriptenEnumTypeObject;
        UO_nl_using_brace : EmscriptenEnumTypeObject;
        UO_nl_brace_brace : EmscriptenEnumTypeObject;
        UO_nl_do_brace : EmscriptenEnumTypeObject;
        UO_nl_brace_while : EmscriptenEnumTypeObject;
        UO_nl_switch_brace : EmscriptenEnumTypeObject;
        UO_nl_synchronized_brace : EmscriptenEnumTypeObject;
        UO_nl_multi_line_cond : EmscriptenEnumTypeObject;
        UO_nl_multi_line_define : EmscriptenEnumTypeObject;
        UO_nl_before_case : EmscriptenEnumTypeObject;
        UO_nl_before_throw : EmscriptenEnumTypeObject;
        UO_nl_after_case : EmscriptenEnumTypeObject;
        UO_nl_case_colon_brace : EmscriptenEnumTypeObject;
        UO_nl_namespace_brace : EmscriptenEnumTypeObject;
        UO_nl_template_class : EmscriptenEnumTypeObject;
        UO_nl_class_brace : EmscriptenEnumTypeObject;
        UO_nl_class_init_args : EmscriptenEnumTypeObject;
        UO_nl_constr_init_args : EmscriptenEnumTypeObject;
        UO_nl_enum_own_lines : EmscriptenEnumTypeObject;
        UO_nl_func_type_name : EmscriptenEnumTypeObject;
        UO_nl_func_type_name_class : EmscriptenEnumTypeObject;
        UO_nl_func_class_scope : EmscriptenEnumTypeObject;
        UO_nl_func_scope_name : EmscriptenEnumTypeObject;
        UO_nl_func_proto_type_name : EmscriptenEnumTypeObject;
        UO_nl_func_paren : EmscriptenEnumTypeObject;
        UO_nl_func_paren_empty : EmscriptenEnumTypeObject;
        UO_nl_func_def_paren : EmscriptenEnumTypeObject;
        UO_nl_func_def_paren_empty : EmscriptenEnumTypeObject;
        UO_nl_func_call_paren : EmscriptenEnumTypeObject;
        UO_nl_func_call_paren_empty : EmscriptenEnumTypeObject;
        UO_nl_func_decl_start : EmscriptenEnumTypeObject;
        UO_nl_func_def_start : EmscriptenEnumTypeObject;
        UO_nl_func_decl_start_single : EmscriptenEnumTypeObject;
        UO_nl_func_def_start_single : EmscriptenEnumTypeObject;
        UO_nl_func_decl_start_multi_line : EmscriptenEnumTypeObject;
        UO_nl_func_def_start_multi_line : EmscriptenEnumTypeObject;
        UO_nl_func_decl_args : EmscriptenEnumTypeObject;
        UO_nl_func_def_args : EmscriptenEnumTypeObject;
        UO_nl_func_decl_args_multi_line : EmscriptenEnumTypeObject;
        UO_nl_func_def_args_multi_line : EmscriptenEnumTypeObject;
        UO_nl_func_decl_end : EmscriptenEnumTypeObject;
        UO_nl_func_def_end : EmscriptenEnumTypeObject;
        UO_nl_func_decl_end_single : EmscriptenEnumTypeObject;
        UO_nl_func_def_end_single : EmscriptenEnumTypeObject;
        UO_nl_func_decl_end_multi_line : EmscriptenEnumTypeObject;
        UO_nl_func_def_end_multi_line : EmscriptenEnumTypeObject;
        UO_nl_func_decl_empty : EmscriptenEnumTypeObject;
        UO_nl_func_def_empty : EmscriptenEnumTypeObject;
        UO_nl_func_call_empty : EmscriptenEnumTypeObject;
        UO_nl_func_call_start_multi_line : EmscriptenEnumTypeObject;
        UO_nl_func_call_args_multi_line : EmscriptenEnumTypeObject;
        UO_nl_func_call_end_multi_line : EmscriptenEnumTypeObject;
        UO_nl_oc_msg_args : EmscriptenEnumTypeObject;
        UO_nl_fdef_brace : EmscriptenEnumTypeObject;
        UO_nl_cpp_ldef_brace : EmscriptenEnumTypeObject;
        UO_nl_return_expr : EmscriptenEnumTypeObject;
        UO_nl_after_semicolon : EmscriptenEnumTypeObject;
        UO_nl_paren_dbrace_open : EmscriptenEnumTypeObject;
        UO_nl_type_brace_init_lst : EmscriptenEnumTypeObject;
        UO_nl_type_brace_init_lst_open : EmscriptenEnumTypeObject;
        UO_nl_type_brace_init_lst_close : EmscriptenEnumTypeObject;
        UO_nl_after_brace_open : EmscriptenEnumTypeObject;
        UO_nl_after_brace_open_cmt : EmscriptenEnumTypeObject;
        UO_nl_after_vbrace_open : EmscriptenEnumTypeObject;
        UO_nl_after_vbrace_open_empty : EmscriptenEnumTypeObject;
        UO_nl_after_brace_close : EmscriptenEnumTypeObject;
        UO_nl_after_vbrace_close : EmscriptenEnumTypeObject;
        UO_nl_brace_struct_var : EmscriptenEnumTypeObject;
        UO_nl_define_macro : EmscriptenEnumTypeObject;
        UO_nl_squeeze_ifdef : EmscriptenEnumTypeObject;
        UO_nl_squeeze_ifdef_top_level : EmscriptenEnumTypeObject;
        UO_nl_before_if : EmscriptenEnumTypeObject;
        UO_nl_after_if : EmscriptenEnumTypeObject;
        UO_nl_before_for : EmscriptenEnumTypeObject;
        UO_nl_after_for : EmscriptenEnumTypeObject;
        UO_nl_before_while : EmscriptenEnumTypeObject;
        UO_nl_after_while : EmscriptenEnumTypeObject;
        UO_nl_before_switch : EmscriptenEnumTypeObject;
        UO_nl_after_switch : EmscriptenEnumTypeObject;
        UO_nl_before_synchronized : EmscriptenEnumTypeObject;
        UO_nl_after_synchronized : EmscriptenEnumTypeObject;
        UO_nl_before_do : EmscriptenEnumTypeObject;
        UO_nl_after_do : EmscriptenEnumTypeObject;
        UO_nl_ds_struct_enum_cmt : EmscriptenEnumTypeObject;
        UO_nl_ds_struct_enum_close_brace : EmscriptenEnumTypeObject;
        UO_nl_before_func_class_def : EmscriptenEnumTypeObject;
        UO_nl_before_func_class_proto : EmscriptenEnumTypeObject;
        UO_nl_class_colon : EmscriptenEnumTypeObject;
        UO_nl_constr_colon : EmscriptenEnumTypeObject;
        UO_nl_create_if_one_liner : EmscriptenEnumTypeObject;
        UO_nl_create_for_one_liner : EmscriptenEnumTypeObject;
        UO_nl_create_while_one_liner : EmscriptenEnumTypeObject;
        UO_nl_split_if_one_liner : EmscriptenEnumTypeObject;
        UO_nl_split_for_one_liner : EmscriptenEnumTypeObject;
        UO_nl_split_while_one_liner : EmscriptenEnumTypeObject;
        UO_nl_max : EmscriptenEnumTypeObject;
        UO_nl_max_blank_in_func : EmscriptenEnumTypeObject;
        UO_nl_after_func_proto : EmscriptenEnumTypeObject;
        UO_nl_after_func_proto_group : EmscriptenEnumTypeObject;
        UO_nl_after_func_class_proto : EmscriptenEnumTypeObject;
        UO_nl_after_func_class_proto_group : EmscriptenEnumTypeObject;
        UO_nl_before_func_body_def : EmscriptenEnumTypeObject;
        UO_nl_before_func_body_proto : EmscriptenEnumTypeObject;
        UO_nl_after_func_body : EmscriptenEnumTypeObject;
        UO_nl_after_func_body_class : EmscriptenEnumTypeObject;
        UO_nl_after_func_body_one_liner : EmscriptenEnumTypeObject;
        UO_nl_before_block_comment : EmscriptenEnumTypeObject;
        UO_nl_before_c_comment : EmscriptenEnumTypeObject;
        UO_nl_before_cpp_comment : EmscriptenEnumTypeObject;
        UO_nl_after_multiline_comment : EmscriptenEnumTypeObject;
        UO_nl_after_label_colon : EmscriptenEnumTypeObject;
        UO_nl_after_struct : EmscriptenEnumTypeObject;
        UO_nl_before_class : EmscriptenEnumTypeObject;
        UO_nl_after_class : EmscriptenEnumTypeObject;
        UO_nl_before_access_spec : EmscriptenEnumTypeObject;
        UO_nl_after_access_spec : EmscriptenEnumTypeObject;
        UO_nl_comment_func_def : EmscriptenEnumTypeObject;
        UO_nl_after_try_catch_finally : EmscriptenEnumTypeObject;
        UO_nl_around_cs_property : EmscriptenEnumTypeObject;
        UO_nl_between_get_set : EmscriptenEnumTypeObject;
        UO_nl_property_brace : EmscriptenEnumTypeObject;
        UO_eat_blanks_after_open_brace : EmscriptenEnumTypeObject;
        UO_eat_blanks_before_close_brace : EmscriptenEnumTypeObject;
        UO_nl_remove_extra_newlines : EmscriptenEnumTypeObject;
        UO_nl_before_return : EmscriptenEnumTypeObject;
        UO_nl_after_return : EmscriptenEnumTypeObject;
        UO_nl_after_annotation : EmscriptenEnumTypeObject;
        UO_nl_between_annotation : EmscriptenEnumTypeObject;
        UO_pos_arith : EmscriptenEnumTypeObject;
        UO_pos_assign : EmscriptenEnumTypeObject;
        UO_pos_bool : EmscriptenEnumTypeObject;
        UO_pos_compare : EmscriptenEnumTypeObject;
        UO_pos_conditional : EmscriptenEnumTypeObject;
        UO_pos_comma : EmscriptenEnumTypeObject;
        UO_pos_enum_comma : EmscriptenEnumTypeObject;
        UO_pos_class_comma : EmscriptenEnumTypeObject;
        UO_pos_constr_comma : EmscriptenEnumTypeObject;
        UO_pos_class_colon : EmscriptenEnumTypeObject;
        UO_pos_constr_colon : EmscriptenEnumTypeObject;
        UO_code_width : EmscriptenEnumTypeObject;
        UO_ls_for_split_full : EmscriptenEnumTypeObject;
        UO_ls_func_split_full : EmscriptenEnumTypeObject;
        UO_ls_code_width : EmscriptenEnumTypeObject;
        UO_align_keep_tabs : EmscriptenEnumTypeObject;
        UO_align_with_tabs : EmscriptenEnumTypeObject;
        UO_align_on_tabstop : EmscriptenEnumTypeObject;
        UO_align_number_right : EmscriptenEnumTypeObject;
        UO_align_keep_extra_space : EmscriptenEnumTypeObject;
        UO_align_func_params : EmscriptenEnumTypeObject;
        UO_align_func_params_span : EmscriptenEnumTypeObject;
        UO_align_func_params_thresh : EmscriptenEnumTypeObject;
        UO_align_func_params_gap : EmscriptenEnumTypeObject;
        UO_align_same_func_call_params : EmscriptenEnumTypeObject;
        UO_align_var_def_span : EmscriptenEnumTypeObject;
        UO_align_var_def_star_style : EmscriptenEnumTypeObject;
        UO_align_var_def_amp_style : EmscriptenEnumTypeObject;
        UO_align_var_def_thresh : EmscriptenEnumTypeObject;
        UO_align_var_def_gap : EmscriptenEnumTypeObject;
        UO_align_var_def_colon : EmscriptenEnumTypeObject;
        UO_align_var_def_colon_gap : EmscriptenEnumTypeObject;
        UO_align_var_def_attribute : EmscriptenEnumTypeObject;
        UO_align_var_def_inline : EmscriptenEnumTypeObject;
        UO_align_assign_span : EmscriptenEnumTypeObject;
        UO_align_assign_thresh : EmscriptenEnumTypeObject;
        UO_align_enum_equ_span : EmscriptenEnumTypeObject;
        UO_align_enum_equ_thresh : EmscriptenEnumTypeObject;
        UO_align_var_class_span : EmscriptenEnumTypeObject;
        UO_align_var_class_thresh : EmscriptenEnumTypeObject;
        UO_align_var_class_gap : EmscriptenEnumTypeObject;
        UO_align_var_struct_span : EmscriptenEnumTypeObject;
        UO_align_var_struct_thresh : EmscriptenEnumTypeObject;
        UO_align_var_struct_gap : EmscriptenEnumTypeObject;
        UO_align_struct_init_span : EmscriptenEnumTypeObject;
        UO_align_typedef_gap : EmscriptenEnumTypeObject;
        UO_align_typedef_span : EmscriptenEnumTypeObject;
        UO_align_typedef_func : EmscriptenEnumTypeObject;
        UO_align_typedef_star_style : EmscriptenEnumTypeObject;
        UO_align_typedef_amp_style : EmscriptenEnumTypeObject;
        UO_align_right_cmt_span : EmscriptenEnumTypeObject;
        UO_align_right_cmt_mix : EmscriptenEnumTypeObject;
        UO_align_right_cmt_gap : EmscriptenEnumTypeObject;
        UO_align_right_cmt_at_col : EmscriptenEnumTypeObject;
        UO_align_func_proto_span : EmscriptenEnumTypeObject;
        UO_align_func_proto_gap : EmscriptenEnumTypeObject;
        UO_align_on_operator : EmscriptenEnumTypeObject;
        UO_align_mix_var_proto : EmscriptenEnumTypeObject;
        UO_align_single_line_func : EmscriptenEnumTypeObject;
        UO_align_single_line_brace : EmscriptenEnumTypeObject;
        UO_align_single_line_brace_gap : EmscriptenEnumTypeObject;
        UO_align_oc_msg_spec_span : EmscriptenEnumTypeObject;
        UO_align_nl_cont : EmscriptenEnumTypeObject;
        UO_align_pp_define_together : EmscriptenEnumTypeObject;
        UO_align_pp_define_gap : EmscriptenEnumTypeObject;
        UO_align_pp_define_span : EmscriptenEnumTypeObject;
        UO_align_left_shift : EmscriptenEnumTypeObject;
        UO_align_asm_colon : EmscriptenEnumTypeObject;
        UO_align_oc_msg_colon_span : EmscriptenEnumTypeObject;
        UO_align_oc_msg_colon_first : EmscriptenEnumTypeObject;
        UO_align_oc_decl_colon : EmscriptenEnumTypeObject;
        UO_cmt_width : EmscriptenEnumTypeObject;
        UO_cmt_reflow_mode : EmscriptenEnumTypeObject;
        UO_cmt_convert_tab_to_spaces : EmscriptenEnumTypeObject;
        UO_cmt_indent_multi : EmscriptenEnumTypeObject;
        UO_cmt_c_group : EmscriptenEnumTypeObject;
        UO_cmt_c_nl_start : EmscriptenEnumTypeObject;
        UO_cmt_c_nl_end : EmscriptenEnumTypeObject;
        UO_cmt_cpp_group : EmscriptenEnumTypeObject;
        UO_cmt_cpp_nl_start : EmscriptenEnumTypeObject;
        UO_cmt_cpp_nl_end : EmscriptenEnumTypeObject;
        UO_cmt_cpp_to_c : EmscriptenEnumTypeObject;
        UO_cmt_star_cont : EmscriptenEnumTypeObject;
        UO_cmt_sp_before_star_cont : EmscriptenEnumTypeObject;
        UO_cmt_sp_after_star_cont : EmscriptenEnumTypeObject;
        UO_cmt_multi_check_last : EmscriptenEnumTypeObject;
        UO_cmt_multi_first_len_minimum : EmscriptenEnumTypeObject;
        UO_cmt_insert_file_header : EmscriptenEnumTypeObject;
        UO_cmt_insert_file_footer : EmscriptenEnumTypeObject;
        UO_cmt_insert_func_header : EmscriptenEnumTypeObject;
        UO_cmt_insert_class_header : EmscriptenEnumTypeObject;
        UO_cmt_insert_oc_msg_header : EmscriptenEnumTypeObject;
        UO_cmt_insert_before_preproc : EmscriptenEnumTypeObject;
        UO_cmt_insert_before_inlines : EmscriptenEnumTypeObject;
        UO_cmt_insert_before_ctor_dtor : EmscriptenEnumTypeObject;
        UO_mod_full_brace_do : EmscriptenEnumTypeObject;
        UO_mod_full_brace_for : EmscriptenEnumTypeObject;
        UO_mod_full_brace_function : EmscriptenEnumTypeObject;
        UO_mod_full_brace_if : EmscriptenEnumTypeObject;
        UO_mod_full_brace_if_chain : EmscriptenEnumTypeObject;
        UO_mod_full_brace_if_chain_only : EmscriptenEnumTypeObject;
        UO_mod_full_brace_nl : EmscriptenEnumTypeObject;
        UO_mod_full_brace_nl_block_rem_mlcond : EmscriptenEnumTypeObject;
        UO_mod_full_brace_while : EmscriptenEnumTypeObject;
        UO_mod_full_brace_using : EmscriptenEnumTypeObject;
        UO_mod_paren_on_return : EmscriptenEnumTypeObject;
        UO_mod_pawn_semicolon : EmscriptenEnumTypeObject;
        UO_mod_full_paren_if_bool : EmscriptenEnumTypeObject;
        UO_mod_remove_extra_semicolon : EmscriptenEnumTypeObject;
        UO_mod_add_long_function_closebrace_comment : EmscriptenEnumTypeObject;
        UO_mod_add_long_namespace_closebrace_comment : EmscriptenEnumTypeObject;
        UO_mod_add_long_class_closebrace_comment : EmscriptenEnumTypeObject;
        UO_mod_add_long_switch_closebrace_comment : EmscriptenEnumTypeObject;
        UO_mod_add_long_ifdef_endif_comment : EmscriptenEnumTypeObject;
        UO_mod_add_long_ifdef_else_comment : EmscriptenEnumTypeObject;
        UO_mod_sort_import : EmscriptenEnumTypeObject;
        UO_mod_sort_using : EmscriptenEnumTypeObject;
        UO_mod_sort_include : EmscriptenEnumTypeObject;
        UO_mod_move_case_break : EmscriptenEnumTypeObject;
        UO_mod_case_brace : EmscriptenEnumTypeObject;
        UO_mod_remove_empty_return : EmscriptenEnumTypeObject;
        UO_mod_sort_oc_properties : EmscriptenEnumTypeObject;
        UO_mod_sort_oc_property_class_weight : EmscriptenEnumTypeObject;
        UO_mod_sort_oc_property_thread_safe_weight : EmscriptenEnumTypeObject;
        UO_mod_sort_oc_property_readwrite_weight : EmscriptenEnumTypeObject;
        UO_mod_sort_oc_property_reference_weight : EmscriptenEnumTypeObject;
        UO_mod_sort_oc_property_getter_weight : EmscriptenEnumTypeObject;
        UO_mod_sort_oc_property_setter_weight : EmscriptenEnumTypeObject;
        UO_mod_sort_oc_property_nullability_weight : EmscriptenEnumTypeObject;
        UO_pp_indent : EmscriptenEnumTypeObject;
        UO_pp_indent_at_level : EmscriptenEnumTypeObject;
        UO_pp_indent_count : EmscriptenEnumTypeObject;
        UO_pp_space : EmscriptenEnumTypeObject;
        UO_pp_space_count : EmscriptenEnumTypeObject;
        UO_pp_indent_region : EmscriptenEnumTypeObject;
        UO_pp_region_indent_code : EmscriptenEnumTypeObject;
        UO_pp_indent_if : EmscriptenEnumTypeObject;
        UO_pp_if_indent_code : EmscriptenEnumTypeObject;
        UO_pp_define_at_level : EmscriptenEnumTypeObject;
        UO_pp_ignore_define_body : EmscriptenEnumTypeObject;
        UO_pp_indent_case : EmscriptenEnumTypeObject;
        UO_pp_indent_func_def : EmscriptenEnumTypeObject;
        UO_pp_indent_extern : EmscriptenEnumTypeObject;
        UO_pp_indent_brace : EmscriptenEnumTypeObject;
        UO_include_category_0 : EmscriptenEnumTypeObject;
        UO_include_category_1 : EmscriptenEnumTypeObject;
        UO_include_category_2 : EmscriptenEnumTypeObject;
        UO_use_indent_func_call_param : EmscriptenEnumTypeObject;
        UO_use_indent_continue_only_once : EmscriptenEnumTypeObject;
        UO_use_options_overriding_for_qt_macros : EmscriptenEnumTypeObject;
        UO_warn_level_tabs_found_in_verbatim_string_literals : EmscriptenEnumTypeObject;
        UO_option_count : EmscriptenEnumTypeObject;
    }

    export interface Group extends EmscriptenEnumType
    {
        UG_general : EmscriptenEnumTypeObject;
        UG_space : EmscriptenEnumTypeObject;
        UG_indent : EmscriptenEnumTypeObject;
        UG_newline : EmscriptenEnumTypeObject;
        UG_blankline : EmscriptenEnumTypeObject;
        UG_position : EmscriptenEnumTypeObject;
        UG_linesplit : EmscriptenEnumTypeObject;
        UG_align : EmscriptenEnumTypeObject;
        UG_comment : EmscriptenEnumTypeObject;
        UG_codemodify : EmscriptenEnumTypeObject;
        UG_preprocessor : EmscriptenEnumTypeObject;
        UG_sort_includes : EmscriptenEnumTypeObject;
        UG_Use_Ext : EmscriptenEnumTypeObject;
        UG_warnlevels : EmscriptenEnumTypeObject;
        UG_group_count : EmscriptenEnumTypeObject;
    }

    export interface Argtype extends EmscriptenEnumType
    {
        AT_BOOL : EmscriptenEnumTypeObject;
        AT_IARF : EmscriptenEnumTypeObject;
        AT_NUM : EmscriptenEnumTypeObject;
        AT_LINE : EmscriptenEnumTypeObject;
        AT_POS : EmscriptenEnumTypeObject;
        AT_STRING : EmscriptenEnumTypeObject;
        AT_UNUM : EmscriptenEnumTypeObject;
        AT_TFI : EmscriptenEnumTypeObject;
    }

    export interface LogSev extends EmscriptenEnumType
    {
        LSYS : EmscriptenEnumTypeObject;
        LERR : EmscriptenEnumTypeObject;
        LWARN : EmscriptenEnumTypeObject;
        LNOTE : EmscriptenEnumTypeObject;
        LINFO : EmscriptenEnumTypeObject;
        LDATA : EmscriptenEnumTypeObject;
        LFILELIST : EmscriptenEnumTypeObject;
        LLINEENDS : EmscriptenEnumTypeObject;
        LCASTS : EmscriptenEnumTypeObject;
        LALBR : EmscriptenEnumTypeObject;
        LALTD : EmscriptenEnumTypeObject;
        LALPP : EmscriptenEnumTypeObject;
        LALPROTO : EmscriptenEnumTypeObject;
        LALNLC : EmscriptenEnumTypeObject;
        LALTC : EmscriptenEnumTypeObject;
        LALADD : EmscriptenEnumTypeObject;
        LALASS : EmscriptenEnumTypeObject;
        LFVD : EmscriptenEnumTypeObject;
        LFVD2 : EmscriptenEnumTypeObject;
        LINDENT : EmscriptenEnumTypeObject;
        LINDENT2 : EmscriptenEnumTypeObject;
        LINDPSE : EmscriptenEnumTypeObject;
        LINDPC : EmscriptenEnumTypeObject;
        LNEWLINE : EmscriptenEnumTypeObject;
        LPF : EmscriptenEnumTypeObject;
        LSTMT : EmscriptenEnumTypeObject;
        LTOK : EmscriptenEnumTypeObject;
        LALRC : EmscriptenEnumTypeObject;
        LCMTIND : EmscriptenEnumTypeObject;
        LINDLINE : EmscriptenEnumTypeObject;
        LSIB : EmscriptenEnumTypeObject;
        LRETURN : EmscriptenEnumTypeObject;
        LBRDEL : EmscriptenEnumTypeObject;
        LFCN : EmscriptenEnumTypeObject;
        LFCNP : EmscriptenEnumTypeObject;
        LPCU : EmscriptenEnumTypeObject;
        LDYNKW : EmscriptenEnumTypeObject;
        LOUTIND : EmscriptenEnumTypeObject;
        LBCSAFTER : EmscriptenEnumTypeObject;
        LBCSPOP : EmscriptenEnumTypeObject;
        LBCSPUSH : EmscriptenEnumTypeObject;
        LBCSSWAP : EmscriptenEnumTypeObject;
        LFTOR : EmscriptenEnumTypeObject;
        LAS : EmscriptenEnumTypeObject;
        LPPIS : EmscriptenEnumTypeObject;
        LTYPEDEF : EmscriptenEnumTypeObject;
        LVARDEF : EmscriptenEnumTypeObject;
        LDEFVAL : EmscriptenEnumTypeObject;
        LPVSEMI : EmscriptenEnumTypeObject;
        LPFUNC : EmscriptenEnumTypeObject;
        LSPLIT : EmscriptenEnumTypeObject;
        LFTYPE : EmscriptenEnumTypeObject;
        LTEMPL : EmscriptenEnumTypeObject;
        LPARADD : EmscriptenEnumTypeObject;
        LPARADD2 : EmscriptenEnumTypeObject;
        LBLANKD : EmscriptenEnumTypeObject;
        LTEMPFUNC : EmscriptenEnumTypeObject;
        LSCANSEMI : EmscriptenEnumTypeObject;
        LDELSEMI : EmscriptenEnumTypeObject;
        LFPARAM : EmscriptenEnumTypeObject;
        LNL1LINE : EmscriptenEnumTypeObject;
        LPFCHK : EmscriptenEnumTypeObject;
        LAVDB : EmscriptenEnumTypeObject;
        LSORT : EmscriptenEnumTypeObject;
        LSPACE : EmscriptenEnumTypeObject;
        LALIGN : EmscriptenEnumTypeObject;
        LALAGAIN : EmscriptenEnumTypeObject;
        LOPERATOR : EmscriptenEnumTypeObject;
        LASFCP : EmscriptenEnumTypeObject;
        LINDLINED : EmscriptenEnumTypeObject;
        LBCTRL : EmscriptenEnumTypeObject;
        LRMRETURN : EmscriptenEnumTypeObject;
        LPPIF : EmscriptenEnumTypeObject;
        LMCB : EmscriptenEnumTypeObject;
        LBRCH : EmscriptenEnumTypeObject;
        LFCNR : EmscriptenEnumTypeObject;
        LOCCLASS : EmscriptenEnumTypeObject;
        LOCMSG : EmscriptenEnumTypeObject;
        LBLANK : EmscriptenEnumTypeObject;
        LOBJCWORD : EmscriptenEnumTypeObject;
        LCHANGE : EmscriptenEnumTypeObject;
        LCONTTEXT : EmscriptenEnumTypeObject;
        LANNOT : EmscriptenEnumTypeObject;
        LOCBLK : EmscriptenEnumTypeObject;
        LFLPAREN : EmscriptenEnumTypeObject;
        LOCMSGD : EmscriptenEnumTypeObject;
        LINDENTAG : EmscriptenEnumTypeObject;
        LNFD : EmscriptenEnumTypeObject;
        LJDBI : EmscriptenEnumTypeObject;
        LSETPAR : EmscriptenEnumTypeObject;
        LSETTYP : EmscriptenEnumTypeObject;
        LSETFLG : EmscriptenEnumTypeObject;
        LNLFUNCT : EmscriptenEnumTypeObject;
        LCHUNK : EmscriptenEnumTypeObject;
        LGUY98 : EmscriptenEnumTypeObject;
        LGUY : EmscriptenEnumTypeObject;
    }

    export interface Token extends EmscriptenEnumType
    {
        CT_NONE : EmscriptenEnumTypeObject;
        CT_EOF : EmscriptenEnumTypeObject;
        CT_UNKNOWN : EmscriptenEnumTypeObject;
        CT_JUNK : EmscriptenEnumTypeObject;
        CT_WHITESPACE : EmscriptenEnumTypeObject;
        CT_SPACE : EmscriptenEnumTypeObject;
        CT_NEWLINE : EmscriptenEnumTypeObject;
        CT_NL_CONT : EmscriptenEnumTypeObject;
        CT_COMMENT_CPP : EmscriptenEnumTypeObject;
        CT_COMMENT : EmscriptenEnumTypeObject;
        CT_COMMENT_MULTI : EmscriptenEnumTypeObject;
        CT_COMMENT_EMBED : EmscriptenEnumTypeObject;
        CT_COMMENT_START : EmscriptenEnumTypeObject;
        CT_COMMENT_END : EmscriptenEnumTypeObject;
        CT_COMMENT_WHOLE : EmscriptenEnumTypeObject;
        CT_COMMENT_ENDIF : EmscriptenEnumTypeObject;
        CT_IGNORED : EmscriptenEnumTypeObject;
        CT_WORD : EmscriptenEnumTypeObject;
        CT_NUMBER : EmscriptenEnumTypeObject;
        CT_NUMBER_FP : EmscriptenEnumTypeObject;
        CT_STRING : EmscriptenEnumTypeObject;
        CT_STRING_MULTI : EmscriptenEnumTypeObject;
        CT_IF : EmscriptenEnumTypeObject;
        CT_ELSE : EmscriptenEnumTypeObject;
        CT_ELSEIF : EmscriptenEnumTypeObject;
        CT_FOR : EmscriptenEnumTypeObject;
        CT_WHILE : EmscriptenEnumTypeObject;
        CT_WHILE_OF_DO : EmscriptenEnumTypeObject;
        CT_SWITCH : EmscriptenEnumTypeObject;
        CT_CASE : EmscriptenEnumTypeObject;
        CT_DO : EmscriptenEnumTypeObject;
        CT_SYNCHRONIZED : EmscriptenEnumTypeObject;
        CT_VOLATILE : EmscriptenEnumTypeObject;
        CT_TYPEDEF : EmscriptenEnumTypeObject;
        CT_STRUCT : EmscriptenEnumTypeObject;
        CT_ENUM : EmscriptenEnumTypeObject;
        CT_ENUM_CLASS : EmscriptenEnumTypeObject;
        CT_SIZEOF : EmscriptenEnumTypeObject;
        CT_RETURN : EmscriptenEnumTypeObject;
        CT_BREAK : EmscriptenEnumTypeObject;
        CT_UNION : EmscriptenEnumTypeObject;
        CT_GOTO : EmscriptenEnumTypeObject;
        CT_CONTINUE : EmscriptenEnumTypeObject;
        CT_C_CAST : EmscriptenEnumTypeObject;
        CT_CPP_CAST : EmscriptenEnumTypeObject;
        CT_D_CAST : EmscriptenEnumTypeObject;
        CT_TYPE_CAST : EmscriptenEnumTypeObject;
        CT_TYPENAME : EmscriptenEnumTypeObject;
        CT_TEMPLATE : EmscriptenEnumTypeObject;
        CT_WHERE_SPEC : EmscriptenEnumTypeObject;
        CT_ASSIGN : EmscriptenEnumTypeObject;
        CT_ASSIGN_NL : EmscriptenEnumTypeObject;
        CT_SASSIGN : EmscriptenEnumTypeObject;
        CT_COMPARE : EmscriptenEnumTypeObject;
        CT_SCOMPARE : EmscriptenEnumTypeObject;
        CT_BOOL : EmscriptenEnumTypeObject;
        CT_SBOOL : EmscriptenEnumTypeObject;
        CT_ARITH : EmscriptenEnumTypeObject;
        CT_SARITH : EmscriptenEnumTypeObject;
        CT_CARET : EmscriptenEnumTypeObject;
        CT_DEREF : EmscriptenEnumTypeObject;
        CT_INCDEC_BEFORE : EmscriptenEnumTypeObject;
        CT_INCDEC_AFTER : EmscriptenEnumTypeObject;
        CT_MEMBER : EmscriptenEnumTypeObject;
        CT_DC_MEMBER : EmscriptenEnumTypeObject;
        CT_C99_MEMBER : EmscriptenEnumTypeObject;
        CT_INV : EmscriptenEnumTypeObject;
        CT_DESTRUCTOR : EmscriptenEnumTypeObject;
        CT_NOT : EmscriptenEnumTypeObject;
        CT_D_TEMPLATE : EmscriptenEnumTypeObject;
        CT_ADDR : EmscriptenEnumTypeObject;
        CT_NEG : EmscriptenEnumTypeObject;
        CT_POS : EmscriptenEnumTypeObject;
        CT_STAR : EmscriptenEnumTypeObject;
        CT_PLUS : EmscriptenEnumTypeObject;
        CT_MINUS : EmscriptenEnumTypeObject;
        CT_AMP : EmscriptenEnumTypeObject;
        CT_BYREF : EmscriptenEnumTypeObject;
        CT_POUND : EmscriptenEnumTypeObject;
        CT_PREPROC : EmscriptenEnumTypeObject;
        CT_PREPROC_INDENT : EmscriptenEnumTypeObject;
        CT_PREPROC_BODY : EmscriptenEnumTypeObject;
        CT_PP : EmscriptenEnumTypeObject;
        CT_ELLIPSIS : EmscriptenEnumTypeObject;
        CT_RANGE : EmscriptenEnumTypeObject;
        CT_NULLCOND : EmscriptenEnumTypeObject;
        CT_SEMICOLON : EmscriptenEnumTypeObject;
        CT_VSEMICOLON : EmscriptenEnumTypeObject;
        CT_COLON : EmscriptenEnumTypeObject;
        CT_ASM_COLON : EmscriptenEnumTypeObject;
        CT_CASE_COLON : EmscriptenEnumTypeObject;
        CT_CLASS_COLON : EmscriptenEnumTypeObject;
        CT_CONSTR_COLON : EmscriptenEnumTypeObject;
        CT_D_ARRAY_COLON : EmscriptenEnumTypeObject;
        CT_COND_COLON : EmscriptenEnumTypeObject;
        CT_WHERE_COLON : EmscriptenEnumTypeObject;
        CT_QUESTION : EmscriptenEnumTypeObject;
        CT_COMMA : EmscriptenEnumTypeObject;
        CT_ASM : EmscriptenEnumTypeObject;
        CT_ATTRIBUTE : EmscriptenEnumTypeObject;
        CT_CATCH : EmscriptenEnumTypeObject;
        CT_WHEN : EmscriptenEnumTypeObject;
        CT_WHERE : EmscriptenEnumTypeObject;
        CT_CLASS : EmscriptenEnumTypeObject;
        CT_DELETE : EmscriptenEnumTypeObject;
        CT_EXPORT : EmscriptenEnumTypeObject;
        CT_FRIEND : EmscriptenEnumTypeObject;
        CT_NAMESPACE : EmscriptenEnumTypeObject;
        CT_PACKAGE : EmscriptenEnumTypeObject;
        CT_NEW : EmscriptenEnumTypeObject;
        CT_OPERATOR : EmscriptenEnumTypeObject;
        CT_OPERATOR_VAL : EmscriptenEnumTypeObject;
        CT_PRIVATE : EmscriptenEnumTypeObject;
        CT_PRIVATE_COLON : EmscriptenEnumTypeObject;
        CT_THROW : EmscriptenEnumTypeObject;
        CT_NOEXCEPT : EmscriptenEnumTypeObject;
        CT_TRY : EmscriptenEnumTypeObject;
        CT_BRACED_INIT_LIST : EmscriptenEnumTypeObject;
        CT_USING : EmscriptenEnumTypeObject;
        CT_USING_STMT : EmscriptenEnumTypeObject;
        CT_D_WITH : EmscriptenEnumTypeObject;
        CT_D_MODULE : EmscriptenEnumTypeObject;
        CT_SUPER : EmscriptenEnumTypeObject;
        CT_DELEGATE : EmscriptenEnumTypeObject;
        CT_BODY : EmscriptenEnumTypeObject;
        CT_DEBUG : EmscriptenEnumTypeObject;
        CT_DEBUGGER : EmscriptenEnumTypeObject;
        CT_INVARIANT : EmscriptenEnumTypeObject;
        CT_UNITTEST : EmscriptenEnumTypeObject;
        CT_UNSAFE : EmscriptenEnumTypeObject;
        CT_FINALLY : EmscriptenEnumTypeObject;
        CT_IMPORT : EmscriptenEnumTypeObject;
        CT_D_SCOPE : EmscriptenEnumTypeObject;
        CT_D_SCOPE_IF : EmscriptenEnumTypeObject;
        CT_LAZY : EmscriptenEnumTypeObject;
        CT_D_MACRO : EmscriptenEnumTypeObject;
        CT_D_VERSION : EmscriptenEnumTypeObject;
        CT_D_VERSION_IF : EmscriptenEnumTypeObject;
        CT_PAREN_OPEN : EmscriptenEnumTypeObject;
        CT_PAREN_CLOSE : EmscriptenEnumTypeObject;
        CT_ANGLE_OPEN : EmscriptenEnumTypeObject;
        CT_ANGLE_CLOSE : EmscriptenEnumTypeObject;
        CT_SPAREN_OPEN : EmscriptenEnumTypeObject;
        CT_SPAREN_CLOSE : EmscriptenEnumTypeObject;
        CT_FPAREN_OPEN : EmscriptenEnumTypeObject;
        CT_FPAREN_CLOSE : EmscriptenEnumTypeObject;
        CT_TPAREN_OPEN : EmscriptenEnumTypeObject;
        CT_TPAREN_CLOSE : EmscriptenEnumTypeObject;
        CT_BRACE_OPEN : EmscriptenEnumTypeObject;
        CT_BRACE_CLOSE : EmscriptenEnumTypeObject;
        CT_VBRACE_OPEN : EmscriptenEnumTypeObject;
        CT_VBRACE_CLOSE : EmscriptenEnumTypeObject;
        CT_SQUARE_OPEN : EmscriptenEnumTypeObject;
        CT_SQUARE_CLOSE : EmscriptenEnumTypeObject;
        CT_TSQUARE : EmscriptenEnumTypeObject;
        CT_MACRO_OPEN : EmscriptenEnumTypeObject;
        CT_MACRO_CLOSE : EmscriptenEnumTypeObject;
        CT_MACRO_ELSE : EmscriptenEnumTypeObject;
        CT_LABEL : EmscriptenEnumTypeObject;
        CT_LABEL_COLON : EmscriptenEnumTypeObject;
        CT_FUNCTION : EmscriptenEnumTypeObject;
        CT_FUNC_CALL : EmscriptenEnumTypeObject;
        CT_FUNC_CALL_USER : EmscriptenEnumTypeObject;
        CT_FUNC_DEF : EmscriptenEnumTypeObject;
        CT_FUNC_TYPE : EmscriptenEnumTypeObject;
        CT_FUNC_VAR : EmscriptenEnumTypeObject;
        CT_FUNC_PROTO : EmscriptenEnumTypeObject;
        CT_FUNC_CLASS_DEF : EmscriptenEnumTypeObject;
        CT_FUNC_CLASS_PROTO : EmscriptenEnumTypeObject;
        CT_FUNC_CTOR_VAR : EmscriptenEnumTypeObject;
        CT_FUNC_WRAP : EmscriptenEnumTypeObject;
        CT_PROTO_WRAP : EmscriptenEnumTypeObject;
        CT_MACRO_FUNC : EmscriptenEnumTypeObject;
        CT_MACRO : EmscriptenEnumTypeObject;
        CT_QUALIFIER : EmscriptenEnumTypeObject;
        CT_EXTERN : EmscriptenEnumTypeObject;
        CT_DECLSPEC : EmscriptenEnumTypeObject;
        CT_ALIGN : EmscriptenEnumTypeObject;
        CT_TYPE : EmscriptenEnumTypeObject;
        CT_PTR_TYPE : EmscriptenEnumTypeObject;
        CT_TYPE_WRAP : EmscriptenEnumTypeObject;
        CT_CPP_LAMBDA : EmscriptenEnumTypeObject;
        CT_CPP_LAMBDA_RET : EmscriptenEnumTypeObject;
        CT_BIT_COLON : EmscriptenEnumTypeObject;
        CT_OC_DYNAMIC : EmscriptenEnumTypeObject;
        CT_OC_END : EmscriptenEnumTypeObject;
        CT_OC_IMPL : EmscriptenEnumTypeObject;
        CT_OC_INTF : EmscriptenEnumTypeObject;
        CT_OC_PROTOCOL : EmscriptenEnumTypeObject;
        CT_OC_PROTO_LIST : EmscriptenEnumTypeObject;
        CT_OC_GENERIC_SPEC : EmscriptenEnumTypeObject;
        CT_OC_PROPERTY : EmscriptenEnumTypeObject;
        CT_OC_CLASS : EmscriptenEnumTypeObject;
        CT_OC_CLASS_EXT : EmscriptenEnumTypeObject;
        CT_OC_CATEGORY : EmscriptenEnumTypeObject;
        CT_OC_SCOPE : EmscriptenEnumTypeObject;
        CT_OC_MSG : EmscriptenEnumTypeObject;
        CT_OC_MSG_CLASS : EmscriptenEnumTypeObject;
        CT_OC_MSG_FUNC : EmscriptenEnumTypeObject;
        CT_OC_MSG_NAME : EmscriptenEnumTypeObject;
        CT_OC_MSG_SPEC : EmscriptenEnumTypeObject;
        CT_OC_MSG_DECL : EmscriptenEnumTypeObject;
        CT_OC_RTYPE : EmscriptenEnumTypeObject;
        CT_OC_ATYPE : EmscriptenEnumTypeObject;
        CT_OC_COLON : EmscriptenEnumTypeObject;
        CT_OC_DICT_COLON : EmscriptenEnumTypeObject;
        CT_OC_SEL : EmscriptenEnumTypeObject;
        CT_OC_SEL_NAME : EmscriptenEnumTypeObject;
        CT_OC_BLOCK : EmscriptenEnumTypeObject;
        CT_OC_BLOCK_ARG : EmscriptenEnumTypeObject;
        CT_OC_BLOCK_TYPE : EmscriptenEnumTypeObject;
        CT_OC_BLOCK_EXPR : EmscriptenEnumTypeObject;
        CT_OC_BLOCK_CARET : EmscriptenEnumTypeObject;
        CT_OC_AT : EmscriptenEnumTypeObject;
        CT_OC_PROPERTY_ATTR : EmscriptenEnumTypeObject;
        CT_PP_DEFINE : EmscriptenEnumTypeObject;
        CT_PP_DEFINED : EmscriptenEnumTypeObject;
        CT_PP_INCLUDE : EmscriptenEnumTypeObject;
        CT_PP_IF : EmscriptenEnumTypeObject;
        CT_PP_ELSE : EmscriptenEnumTypeObject;
        CT_PP_ENDIF : EmscriptenEnumTypeObject;
        CT_PP_ASSERT : EmscriptenEnumTypeObject;
        CT_PP_EMIT : EmscriptenEnumTypeObject;
        CT_PP_ENDINPUT : EmscriptenEnumTypeObject;
        CT_PP_ERROR : EmscriptenEnumTypeObject;
        CT_PP_FILE : EmscriptenEnumTypeObject;
        CT_PP_LINE : EmscriptenEnumTypeObject;
        CT_PP_SECTION : EmscriptenEnumTypeObject;
        CT_PP_ASM : EmscriptenEnumTypeObject;
        CT_PP_UNDEF : EmscriptenEnumTypeObject;
        CT_PP_PROPERTY : EmscriptenEnumTypeObject;
        CT_PP_BODYCHUNK : EmscriptenEnumTypeObject;
        CT_PP_PRAGMA : EmscriptenEnumTypeObject;
        CT_PP_REGION : EmscriptenEnumTypeObject;
        CT_PP_ENDREGION : EmscriptenEnumTypeObject;
        CT_PP_REGION_INDENT : EmscriptenEnumTypeObject;
        CT_PP_IF_INDENT : EmscriptenEnumTypeObject;
        CT_PP_IGNORE : EmscriptenEnumTypeObject;
        CT_PP_OTHER : EmscriptenEnumTypeObject;
        CT_CHAR : EmscriptenEnumTypeObject;
        CT_DEFINED : EmscriptenEnumTypeObject;
        CT_FORWARD : EmscriptenEnumTypeObject;
        CT_NATIVE : EmscriptenEnumTypeObject;
        CT_STATE : EmscriptenEnumTypeObject;
        CT_STOCK : EmscriptenEnumTypeObject;
        CT_TAGOF : EmscriptenEnumTypeObject;
        CT_DOT : EmscriptenEnumTypeObject;
        CT_TAG : EmscriptenEnumTypeObject;
        CT_TAG_COLON : EmscriptenEnumTypeObject;
        CT_LOCK : EmscriptenEnumTypeObject;
        CT_AS : EmscriptenEnumTypeObject;
        CT_IN : EmscriptenEnumTypeObject;
        CT_BRACED : EmscriptenEnumTypeObject;
        CT_THIS : EmscriptenEnumTypeObject;
        CT_BASE : EmscriptenEnumTypeObject;
        CT_DEFAULT : EmscriptenEnumTypeObject;
        CT_GETSET : EmscriptenEnumTypeObject;
        CT_GETSET_EMPTY : EmscriptenEnumTypeObject;
        CT_CONCAT : EmscriptenEnumTypeObject;
        CT_CS_SQ_STMT : EmscriptenEnumTypeObject;
        CT_CS_SQ_COLON : EmscriptenEnumTypeObject;
        CT_CS_PROPERTY : EmscriptenEnumTypeObject;
        CT_SQL_EXEC : EmscriptenEnumTypeObject;
        CT_SQL_BEGIN : EmscriptenEnumTypeObject;
        CT_SQL_END : EmscriptenEnumTypeObject;
        CT_SQL_WORD : EmscriptenEnumTypeObject;
        CT_CONSTRUCT : EmscriptenEnumTypeObject;
        CT_LAMBDA : EmscriptenEnumTypeObject;
        CT_ASSERT : EmscriptenEnumTypeObject;
        CT_ANNOTATION : EmscriptenEnumTypeObject;
        CT_FOR_COLON : EmscriptenEnumTypeObject;
        CT_DOUBLE_BRACE : EmscriptenEnumTypeObject;
        CT_CNG_HASINC : EmscriptenEnumTypeObject;
        CT_CNG_HASINCN : EmscriptenEnumTypeObject;
        CT_Q_EMIT : EmscriptenEnumTypeObject;
        CT_Q_FOREACH : EmscriptenEnumTypeObject;
        CT_Q_FOREVER : EmscriptenEnumTypeObject;
        CT_Q_GADGET : EmscriptenEnumTypeObject;
        CT_Q_OBJECT : EmscriptenEnumTypeObject;
        CT_MODE : EmscriptenEnumTypeObject;
        CT_DI : EmscriptenEnumTypeObject;
        CT_HI : EmscriptenEnumTypeObject;
        CT_QI : EmscriptenEnumTypeObject;
        CT_SI : EmscriptenEnumTypeObject;
        CT_NOTHROW : EmscriptenEnumTypeObject;
        CT_WORD_ : EmscriptenEnumTypeObject;
        CT_TOKEN_COUNT_ : EmscriptenEnumTypeObject;
    }

    export interface LangFlag extends EmscriptenEnumType
    {
        LANG_C : EmscriptenEnumTypeObject;
        LANG_CPP : EmscriptenEnumTypeObject;
        LANG_D : EmscriptenEnumTypeObject;
        LANG_CS : EmscriptenEnumTypeObject;
        LANG_JAVA : EmscriptenEnumTypeObject;
        LANG_OC : EmscriptenEnumTypeObject;
        LANG_VALA : EmscriptenEnumTypeObject;
        LANG_PAWN : EmscriptenEnumTypeObject;
        LANG_ECMA : EmscriptenEnumTypeObject;
        LANG_ALLC : EmscriptenEnumTypeObject;
        LANG_ALL : EmscriptenEnumTypeObject;
        FLAG_DIG : EmscriptenEnumTypeObject;
        FLAG_PP : EmscriptenEnumTypeObject;
    }

    // endregion enum bindings
    // </editor-fold>

    //! interface for Emscriptens group_map value pair
    export interface group_map_value
    {
        //! group enum value object
        id : EmscriptenEnumTypeObject;
        //! list of options enum value objects
        options : EmscriptenVector<EmscriptenEnumTypeObject>;
    }

    //! interface for Emscriptens group_map value pair
    export interface option_map_value
    {
        //! option enum value object
        id : EmscriptenEnumTypeObject;
        //! group enum value object
        group_id :EmscriptenEnumTypeObject;

        //! option argument type enum value object
        type : EmscriptenEnumTypeObject;

        //! option min value
        min_val : number;
        //! option max value
        max_val : number;
        //! option name
        name : string;
        //! option short description
        short_desc : string;
        //! option extra description
        long_desc : string;
    }

    export interface Uncrustify
    {
        lang_flag_e : LangFlag;
        argtype_e : Argtype;
        uncrustify_options : Option;
        uncrustify_groups : Group;
        log_sev_t : LogSev;

        //! sets all option values to their default values
        set_option_defaults() : void;

        //! adds a new keyword to Uncrustifys dynamic keyword map (dkwm, keywords.cpp)
        add_keyword( tag : string, type : Token ) : void

        //! removes a keyword from Uncrustifys dynamic keyword map (dkwm, keywords.cpp)
        remove_keyword( tag : string )

        // clears Uncrustifys dynamic keyword map (dkwm, keywords.cpp)
        clear_keywords() : void;

        /**
        * Adds an entry to the define list
        *
        * @param tag        tag string
        * @param value      value of the define
        */
        add_define( tag : string, value : string ) : void;

        /**
        * Adds an entry to the define list
        *
        * @param tag        tag string
        */
        add_define( tag : string ) : void;

        /**
        * Show or hide the severity prefix "<1>"
        *
        * @param b true=show  false=hide
        */
        show_log_type( b : boolean ) : void;

        //! returns the UNCRUSTIFY_VERSION string
        get_version() : string;

        //! disables all logging messages
        set_quiet() : void;

        /**
        * sets value of an option
        *
        * @param name   name of the option
        * @param value  value that is going to be set
        * @return options enum value of the found option or -1 if option was not found
        */
        set_option( name : string, value : string ) : number;

        /**
        * returns value of an option
        *
        * @param name   name of the option
        * @return currently set value of the option
        */
        get_option( name : string ) : string;

        //! returns a string with option documentation
        show_options() : string;

        /**
        * returns the config file string based on the current configuration
        *
        * @param withDoc  false= without documentation true=with documentation text lines
        * @param only_not_default  false=containing all options true=containing only options with non default values
        * @return returns the config file string based on the current configuration
        */
        show_config( withDoc : boolean, only_not_default : boolean ) : string;

        /**
        * returns the config file string with all options based on the current configuration
        *
        * @param withDoc  false= without documentation true=with documentation text lines
        * @return returns the config file string with all options based on the current configuration
        */
        show_config( withDoc : boolean ) : string;

        /**
        * returns the config file string with all options and without documentation based on the current configuration
        *
        * @return returns the config file string with all options without documentation based on the current configuration
        */
        show_config() : string;

        //! initializes the current libUncrustify instance
        initialize() : void;

        //! destroys the current libUncrustify instance
        destruct() : void;

        /**
        * reads option file string, sets the defined options
        *
        * @return returns EXIT_SUCCESS on success
        */
        loadConfig( cfg : string ) : number;

        /**
         * format text
         *
         * @param file file string that is going to be formated
         * @param lang specifies in which language the input file is written (see LangFlag)
         * @param frag [optional] true=fragmented code input
         *                        false=unfragmented code input [default]
         *
         * @return formatted file string
         */
        uncrustify( file : string, lang : EmscriptenEnumTypeObject, frag : boolean ) : string;
        uncrustify( file : string, lang : EmscriptenEnumTypeObject ) : string;

        /**
         * generate debug output
         *
         * @param file file string that is going to be formated
         * @param lang specifies in which language the input file is written (see LangFlag)
         * @param frag [optional] true=fragmented code input
         *                        false=unfragmented code input [default]
         *
         * @return debug output string
         */
        debug( file : string, lang : EmscriptenEnumTypeObject, frag : boolean ) : string;
        debug( file : string, lang : EmscriptenEnumTypeObject ) : string;

        //! clears defines map  (defines, defines.cpp)
        clear_defines() : void;

        //! returns a copy of the current option_name_map
        getOptionNameMap() : EmscriptenMap<EmscriptenEnumTypeObject, option_map_value>;

        //! returns a copy of the current group_map
        getGroupMap() : EmscriptenMap<EmscriptenEnumTypeObject, group_map_value>;
    }

    var Uncrustify : {
        (module?: Object): Uncrustify;
        new (module?: Object): Uncrustify;
    };
}

declare var uncrustify : LibUncrustify.Uncrustify;

declare module "libUncrustify"
{
    export = uncrustify;
}<|MERGE_RESOLUTION|>--- conflicted
+++ resolved
@@ -341,12 +341,9 @@
         UO_indent_cpp_lambda_body : EmscriptenEnumTypeObject;
         UO_indent_using_block : EmscriptenEnumTypeObject;
         UO_indent_ternary_operator : EmscriptenEnumTypeObject;
-<<<<<<< HEAD
-=======
         UO_indent_off_after_return_new : EmscriptenEnumTypeObject;
         UO_indent_single_after_return : EmscriptenEnumTypeObject;
         UO_indent_ignore_asm_block : EmscriptenEnumTypeObject;
->>>>>>> 12b18665
         UO_nl_collapse_empty_body : EmscriptenEnumTypeObject;
         UO_nl_assign_leave_one_liners : EmscriptenEnumTypeObject;
         UO_nl_class_leave_one_liners : EmscriptenEnumTypeObject;
