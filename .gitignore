--- conflicted
+++ resolved
@@ -1,16 +1,3 @@
-# Generated uncrustify files
-src/config.h
-src/token_names.h
-src/uncrustify_version.h
-
-# Testing framework
-tests/results
-tests/usage.txt
-*.sh.trs
-*.sh.log
-test-suite.log
-
-# UNIX build artifacts
 *.o
 src/uncrustify
 
@@ -48,12 +35,6 @@
 win32/Intermediate
 win32/Release
 win32/Debug
-<<<<<<< HEAD
-*.obj
-*.VC.db
-autom4te.cache
-build
-=======
 win32/*.*sdf
 win32/*.suo
 win32/*.user
@@ -62,7 +43,6 @@
 win32/**/*.exe
 
 # XCode
->>>>>>> a643df83
 *.xcodeproj/*.pbxuser
 *.xcodeproj/*.perspectivev3
 *.xcodeproj/*.mode1v3
@@ -79,19 +59,10 @@
 
 # Coverity
 /cov-int
-<<<<<<< HEAD
-/src/token_names.h
-/aclocal.m4
-/compile
-/install-sh
-/missing
-/test-driver
-=======
 
 # TRIAGE: To clasify or remove
 .svn
 *~
 .*
 Debug
-build
->>>>>>> a643df83
+build