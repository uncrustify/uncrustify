# Uncrustify 0.62

#
# General options
#

# The type of line endings
newlines                                  = auto     # auto/lf/crlf/cr

# The original size of tabs in the input
input_tab_size                            = 8        # number

# The size of tabs in the output (only used if align_with_tabs=true)
output_tab_size                           = 8        # number

# The ASCII value of the string escape char, usually 92 (\) or 94 (^). (Pawn)
string_escape_char                        = 92       # number

# Alternate string escape char for Pawn. Only works right before the quote char.
string_escape_char2                       = 0        # number

# Replace tab characters found in string literals with the escape sequence \t instead.
string_replace_tab_chars                  = false    # false/true

# Allow interpreting '>=' and '>>=' as part of a template in 'void f(list<list<B>>=val);'.
# If true (default), 'assert(x<0 && y>=3)' will be broken.
# Improvements to template detection may make this option obsolete.
tok_split_gte                             = false    # false/true

# Override the default ' *INDENT-OFF*' in comments for disabling processing of part of the file.
disable_processing_cmt                    = ""         # string

# Override the default ' *INDENT-ON*' in comments for enabling processing of part of the file.
enable_processing_cmt                     = ""         # string

<<<<<<< HEAD
=======
# Enable parsing of digraphs. Default=false
enable_digraphs                           = false    # false/true

>>>>>>> f4fada42
# Control what to do with the UTF-8 BOM (recommend 'remove')
utf8_bom                                  = ignore   # ignore/add/remove/force

# If the file contains bytes with values between 128 and 255, but is not UTF-8, then output as UTF-8
utf8_byte                                 = false    # false/true

# Force the output encoding to UTF-8
utf8_force                                = false    # false/true

#
# Indenting
#

# The number of columns to indent per level.
# Usually 2, 3, 4, or 8.
indent_columns                            = 8        # number

# The continuation indent. If non-zero, this overrides the indent of '(' and '=' continuation indents.
# For FreeBSD, this is set to 4. Negative value is absolute and not increased for each ( level
indent_continue                           = 0        # number

# How to use tabs when indenting code
# 0=spaces only
# 1=indent with tabs to brace level, align with spaces
# 2=indent and align with tabs, using spaces when not on a tabstop
indent_with_tabs                          = 1        # number

# Comments that are not a brace level are indented with tabs on a tabstop.
# Requires indent_with_tabs=2. If false, will use spaces.
indent_cmt_with_tabs                      = false    # false/true

# Whether to indent strings broken by '\' so that they line up
indent_align_string                       = false    # false/true

# The number of spaces to indent multi-line XML strings.
# Requires indent_align_string=True
indent_xml_string                         = 0        # number

# Spaces to indent '{' from level
indent_brace                              = 0        # number

# Whether braces are indented to the body level
indent_braces                             = false    # false/true

# Disabled indenting function braces if indent_braces is true
indent_braces_no_func                     = false    # false/true

# Disabled indenting class braces if indent_braces is true
indent_braces_no_class                    = false    # false/true

# Disabled indenting struct braces if indent_braces is true
indent_braces_no_struct                   = false    # false/true

# Indent based on the size of the brace parent, i.e. 'if' => 3 spaces, 'for' => 4 spaces, etc.
indent_brace_parent                       = false    # false/true

# Indent based on the paren open instead of the brace open in '({\n', default is to indent by brace.
indent_paren_open_brace                   = false    # false/true

# Whether the 'namespace' body is indented
indent_namespace                          = false    # false/true

# Only indent one namespace and no sub-namespaces.
# Requires indent_namespace=true.
indent_namespace_single_indent            = false    # false/true

# The number of spaces to indent a namespace block
indent_namespace_level                    = 0        # number

# If the body of the namespace is longer than this number, it won't be indented.
# Requires indent_namespace=true. Default=0 (no limit)
indent_namespace_limit                    = 0        # number

# Whether the 'extern "C"' body is indented
indent_extern                             = false    # false/true

# Whether the 'class' body is indented
indent_class                              = false    # false/true

# Whether to indent the stuff after a leading base class colon
indent_class_colon                        = false    # false/true

# Indent based on a class colon instead of the stuff after the colon.
# Requires indent_class_colon=true. Default=false
indent_class_on_colon                     = false    # false/true

# Whether to indent the stuff after a leading class initializer colon
indent_constr_colon                       = false    # false/true

# Virtual indent from the ':' for member initializers. Default is 2
indent_ctor_init_leading                  = 2        # number

# Additional indenting for constructor initializer list
indent_ctor_init                          = 0        # number

# False=treat 'else\nif' as 'else if' for indenting purposes
# True=indent the 'if' one level
indent_else_if                            = false    # false/true

# Amount to indent variable declarations after a open brace. neg=relative, pos=absolute
indent_var_def_blk                        = 0        # number

# Indent continued variable declarations instead of aligning.
indent_var_def_cont                       = false    # false/true

# Indent continued shift expressions ('<<' and '>>') instead of aligning.
# Turn align_left_shift off when enabling this.
indent_shift                              = false    # false/true

# True:  force indentation of function definition to start in column 1
# False: use the default behavior
indent_func_def_force_col1                = false    # false/true

# True:  indent continued function call parameters one indent level
# False: align parameters under the open paren
indent_func_call_param                    = false    # false/true

# Same as indent_func_call_param, but for function defs
indent_func_def_param                     = false    # false/true

# Same as indent_func_call_param, but for function protos
indent_func_proto_param                   = false    # false/true

# Same as indent_func_call_param, but for class declarations
indent_func_class_param                   = false    # false/true

# Same as indent_func_call_param, but for class variable constructors
indent_func_ctor_var_param                = false    # false/true

# Same as indent_func_call_param, but for templates
indent_template_param                     = false    # false/true

# Double the indent for indent_func_xxx_param options
indent_func_param_double                  = false    # false/true

# Indentation column for standalone 'const' function decl/proto qualifier
indent_func_const                         = 0        # number

# Indentation column for standalone 'throw' function decl/proto qualifier
indent_func_throw                         = 0        # number

# The number of spaces to indent a continued '->' or '.'
# Usually set to 0, 1, or indent_columns.
indent_member                             = 0        # number

# Spaces to indent single line ('//') comments on lines before code
indent_sing_line_comments                 = 0        # number

# If set, will indent trailing single line ('//') comments relative
# to the code instead of trying to keep the same absolute column
indent_relative_single_line_comments      = false    # false/true

# Spaces to indent 'case' from 'switch'
# Usually 0 or indent_columns.
indent_switch_case                        = 0        # number

# Spaces to shift the 'case' line, without affecting any other lines
# Usually 0.
indent_case_shift                         = 0        # number

# Spaces to indent '{' from 'case'.
# By default, the brace will appear under the 'c' in case.
# Usually set to 0 or indent_columns.
indent_case_brace                         = 0        # number

# Whether to indent comments found in first column
indent_col1_comment                       = false    # false/true

# How to indent goto labels
#  >0 : absolute column where 1 is the leftmost column
#  <=0 : subtract from brace indent
indent_label                              = 1        # number

# Same as indent_label, but for access specifiers that are followed by a colon
indent_access_spec                        = 1        # number

# Indent the code after an access specifier by one level.
# If set, this option forces 'indent_access_spec=0'
indent_access_spec_body                   = false    # false/true

# If an open paren is followed by a newline, indent the next line so that it lines up after the open paren (not recommended)
indent_paren_nl                           = false    # false/true

# Controls the indent of a close paren after a newline.
# 0: Indent to body level
# 1: Align under the open paren
# 2: Indent to the brace level
indent_paren_close                        = 0        # number

# Controls the indent of a comma when inside a paren.If TRUE, aligns under the open paren
indent_comma_paren                        = false    # false/true

# Controls the indent of a BOOL operator when inside a paren.If TRUE, aligns under the open paren
indent_bool_paren                         = false    # false/true

# If 'indent_bool_paren' is true, controls the indent of the first expression. If TRUE, aligns the first expression to the following ones
indent_first_bool_expr                    = false    # false/true

# If an open square is followed by a newline, indent the next line so that it lines up after the open square (not recommended)
indent_square_nl                          = false    # false/true

# Don't change the relative indent of ESQL/C 'EXEC SQL' bodies
indent_preserve_sql                       = false    # false/true

# Align continued statements at the '='. Default=True
# If FALSE or the '=' is followed by a newline, the next line is indent one tab.
indent_align_assign                       = true     # false/true

# Indent OC blocks at brace level instead of usual rules.
indent_oc_block                           = false    # false/true

# Indent OC blocks in a message relative to the parameter name.
# 0=use indent_oc_block rules, 1+=spaces to indent
indent_oc_block_msg                       = 0        # number

# Minimum indent for subsequent parameters
indent_oc_msg_colon                       = 0        # number

# If true, prioritize aligning with initial colon (and stripping spaces from lines, if necessary).
# Default is true.
indent_oc_msg_prioritize_first_colon      = true     # false/true

# If indent_oc_block_msg and this option are on, blocks will be indented the way that Xcode does by default (from keyword if the parameter is on its own line; otherwise, from the previous indentation level).
indent_oc_block_msg_xcode_style           = false    # false/true

# If indent_oc_block_msg and this option are on, blocks will be indented from where the brace is relative to a msg keyword.
indent_oc_block_msg_from_keyword          = false    # false/true

# If indent_oc_block_msg and this option are on, blocks will be indented from where the brace is relative to a msg colon.
indent_oc_block_msg_from_colon            = false    # false/true

# If indent_oc_block_msg and this option are on, blocks will be indented from where the block caret is.
indent_oc_block_msg_from_caret            = false    # false/true

# If indent_oc_block_msg and this option are on, blocks will be indented from where the brace is.
indent_oc_block_msg_from_brace            = false    # false/true

# When identing after virtual brace open and newline add further spaces to reach this min. indent.
indent_min_vbrace_open                    = 0        # number

# TRUE: When identing after virtual brace open and newline add further spaces after regular indent to reach next tabstop.
indent_vbrace_open_on_tabstop             = false    # false/true

#
# Spacing options
#

# Add or remove space around arithmetic operator '+', '-', '/', '*', etc
# also '>>>' '<<' '>>' '%' '|'
sp_arith                                  = ignore   # ignore/add/remove/force

# Add or remove space around assignment operator '=', '+=', etc
sp_assign                                 = ignore   # ignore/add/remove/force

# Add or remove space around '=' in C++11 lambda capture specifications. Overrides sp_assign
sp_cpp_lambda_assign                      = ignore   # ignore/add/remove/force

# Add or remove space after the capture specification in C++11 lambda.
sp_cpp_lambda_paren                       = ignore   # ignore/add/remove/force

# Add or remove space around assignment operator '=' in a prototype
sp_assign_default                         = ignore   # ignore/add/remove/force

# Add or remove space before assignment operator '=', '+=', etc. Overrides sp_assign.
sp_before_assign                          = ignore   # ignore/add/remove/force

# Add or remove space after assignment operator '=', '+=', etc. Overrides sp_assign.
sp_after_assign                           = ignore   # ignore/add/remove/force

# Add or remove space in 'NS_ENUM ('
sp_enum_paren                             = ignore   # ignore/add/remove/force

# Add or remove space around assignment '=' in enum
sp_enum_assign                            = ignore   # ignore/add/remove/force

# Add or remove space before assignment '=' in enum. Overrides sp_enum_assign.
sp_enum_before_assign                     = ignore   # ignore/add/remove/force

# Add or remove space after assignment '=' in enum. Overrides sp_enum_assign.
sp_enum_after_assign                      = ignore   # ignore/add/remove/force

# Add or remove space around preprocessor '##' concatenation operator. Default=Add
sp_pp_concat                              = add      # ignore/add/remove/force

# Add or remove space after preprocessor '#' stringify operator. Also affects the '#@' charizing operator.
sp_pp_stringify                           = ignore   # ignore/add/remove/force

# Add or remove space before preprocessor '#' stringify operator as in '#define x(y) L#y'.
sp_before_pp_stringify                    = ignore   # ignore/add/remove/force

# Add or remove space around boolean operators '&&' and '||'
sp_bool                                   = ignore   # ignore/add/remove/force

# Add or remove space around compare operator '<', '>', '==', etc
sp_compare                                = ignore   # ignore/add/remove/force

# Add or remove space inside '(' and ')'
sp_inside_paren                           = ignore   # ignore/add/remove/force

# Add or remove space between nested parens: '((' vs ') )'
sp_paren_paren                            = ignore   # ignore/add/remove/force

# Add or remove space between back-to-back parens: ')(' vs ') ('
sp_cparen_oparen                          = ignore   # ignore/add/remove/force

# Whether to balance spaces inside nested parens
sp_balance_nested_parens                  = false    # false/true

# Add or remove space between ')' and '{'
sp_paren_brace                            = ignore   # ignore/add/remove/force

# Add or remove space before pointer star '*'
sp_before_ptr_star                        = ignore   # ignore/add/remove/force

# Add or remove space before pointer star '*' that isn't followed by a variable name
# If set to 'ignore', sp_before_ptr_star is used instead.
sp_before_unnamed_ptr_star                = ignore   # ignore/add/remove/force

# Add or remove space between pointer stars '*'
sp_between_ptr_star                       = ignore   # ignore/add/remove/force

# Add or remove space after pointer star '*', if followed by a word.
sp_after_ptr_star                         = ignore   # ignore/add/remove/force

# Add or remove space after pointer star '*', if followed by a qualifier.
sp_after_ptr_star_qualifier               = ignore   # ignore/add/remove/force

# Add or remove space after a pointer star '*', if followed by a func proto/def.
sp_after_ptr_star_func                    = ignore   # ignore/add/remove/force

# Add or remove space after a pointer star '*', if followed by an open paren (function types).
sp_ptr_star_paren                         = ignore   # ignore/add/remove/force

# Add or remove space before a pointer star '*', if followed by a func proto/def.
sp_before_ptr_star_func                   = ignore   # ignore/add/remove/force

# Add or remove space before a reference sign '&'
sp_before_byref                           = ignore   # ignore/add/remove/force

# Add or remove space before a reference sign '&' that isn't followed by a variable name
# If set to 'ignore', sp_before_byref is used instead.
sp_before_unnamed_byref                   = ignore   # ignore/add/remove/force

# Add or remove space after reference sign '&', if followed by a word.
sp_after_byref                            = ignore   # ignore/add/remove/force

# Add or remove space after a reference sign '&', if followed by a func proto/def.
sp_after_byref_func                       = ignore   # ignore/add/remove/force

# Add or remove space before a reference sign '&', if followed by a func proto/def.
sp_before_byref_func                      = ignore   # ignore/add/remove/force

# Add or remove space between type and word. Default=Force
sp_after_type                             = force    # ignore/add/remove/force

# Add or remove space before the paren in the D constructs 'template Foo(' and 'class Foo('.
sp_before_template_paren                  = ignore   # ignore/add/remove/force

# Add or remove space in 'template <' vs 'template<'.
# If set to ignore, sp_before_angle is used.
sp_template_angle                         = ignore   # ignore/add/remove/force

# Add or remove space before '<>'
sp_before_angle                           = ignore   # ignore/add/remove/force

# Add or remove space inside '<' and '>'
sp_inside_angle                           = ignore   # ignore/add/remove/force

# Add or remove space after '<>'
sp_after_angle                            = ignore   # ignore/add/remove/force

# Add or remove space between '<>' and '(' as found in 'new List<byte>();'
sp_angle_paren                            = ignore   # ignore/add/remove/force

# Add or remove space between '<>' and a word as in 'List<byte> m;' or 'template <typename T> static ...'
sp_angle_word                             = ignore   # ignore/add/remove/force

# Add or remove space between '>' and '>' in '>>' (template stuff C++/C# only). Default=Add
sp_angle_shift                            = add      # ignore/add/remove/force

# Permit removal of the space between '>>' in 'foo<bar<int> >' (C++11 only). Default=False
# sp_angle_shift cannot remove the space without this option.
sp_permit_cpp11_shift                     = false    # false/true

<<<<<<< HEAD
# Add or remove space before '(' of 'if', 'for', 'switch' and 'while'
=======
# Add or remove space before '(' of 'if', 'for', 'switch', 'while', etc.
>>>>>>> f4fada42
sp_before_sparen                          = ignore   # ignore/add/remove/force

# Add or remove space inside if-condition '(' and ')'
sp_inside_sparen                          = ignore   # ignore/add/remove/force

# Add or remove space before if-condition ')'. Overrides sp_inside_sparen.
sp_inside_sparen_close                    = ignore   # ignore/add/remove/force

# Add or remove space after if-condition '('. Overrides sp_inside_sparen.
sp_inside_sparen_open                     = ignore   # ignore/add/remove/force

<<<<<<< HEAD
# Add or remove space after ')' of 'if', 'for', 'switch' and 'while'
sp_after_sparen                           = ignore   # ignore/add/remove/force

# Add or remove space between ')' and '{' of 'if', 'for', 'switch' and 'while'
=======
# Add or remove space after ')' of 'if', 'for', 'switch', and 'while', etc.
sp_after_sparen                           = ignore   # ignore/add/remove/force

# Add or remove space between ')' and '{' of 'if', 'for', 'switch', and 'while', etc.
>>>>>>> f4fada42
sp_sparen_brace                           = ignore   # ignore/add/remove/force

# Add or remove space between 'invariant' and '(' in the D language.
sp_invariant_paren                        = ignore   # ignore/add/remove/force

# Add or remove space after the ')' in 'invariant (C) c' in the D language.
sp_after_invariant_paren                  = ignore   # ignore/add/remove/force

# Add or remove space before empty statement ';' on 'if', 'for' and 'while'
sp_special_semi                           = ignore   # ignore/add/remove/force

# Add or remove space before ';'. Default=Remove
sp_before_semi                            = remove   # ignore/add/remove/force

# Add or remove space before ';' in non-empty 'for' statements
sp_before_semi_for                        = ignore   # ignore/add/remove/force

# Add or remove space before a semicolon of an empty part of a for statement.
sp_before_semi_for_empty                  = ignore   # ignore/add/remove/force

# Add or remove space after ';', except when followed by a comment. Default=Add
sp_after_semi                             = add      # ignore/add/remove/force

# Add or remove space after ';' in non-empty 'for' statements. Default=Force
sp_after_semi_for                         = force    # ignore/add/remove/force

# Add or remove space after the final semicolon of an empty part of a for statement: for ( ; ; <here> ).
sp_after_semi_for_empty                   = ignore   # ignore/add/remove/force

# Add or remove space before '[' (except '[]')
sp_before_square                          = ignore   # ignore/add/remove/force

# Add or remove space before '[]'
sp_before_squares                         = ignore   # ignore/add/remove/force

# Add or remove space inside a non-empty '[' and ']'
sp_inside_square                          = ignore   # ignore/add/remove/force

# Add or remove space after ','
sp_after_comma                            = ignore   # ignore/add/remove/force

# Add or remove space before ','
sp_before_comma                           = remove   # ignore/add/remove/force

# Add or remove space between ',' and ']' in multidimensional array type 'int[,,]'
sp_after_mdatype_commas                   = ignore   # ignore/add/remove/force

# Add or remove space between '[' and ',' in multidimensional array type 'int[,,]'
sp_before_mdatype_commas                  = ignore   # ignore/add/remove/force

# Add or remove space between ',' in multidimensional array type 'int[,,]'
sp_between_mdatype_commas                 = ignore   # ignore/add/remove/force

# Add or remove space between an open paren and comma: '(,' vs '( ,'
sp_paren_comma                            = force    # ignore/add/remove/force

# Add or remove space before the variadic '...' when preceded by a non-punctuator
sp_before_ellipsis                        = ignore   # ignore/add/remove/force

# Add or remove space after class ':'
sp_after_class_colon                      = ignore   # ignore/add/remove/force

# Add or remove space before class ':'
sp_before_class_colon                     = ignore   # ignore/add/remove/force

# Add or remove space after class constructor ':'
sp_after_constr_colon                     = ignore   # ignore/add/remove/force

# Add or remove space before class constructor ':'
sp_before_constr_colon                    = ignore   # ignore/add/remove/force

# Add or remove space before case ':'. Default=Remove
sp_before_case_colon                      = remove   # ignore/add/remove/force

# Add or remove space between 'operator' and operator sign
sp_after_operator                         = ignore   # ignore/add/remove/force

# Add or remove space between the operator symbol and the open paren, as in 'operator ++('
sp_after_operator_sym                     = ignore   # ignore/add/remove/force

# Add or remove space after C/D cast, i.e. 'cast(int)a' vs 'cast(int) a' or '(int)a' vs '(int) a'
sp_after_cast                             = ignore   # ignore/add/remove/force

# Add or remove spaces inside cast parens
sp_inside_paren_cast                      = ignore   # ignore/add/remove/force

# Add or remove space between the type and open paren in a C++ cast, i.e. 'int(exp)' vs 'int (exp)'
sp_cpp_cast_paren                         = ignore   # ignore/add/remove/force

# Add or remove space between 'sizeof' and '('
sp_sizeof_paren                           = ignore   # ignore/add/remove/force

# Add or remove space after the tag keyword (Pawn)
sp_after_tag                              = ignore   # ignore/add/remove/force

# Add or remove space inside enum '{' and '}'
sp_inside_braces_enum                     = ignore   # ignore/add/remove/force

# Add or remove space inside struct/union '{' and '}'
sp_inside_braces_struct                   = ignore   # ignore/add/remove/force

# Add or remove space inside '{' and '}'
sp_inside_braces                          = ignore   # ignore/add/remove/force

# Add or remove space inside '{}'
sp_inside_braces_empty                    = ignore   # ignore/add/remove/force

# Add or remove space between return type and function name
# A minimum of 1 is forced except for pointer return types.
sp_type_func                              = ignore   # ignore/add/remove/force

# Add or remove space between function name and '(' on function declaration
sp_func_proto_paren                       = ignore   # ignore/add/remove/force

# Add or remove space between function name and '(' on function definition
sp_func_def_paren                         = ignore   # ignore/add/remove/force

# Add or remove space inside empty function '()'
sp_inside_fparens                         = ignore   # ignore/add/remove/force

# Add or remove space inside function '(' and ')'
sp_inside_fparen                          = ignore   # ignore/add/remove/force

# Add or remove space inside the first parens in the function type: 'void (*x)(...)'
sp_inside_tparen                          = ignore   # ignore/add/remove/force

# Add or remove between the parens in the function type: 'void (*x)(...)'
sp_after_tparen_close                     = ignore   # ignore/add/remove/force

# Add or remove space between ']' and '(' when part of a function call.
sp_square_fparen                          = ignore   # ignore/add/remove/force

# Add or remove space between ')' and '{' of function
sp_fparen_brace                           = ignore   # ignore/add/remove/force

# Java: Add or remove space between ')' and '{{' of double brace initializer.
sp_fparen_dbrace                          = ignore   # ignore/add/remove/force

# Add or remove space between function name and '(' on function calls
sp_func_call_paren                        = ignore   # ignore/add/remove/force

# Add or remove space between function name and '()' on function calls without parameters.
# If set to 'ignore' (the default), sp_func_call_paren is used.
sp_func_call_paren_empty                  = ignore   # ignore/add/remove/force

# Add or remove space between the user function name and '(' on function calls
# You need to set a keyword to be a user function, like this: 'set func_call_user _' in the config file.
sp_func_call_user_paren                   = ignore   # ignore/add/remove/force

# Add or remove space between a constructor/destructor and the open paren
sp_func_class_paren                       = ignore   # ignore/add/remove/force

# Add or remove space between 'return' and '('
sp_return_paren                           = ignore   # ignore/add/remove/force

# Add or remove space between '__attribute__' and '('
sp_attribute_paren                        = ignore   # ignore/add/remove/force

# Add or remove space between 'defined' and '(' in '#if defined (FOO)'
sp_defined_paren                          = ignore   # ignore/add/remove/force

# Add or remove space between 'throw' and '(' in 'throw (something)'
sp_throw_paren                            = ignore   # ignore/add/remove/force

# Add or remove space between 'throw' and anything other than '(' as in '@throw [...];'
sp_after_throw                            = ignore   # ignore/add/remove/force

# Add or remove space between 'catch' and '(' in 'catch (something) { }'
# If set to ignore, sp_before_sparen is used.
sp_catch_paren                            = ignore   # ignore/add/remove/force

# Add or remove space between 'version' and '(' in 'version (something) { }' (D language)
# If set to ignore, sp_before_sparen is used.
sp_version_paren                          = ignore   # ignore/add/remove/force

# Add or remove space between 'scope' and '(' in 'scope (something) { }' (D language)
# If set to ignore, sp_before_sparen is used.
sp_scope_paren                            = ignore   # ignore/add/remove/force

# Add or remove space between macro and value
sp_macro                                  = ignore   # ignore/add/remove/force

# Add or remove space between macro function ')' and value
sp_macro_func                             = ignore   # ignore/add/remove/force

# Add or remove space between 'else' and '{' if on the same line
sp_else_brace                             = ignore   # ignore/add/remove/force

# Add or remove space between '}' and 'else' if on the same line
sp_brace_else                             = ignore   # ignore/add/remove/force

# Add or remove space between '}' and the name of a typedef on the same line
sp_brace_typedef                          = ignore   # ignore/add/remove/force

# Add or remove space between 'catch' and '{' if on the same line
sp_catch_brace                            = ignore   # ignore/add/remove/force

# Add or remove space between '}' and 'catch' if on the same line
sp_brace_catch                            = ignore   # ignore/add/remove/force

# Add or remove space between 'finally' and '{' if on the same line
sp_finally_brace                          = ignore   # ignore/add/remove/force

# Add or remove space between '}' and 'finally' if on the same line
sp_brace_finally                          = ignore   # ignore/add/remove/force

# Add or remove space between 'try' and '{' if on the same line
sp_try_brace                              = ignore   # ignore/add/remove/force

# Add or remove space between get/set and '{' if on the same line
sp_getset_brace                           = ignore   # ignore/add/remove/force

# Add or remove space between a variable and '{' for C++ uniform initialization
sp_word_brace                             = add      # ignore/add/remove/force

# Add or remove space between a variable and '{' for a namespace
sp_word_brace_ns                          = add      # ignore/add/remove/force

# Add or remove space before the '::' operator
sp_before_dc                              = ignore   # ignore/add/remove/force

# Add or remove space after the '::' operator
sp_after_dc                               = ignore   # ignore/add/remove/force

# Add or remove around the D named array initializer ':' operator
sp_d_array_colon                          = ignore   # ignore/add/remove/force

# Add or remove space after the '!' (not) operator. Default=Remove
sp_not                                    = remove   # ignore/add/remove/force

# Add or remove space after the '~' (invert) operator. Default=Remove
sp_inv                                    = remove   # ignore/add/remove/force

# Add or remove space after the '&' (address-of) operator. Default=Remove
# This does not affect the spacing after a '&' that is part of a type.
sp_addr                                   = remove   # ignore/add/remove/force

# Add or remove space around the '.' or '->' operators. Default=Remove
sp_member                                 = remove   # ignore/add/remove/force

# Add or remove space after the '*' (dereference) operator. Default=Remove
# This does not affect the spacing after a '*' that is part of a type.
sp_deref                                  = remove   # ignore/add/remove/force

# Add or remove space after '+' or '-', as in 'x = -5' or 'y = +7'. Default=Remove
sp_sign                                   = remove   # ignore/add/remove/force

# Add or remove space before or after '++' and '--', as in '(--x)' or 'y++;'. Default=Remove
sp_incdec                                 = remove   # ignore/add/remove/force

# Add or remove space before a backslash-newline at the end of a line. Default=Add
sp_before_nl_cont                         = add      # ignore/add/remove/force

# Add or remove space after the scope '+' or '-', as in '-(void) foo;' or '+(int) bar;'
sp_after_oc_scope                         = ignore   # ignore/add/remove/force

# Add or remove space after the colon in message specs
# '-(int) f:(int) x;' vs '-(int) f: (int) x;'
sp_after_oc_colon                         = ignore   # ignore/add/remove/force

# Add or remove space before the colon in message specs
# '-(int) f: (int) x;' vs '-(int) f : (int) x;'
sp_before_oc_colon                        = ignore   # ignore/add/remove/force

# Add or remove space after the colon in immutable dictionary expression
# 'NSDictionary *test = @{@"foo" :@"bar"};'
sp_after_oc_dict_colon                    = ignore   # ignore/add/remove/force

# Add or remove space before the colon in immutable dictionary expression
# 'NSDictionary *test = @{@"foo" :@"bar"};'
sp_before_oc_dict_colon                   = ignore   # ignore/add/remove/force

# Add or remove space after the colon in message specs
# '[object setValue:1];' vs '[object setValue: 1];'
sp_after_send_oc_colon                    = ignore   # ignore/add/remove/force

# Add or remove space before the colon in message specs
# '[object setValue:1];' vs '[object setValue :1];'
sp_before_send_oc_colon                   = ignore   # ignore/add/remove/force

# Add or remove space after the (type) in message specs
# '-(int)f: (int) x;' vs '-(int)f: (int)x;'
sp_after_oc_type                          = ignore   # ignore/add/remove/force

# Add or remove space after the first (type) in message specs
# '-(int) f:(int)x;' vs '-(int)f:(int)x;'
sp_after_oc_return_type                   = ignore   # ignore/add/remove/force

# Add or remove space between '@selector' and '('
# '@selector(msgName)' vs '@selector (msgName)'
# Also applies to @protocol() constructs
sp_after_oc_at_sel                        = ignore   # ignore/add/remove/force

# Add or remove space between '@selector(x)' and the following word
# '@selector(foo) a:' vs '@selector(foo)a:'
sp_after_oc_at_sel_parens                 = ignore   # ignore/add/remove/force

# Add or remove space inside '@selector' parens
# '@selector(foo)' vs '@selector( foo )'
# Also applies to @protocol() constructs
sp_inside_oc_at_sel_parens                = ignore   # ignore/add/remove/force

# Add or remove space before a block pointer caret
# '^int (int arg){...}' vs. ' ^int (int arg){...}'
sp_before_oc_block_caret                  = ignore   # ignore/add/remove/force

# Add or remove space after a block pointer caret
# '^int (int arg){...}' vs. '^ int (int arg){...}'
sp_after_oc_block_caret                   = ignore   # ignore/add/remove/force

# Add or remove space between the receiver and selector in a message.
# '[receiver selector ...]'
sp_after_oc_msg_receiver                  = ignore   # ignore/add/remove/force

# Add or remove space after @property.
sp_after_oc_property                      = ignore   # ignore/add/remove/force

# Add or remove space around the ':' in 'b ? t : f'
sp_cond_colon                             = ignore   # ignore/add/remove/force

# Add or remove space before the ':' in 'b ? t : f'. Overrides sp_cond_colon.
sp_cond_colon_before                      = ignore   # ignore/add/remove/force

# Add or remove space after the ':' in 'b ? t : f'. Overrides sp_cond_colon.
sp_cond_colon_after                       = ignore   # ignore/add/remove/force

# Add or remove space around the '?' in 'b ? t : f'
sp_cond_question                          = ignore   # ignore/add/remove/force

# Add or remove space before the '?' in 'b ? t : f'. Overrides sp_cond_question.
sp_cond_question_before                   = ignore   # ignore/add/remove/force

# Add or remove space after the '?' in 'b ? t : f'. Overrides sp_cond_question.
sp_cond_question_after                    = ignore   # ignore/add/remove/force

# In the abbreviated ternary form (a ?: b), add/remove space between ? and :.'. Overrides all other sp_cond_* options.
sp_cond_ternary_short                     = ignore   # ignore/add/remove/force

# Fix the spacing between 'case' and the label. Only 'ignore' and 'force' make sense here.
sp_case_label                             = ignore   # ignore/add/remove/force

# Control the space around the D '..' operator.
sp_range                                  = ignore   # ignore/add/remove/force

# Control the spacing after ':' in 'for (TYPE VAR : EXPR)'
sp_after_for_colon                        = ignore   # ignore/add/remove/force

# Control the spacing before ':' in 'for (TYPE VAR : EXPR)'
sp_before_for_colon                       = ignore   # ignore/add/remove/force

# Control the spacing in 'extern (C)' (D)
sp_extern_paren                           = ignore   # ignore/add/remove/force

# Control the space after the opening of a C++ comment '// A' vs '//A'
sp_cmt_cpp_start                          = ignore   # ignore/add/remove/force

# TRUE: If space is added with sp_cmt_cpp_start, do it after doxygen sequences like '///', '///<', '//!' and '//!<'.
sp_cmt_cpp_doxygen                        = false    # false/true

<<<<<<< HEAD
=======
# TRUE: If space is added with sp_cmt_cpp_start, do it after Qt translator or meta-data comments like '//:', '//=', and '//~'.
sp_cmt_cpp_qttr                           = false    # false/true

>>>>>>> f4fada42
# Controls the spaces between #else or #endif and a trailing comment
sp_endif_cmt                              = ignore   # ignore/add/remove/force

# Controls the spaces after 'new', 'delete' and 'delete[]'
sp_after_new                              = ignore   # ignore/add/remove/force

# Controls the spaces between new and '(' in 'new()'
sp_between_new_paren                      = ignore   # ignore/add/remove/force

# Controls the spaces before a trailing or embedded comment
sp_before_tr_emb_cmt                      = ignore   # ignore/add/remove/force

# Number of spaces before a trailing or embedded comment
sp_num_before_tr_emb_cmt                  = 0        # number

# Control space between a Java annotation and the open paren.
sp_annotation_paren                       = ignore   # ignore/add/remove/force

#
# Code alignment (not left column spaces/tabs)
#

# Whether to keep non-indenting tabs
align_keep_tabs                           = false    # false/true

# Whether to use tabs for aligning
align_with_tabs                           = false    # false/true

# Whether to bump out to the next tab when aligning
align_on_tabstop                          = false    # false/true

# Whether to left-align numbers
align_number_left                         = false    # false/true

# Whether to keep whitespace not required for alignment.
align_keep_extra_space                    = false    # false/true

# Align variable definitions in prototypes and functions
align_func_params                         = false    # false/true

# Align parameters in single-line functions that have the same name.
# The function names must already be aligned with each other.
align_same_func_call_params               = false    # false/true

# The span for aligning variable definitions (0=don't align)
align_var_def_span                        = 0        # number

# How to align the star in variable definitions.
#  0=Part of the type     'void *   foo;'
#  1=Part of the variable 'void     *foo;'
#  2=Dangling             'void    *foo;'
align_var_def_star_style                  = 0        # number

# How to align the '&' in variable definitions.
#  0=Part of the type
#  1=Part of the variable
#  2=Dangling
align_var_def_amp_style                   = 0        # number

# The threshold for aligning variable definitions (0=no limit)
align_var_def_thresh                      = 0        # number

# The gap for aligning variable definitions
align_var_def_gap                         = 0        # number

# Whether to align the colon in struct bit fields
align_var_def_colon                       = false    # false/true

# Whether to align any attribute after the variable name
align_var_def_attribute                   = false    # false/true

# Whether to align inline struct/enum/union variable definitions
align_var_def_inline                      = false    # false/true

# The span for aligning on '=' in assignments (0=don't align)
align_assign_span                         = 0        # number

# The threshold for aligning on '=' in assignments (0=no limit)
align_assign_thresh                       = 0        # number

# The span for aligning on '=' in enums (0=don't align)
align_enum_equ_span                       = 0        # number

# The threshold for aligning on '=' in enums (0=no limit)
align_enum_equ_thresh                     = 0        # number

# The span for aligning struct/union (0=don't align)
align_var_struct_span                     = 0        # number

# The threshold for aligning struct/union member definitions (0=no limit)
align_var_struct_thresh                   = 0        # number

# The gap for aligning struct/union member definitions
align_var_struct_gap                      = 0        # number

# The span for aligning struct initializer values (0=don't align)
align_struct_init_span                    = 0        # number

# The minimum space between the type and the synonym of a typedef
align_typedef_gap                         = 0        # number

# The span for aligning single-line typedefs (0=don't align)
align_typedef_span                        = 0        # number

# How to align typedef'd functions with other typedefs
# 0: Don't mix them at all
# 1: align the open paren with the types
# 2: align the function type name with the other type names
align_typedef_func                        = 0        # number

# Controls the positioning of the '*' in typedefs. Just try it.
# 0: Align on typedef type, ignore '*'
# 1: The '*' is part of type name: typedef int  *pint;
# 2: The '*' is part of the type, but dangling: typedef int *pint;
align_typedef_star_style                  = 0        # number

# Controls the positioning of the '&' in typedefs. Just try it.
# 0: Align on typedef type, ignore '&'
# 1: The '&' is part of type name: typedef int  &pint;
# 2: The '&' is part of the type, but dangling: typedef int &pint;
align_typedef_amp_style                   = 0        # number

# The span for aligning comments that end lines (0=don't align)
align_right_cmt_span                      = 0        # number

# If aligning comments, mix with comments after '}' and #endif with less than 3 spaces before the comment
align_right_cmt_mix                       = false    # false/true

# If a trailing comment is more than this number of columns away from the text it follows,
# it will qualify for being aligned. This has to be > 0 to do anything.
align_right_cmt_gap                       = 0        # number

# Align trailing comment at or beyond column N; 'pulls in' comments as a bonus side effect (0=ignore)
align_right_cmt_at_col                    = 0        # number

# The span for aligning function prototypes (0=don't align)
align_func_proto_span                     = 0        # number

# Minimum gap between the return type and the function name.
align_func_proto_gap                      = 0        # number

# Align function protos on the 'operator' keyword instead of what follows
align_on_operator                         = false    # false/true

# Whether to mix aligning prototype and variable declarations.
# If true, align_var_def_XXX options are used instead of align_func_proto_XXX options.
align_mix_var_proto                       = false    # false/true

# Align single-line functions with function prototypes, uses align_func_proto_span
align_single_line_func                    = false    # false/true

# Aligning the open brace of single-line functions.
# Requires align_single_line_func=true, uses align_func_proto_span
align_single_line_brace                   = false    # false/true

# Gap for align_single_line_brace.
align_single_line_brace_gap               = 0        # number

# The span for aligning ObjC msg spec (0=don't align)
align_oc_msg_spec_span                    = 0        # number

# Whether to align macros wrapped with a backslash and a newline.
# This will not work right if the macro contains a multi-line comment.
align_nl_cont                             = false    # false/true

# # Align macro functions and variables together
align_pp_define_together                  = false    # false/true

# The minimum space between label and value of a preprocessor define
align_pp_define_gap                       = 0        # number

# The span for aligning on '#define' bodies (0=don't align, other=number of lines including comments between blocks)
align_pp_define_span                      = 0        # number

# Align lines that start with '<<' with previous '<<'. Default=true
align_left_shift                          = true     # false/true

# Span for aligning parameters in an Obj-C message call on the ':' (0=don't align)
align_oc_msg_colon_span                   = 0        # number

# If true, always align with the first parameter, even if it is too short.
align_oc_msg_colon_first                  = false    # false/true

# Aligning parameters in an Obj-C '+' or '-' declaration on the ':'
align_oc_decl_colon                       = false    # false/true

#
# Newline adding and removing options
#

# Whether to collapse empty blocks between '{' and '}'
nl_collapse_empty_body                    = false    # false/true

# Don't split one-line braced assignments - 'foo_t f = { 1, 2 };'
nl_assign_leave_one_liners                = false    # false/true

# Don't split one-line braced statements inside a class xx { } body
nl_class_leave_one_liners                 = false    # false/true

# Don't split one-line enums: 'enum foo { BAR = 15 };'
nl_enum_leave_one_liners                  = false    # false/true

# Don't split one-line get or set functions
nl_getset_leave_one_liners                = false    # false/true

# Don't split one-line function definitions - 'int foo() { return 0; }'
nl_func_leave_one_liners                  = false    # false/true

# Don't split one-line C++11 lambdas - '[]() { return 0; }'
nl_cpp_lambda_leave_one_liners            = false    # false/true

# Don't split one-line if/else statements - 'if(a) b++;'
nl_if_leave_one_liners                    = false    # false/true

# Don't split one-line while statements - 'while(a) b++;'
nl_while_leave_one_liners                 = false    # false/true

# Don't split one-line OC messages
nl_oc_msg_leave_one_liner                 = false    # false/true

# Add or remove newlines at the start of the file
nl_start_of_file                          = ignore   # ignore/add/remove/force

# The number of newlines at the start of the file (only used if nl_start_of_file is 'add' or 'force'
nl_start_of_file_min                      = 0        # number

# Add or remove newline at the end of the file
nl_end_of_file                            = ignore   # ignore/add/remove/force

# The number of newlines at the end of the file (only used if nl_end_of_file is 'add' or 'force')
nl_end_of_file_min                        = 0        # number

# Add or remove newline between '=' and '{'
nl_assign_brace                           = ignore   # ignore/add/remove/force

# Add or remove newline between '=' and '[' (D only)
nl_assign_square                          = ignore   # ignore/add/remove/force

# Add or remove newline after '= [' (D only). Will also affect the newline before the ']'
nl_after_square_assign                    = ignore   # ignore/add/remove/force

# The number of blank lines after a block of variable definitions at the top of a function body
# 0 = No change (default)
nl_func_var_def_blk                       = 0        # number

# The number of newlines before a block of typedefs
# 0 = No change (default)
nl_typedef_blk_start                      = 0        # number

# The number of newlines after a block of typedefs
# 0 = No change (default)
nl_typedef_blk_end                        = 0        # number

# The maximum consecutive newlines within a block of typedefs
# 0 = No change (default)
nl_typedef_blk_in                         = 0        # number

# The number of newlines before a block of variable definitions not at the top of a function body
# 0 = No change (default)
nl_var_def_blk_start                      = 0        # number

# The number of newlines after a block of variable definitions not at the top of a function body
# 0 = No change (default)
nl_var_def_blk_end                        = 0        # number

# The maximum consecutive newlines within a block of variable definitions
# 0 = No change (default)
nl_var_def_blk_in                         = 0        # number

# Add or remove newline between a function call's ')' and '{', as in:
# list_for_each(item, &list) { }
nl_fcall_brace                            = ignore   # ignore/add/remove/force

# Add or remove newline between 'enum' and '{'
nl_enum_brace                             = ignore   # ignore/add/remove/force

# Add or remove newline between 'struct and '{'
nl_struct_brace                           = ignore   # ignore/add/remove/force

# Add or remove newline between 'union' and '{'
nl_union_brace                            = ignore   # ignore/add/remove/force

# Add or remove newline between 'if' and '{'
nl_if_brace                               = ignore   # ignore/add/remove/force

# Add or remove newline between '}' and 'else'
nl_brace_else                             = ignore   # ignore/add/remove/force

# Add or remove newline between 'else if' and '{'
# If set to ignore, nl_if_brace is used instead
nl_elseif_brace                           = ignore   # ignore/add/remove/force

# Add or remove newline between 'else' and '{'
nl_else_brace                             = ignore   # ignore/add/remove/force

# Add or remove newline between 'else' and 'if'
nl_else_if                                = ignore   # ignore/add/remove/force

# Add or remove newline between '}' and 'finally'
nl_brace_finally                          = ignore   # ignore/add/remove/force

# Add or remove newline between 'finally' and '{'
nl_finally_brace                          = ignore   # ignore/add/remove/force

# Add or remove newline between 'try' and '{'
nl_try_brace                              = ignore   # ignore/add/remove/force

# Add or remove newline between get/set and '{'
nl_getset_brace                           = ignore   # ignore/add/remove/force

# Add or remove newline between 'for' and '{'
nl_for_brace                              = ignore   # ignore/add/remove/force

# Add or remove newline between 'catch' and '{'
nl_catch_brace                            = ignore   # ignore/add/remove/force

# Add or remove newline between '}' and 'catch'
nl_brace_catch                            = ignore   # ignore/add/remove/force

# Add or remove newline between '}' and ']'
nl_brace_square                           = ignore   # ignore/add/remove/force

# Add or remove newline between '}' and ')' in a function invocation
nl_brace_fparen                           = ignore   # ignore/add/remove/force

# Add or remove newline between 'while' and '{'
nl_while_brace                            = ignore   # ignore/add/remove/force

# Add or remove newline between 'scope (x)' and '{' (D)
nl_scope_brace                            = ignore   # ignore/add/remove/force

# Add or remove newline between 'unittest' and '{' (D)
nl_unittest_brace                         = ignore   # ignore/add/remove/force

# Add or remove newline between 'version (x)' and '{' (D)
nl_version_brace                          = ignore   # ignore/add/remove/force

# Add or remove newline between 'using' and '{'
nl_using_brace                            = ignore   # ignore/add/remove/force

# Add or remove newline between two open or close braces.
# Due to general newline/brace handling, REMOVE may not work.
nl_brace_brace                            = ignore   # ignore/add/remove/force

# Add or remove newline between 'do' and '{'
nl_do_brace                               = ignore   # ignore/add/remove/force

# Add or remove newline between '}' and 'while' of 'do' statement
nl_brace_while                            = ignore   # ignore/add/remove/force

# Add or remove newline between 'switch' and '{'
nl_switch_brace                           = ignore   # ignore/add/remove/force

# Add or remove newline between 'synchronized' and '{'
nl_synchronized_brace                     = ignore   # ignore/add/remove/force

# Add a newline between ')' and '{' if the ')' is on a different line than the if/for/etc.
# Overrides nl_for_brace, nl_if_brace, nl_switch_brace, nl_while_switch and nl_catch_brace.
nl_multi_line_cond                        = false    # false/true

# Force a newline in a define after the macro name for multi-line defines.
nl_multi_line_define                      = false    # false/true

# Whether to put a newline before 'case' statement, not after the first 'case'
nl_before_case                            = false    # false/true

# Add or remove newline between ')' and 'throw'
nl_before_throw                           = ignore   # ignore/add/remove/force

# Whether to put a newline after 'case' statement
nl_after_case                             = false    # false/true

# Add or remove a newline between a case ':' and '{'. Overrides nl_after_case.
nl_case_colon_brace                       = ignore   # ignore/add/remove/force

# Newline between namespace and {
nl_namespace_brace                        = ignore   # ignore/add/remove/force

# Add or remove newline between 'template<>' and whatever follows.
nl_template_class                         = ignore   # ignore/add/remove/force

# Add or remove newline between 'class' and '{'
nl_class_brace                            = ignore   # ignore/add/remove/force

# Add or remove newline before/after each ',' in the base class list,
#   (tied to pos_class_comma).
nl_class_init_args                        = ignore   # ignore/add/remove/force

# Add or remove newline after each ',' in the constructor member initialization.
# Related to nl_constr_colon, pos_constr_colon and pos_constr_comma.
nl_constr_init_args                       = ignore   # ignore/add/remove/force

# Add or remove newline between return type and function name in a function definition
nl_func_type_name                         = ignore   # ignore/add/remove/force

# Add or remove newline between return type and function name inside a class {}
# Uses nl_func_type_name or nl_func_proto_type_name if set to ignore.
nl_func_type_name_class                   = ignore   # ignore/add/remove/force

# Add or remove newline between function scope and name
# Controls the newline after '::' in 'void A::f() { }'
nl_func_scope_name                        = ignore   # ignore/add/remove/force

# Add or remove newline between return type and function name in a prototype
nl_func_proto_type_name                   = ignore   # ignore/add/remove/force

# Add or remove newline between a function name and the opening '(' in the declaration
nl_func_paren                             = ignore   # ignore/add/remove/force

# Add or remove newline between a function name and the opening '(' in the definition
nl_func_def_paren                         = ignore   # ignore/add/remove/force

# Add or remove newline after '(' in a function declaration
nl_func_decl_start                        = ignore   # ignore/add/remove/force

# Add or remove newline after '(' in a function definition
nl_func_def_start                         = ignore   # ignore/add/remove/force

# Overrides nl_func_decl_start when there is only one parameter.
nl_func_decl_start_single                 = ignore   # ignore/add/remove/force

# Overrides nl_func_def_start when there is only one parameter.
nl_func_def_start_single                  = ignore   # ignore/add/remove/force

# Add or remove newline after each ',' in a function declaration
nl_func_decl_args                         = ignore   # ignore/add/remove/force

# Add or remove newline after each ',' in a function definition
nl_func_def_args                          = ignore   # ignore/add/remove/force

# Add or remove newline before the ')' in a function declaration
nl_func_decl_end                          = ignore   # ignore/add/remove/force

# Add or remove newline before the ')' in a function definition
nl_func_def_end                           = ignore   # ignore/add/remove/force

# Overrides nl_func_decl_end when there is only one parameter.
nl_func_decl_end_single                   = ignore   # ignore/add/remove/force

# Overrides nl_func_def_end when there is only one parameter.
nl_func_def_end_single                    = ignore   # ignore/add/remove/force

# Add or remove newline between '()' in a function declaration.
nl_func_decl_empty                        = ignore   # ignore/add/remove/force

# Add or remove newline between '()' in a function definition.
nl_func_def_empty                         = ignore   # ignore/add/remove/force

# Whether to put each OC message parameter on a separate line
# See nl_oc_msg_leave_one_liner
nl_oc_msg_args                            = false    # false/true

# Add or remove newline between function signature and '{'
nl_fdef_brace                             = ignore   # ignore/add/remove/force

# Add or remove newline between C++11 lambda signature and '{'
nl_cpp_ldef_brace                         = ignore   # ignore/add/remove/force

# Add or remove a newline between the return keyword and return expression.
nl_return_expr                            = ignore   # ignore/add/remove/force

# Whether to put a newline after semicolons, except in 'for' statements
nl_after_semicolon                        = false    # false/true

# Java: Control the newline between the ')' and '{{' of the double brace initializer.
nl_paren_dbrace_open                      = ignore   # ignore/add/remove/force

# Whether to put a newline after brace open.
# This also adds a newline before the matching brace close.
nl_after_brace_open                       = false    # false/true

# If nl_after_brace_open and nl_after_brace_open_cmt are true, a newline is
# placed between the open brace and a trailing single-line comment.
nl_after_brace_open_cmt                   = false    # false/true

# Whether to put a newline after a virtual brace open with a non-empty body.
# These occur in un-braced if/while/do/for statement bodies.
nl_after_vbrace_open                      = false    # false/true

# Whether to put a newline after a virtual brace open with an empty body.
# These occur in un-braced if/while/do/for statement bodies.
nl_after_vbrace_open_empty                = false    # false/true

# Whether to put a newline after a brace close.
# Does not apply if followed by a necessary ';'.
nl_after_brace_close                      = false    # false/true

# Whether to put a newline after a virtual brace close.
# Would add a newline before return in: 'if (foo) a++; return;'
nl_after_vbrace_close                     = false    # false/true

# Control the newline between the close brace and 'b' in: 'struct { int a; } b;'
# Affects enums, unions and structures. If set to ignore, uses nl_after_brace_close
nl_brace_struct_var                       = ignore   # ignore/add/remove/force

# Whether to alter newlines in '#define' macros
nl_define_macro                           = false    # false/true

# Whether to not put blanks after '#ifxx', '#elxx', or before '#endif'. Does not affect the whole-file #ifdef.
nl_squeeze_ifdef                          = false    # false/true

# Add or remove blank line before 'if'
nl_before_if                              = ignore   # ignore/add/remove/force

# Add or remove blank line after 'if' statement
nl_after_if                               = ignore   # ignore/add/remove/force

# Add or remove blank line before 'for'
nl_before_for                             = ignore   # ignore/add/remove/force

# Add or remove blank line after 'for' statement
nl_after_for                              = ignore   # ignore/add/remove/force

# Add or remove blank line before 'while'
nl_before_while                           = ignore   # ignore/add/remove/force

# Add or remove blank line after 'while' statement
nl_after_while                            = ignore   # ignore/add/remove/force

# Add or remove blank line before 'switch'
nl_before_switch                          = ignore   # ignore/add/remove/force

# Add or remove blank line after 'switch' statement
nl_after_switch                           = ignore   # ignore/add/remove/force

# Add or remove blank line before 'synchronized'
nl_before_synchronized                    = ignore   # ignore/add/remove/force

# Add or remove blank line after 'synchronized' statement
nl_after_synchronized                     = ignore   # ignore/add/remove/force

# Add or remove blank line before 'do'
nl_before_do                              = ignore   # ignore/add/remove/force

# Add or remove blank line after 'do/while' statement
nl_after_do                               = ignore   # ignore/add/remove/force

# Whether to double-space commented-entries in struct/union/enum
nl_ds_struct_enum_cmt                     = false    # false/true

# force nl before } of a struct/union/enum
# (lower priority than 'eat_blanks_before_close_brace')
nl_ds_struct_enum_close_brace             = false    # false/true

# Add or remove a newline before/after a class colon,
#   (tied to pos_class_colon).
nl_class_colon                            = ignore   # ignore/add/remove/force

# Add or remove a newline around a class constructor colon.
# Related to nl_constr_init_args, pos_constr_colon and pos_constr_comma.
nl_constr_colon                           = ignore   # ignore/add/remove/force

# Change simple unbraced if statements into a one-liner
# 'if(b)\n i++;' => 'if(b) i++;'
nl_create_if_one_liner                    = false    # false/true

# Change simple unbraced for statements into a one-liner
# 'for (i=0;i<5;i++)\n foo(i);' => 'for (i=0;i<5;i++) foo(i);'
nl_create_for_one_liner                   = false    # false/true

# Change simple unbraced while statements into a one-liner
# 'while (i<5)\n foo(i++);' => 'while (i<5) foo(i++);'
nl_create_while_one_liner                 = false    # false/true

#
# Positioning options
#

# The position of arithmetic operators in wrapped expressions
pos_arith                                 = ignore   # ignore/join/lead/lead_break/lead_force/trail/trail_break/trail_force

# The position of assignment in wrapped expressions.
# Do not affect '=' followed by '{'
pos_assign                                = ignore   # ignore/join/lead/lead_break/lead_force/trail/trail_break/trail_force

# The position of boolean operators in wrapped expressions
pos_bool                                  = ignore   # ignore/join/lead/lead_break/lead_force/trail/trail_break/trail_force

# The position of comparison operators in wrapped expressions
pos_compare                               = ignore   # ignore/join/lead/lead_break/lead_force/trail/trail_break/trail_force

# The position of conditional (b ? t : f) operators in wrapped expressions
pos_conditional                           = ignore   # ignore/join/lead/lead_break/lead_force/trail/trail_break/trail_force

# The position of the comma in wrapped expressions
pos_comma                                 = ignore   # ignore/join/lead/lead_break/lead_force/trail/trail_break/trail_force

# The position of the comma in the base class list if there are more than one line,
#   (tied to nl_class_init_args).
pos_class_comma                           = ignore   # ignore/join/lead/lead_break/lead_force/trail/trail_break/trail_force

# The position of the comma in the constructor initialization list.
# Related to nl_constr_colon, nl_constr_init_args and pos_constr_colon.
pos_constr_comma                          = ignore   # ignore/join/lead/lead_break/lead_force/trail/trail_break/trail_force

# The position of trailing/leading class colon, between class and base class list
#   (tied to nl_class_colon).
pos_class_colon                           = ignore   # ignore/join/lead/lead_break/lead_force/trail/trail_break/trail_force

# The position of colons between constructor and member initialization,
# (tied to UO_nl_constr_colon).
# Related to nl_constr_colon, nl_constr_init_args and pos_constr_comma.
pos_constr_colon                          = ignore   # ignore/join/lead/lead_break/lead_force/trail/trail_break/trail_force

#
# Line Splitting options
#

# Try to limit code width to N number of columns
code_width                                = 0        # number

# Whether to fully split long 'for' statements at semi-colons
ls_for_split_full                         = false    # false/true

# Whether to fully split long function protos/calls at commas
ls_func_split_full                        = false    # false/true

# Whether to split lines as close to code_width as possible and ignore some groupings
ls_code_width                             = false    # false/true

#
# Blank line options
#

# The maximum consecutive newlines (3 = 2 blank lines)
nl_max                                    = 0        # number

# The number of newlines after a function prototype, if followed by another function prototype
nl_after_func_proto                       = 0        # number

# The number of newlines after a function prototype, if not followed by another function prototype
nl_after_func_proto_group                 = 0        # number

# The number of newlines after '}' of a multi-line function body
nl_after_func_body                        = 0        # number

# The number of newlines after '}' of a multi-line function body in a class declaration
nl_after_func_body_class                  = 0        # number

# The number of newlines after '}' of a single line function body
nl_after_func_body_one_liner              = 0        # number

# The minimum number of newlines before a multi-line comment.
# Doesn't apply if after a brace open or another multi-line comment.
nl_before_block_comment                   = 0        # number

# The minimum number of newlines before a single-line C comment.
# Doesn't apply if after a brace open or other single-line C comments.
nl_before_c_comment                       = 0        # number

# The minimum number of newlines before a CPP comment.
# Doesn't apply if after a brace open or other CPP comments.
nl_before_cpp_comment                     = 0        # number

# Whether to force a newline after a multi-line comment.
nl_after_multiline_comment                = false    # false/true

# Whether to force a newline after a label's colon.
nl_after_label_colon                      = false    # false/true

# The number of newlines after '}' or ';' of a struct/enum/union definition
nl_after_struct                           = 0        # number

# The number of newlines after '}' or ';' of a class definition
nl_after_class                            = 0        # number

# The number of newlines before a 'private:', 'public:', 'protected:', 'signals:', or 'slots:' label.
# Will not change the newline count if after a brace open.
# 0 = No change.
nl_before_access_spec                     = 0        # number

# The number of newlines after a 'private:', 'public:', 'protected:', 'signals:' or 'slots:' label.
# 0 = No change.
nl_after_access_spec                      = 0        # number

# The number of newlines between a function def and the function comment.
# 0 = No change.
nl_comment_func_def                       = 0        # number

# The number of newlines after a try-catch-finally block that isn't followed by a brace close.
# 0 = No change.
nl_after_try_catch_finally                = 0        # number

# The number of newlines before and after a property, indexer or event decl.
# 0 = No change.
nl_around_cs_property                     = 0        # number

# The number of newlines between the get/set/add/remove handlers in C#.
# 0 = No change.
nl_between_get_set                        = 0        # number

# Add or remove newline between C# property and the '{'
nl_property_brace                         = ignore   # ignore/add/remove/force

# Whether to remove blank lines after '{'
eat_blanks_after_open_brace               = false    # false/true

# Whether to remove blank lines before '}'
eat_blanks_before_close_brace             = false    # false/true

# How aggressively to remove extra newlines not in preproc.
# 0: No change
# 1: Remove most newlines not handled by other config
# 2: Remove all newlines and reformat completely by config
nl_remove_extra_newlines                  = 0        # number

# Whether to put a blank line before 'return' statements, unless after an open brace.
nl_before_return                          = false    # false/true

# Whether to put a blank line after 'return' statements, unless followed by a close brace.
nl_after_return                           = false    # false/true

# Whether to put a newline after a Java annotation statement.
# Only affects annotations that are after a newline.
nl_after_annotation                       = ignore   # ignore/add/remove/force

# Controls the newline between two annotations.
nl_between_annotation                     = ignore   # ignore/add/remove/force

#
# Code modifying options (non-whitespace)
#

# Add or remove braces on single-line 'do' statement
mod_full_brace_do                         = ignore   # ignore/add/remove/force

# Add or remove braces on single-line 'for' statement
mod_full_brace_for                        = ignore   # ignore/add/remove/force

# Add or remove braces on single-line function definitions. (Pawn)
mod_full_brace_function                   = ignore   # ignore/add/remove/force

# Add or remove braces on single-line 'if' statement. Will not remove the braces if they contain an 'else'.
mod_full_brace_if                         = ignore   # ignore/add/remove/force

# Make all if/elseif/else statements in a chain be braced or not. Overrides mod_full_brace_if.
# If any must be braced, they are all braced.  If all can be unbraced, then the braces are removed.
mod_full_brace_if_chain                   = false    # false/true

# Don't remove braces around statements that span N newlines
mod_full_brace_nl                         = 0        # number

# Add or remove braces on single-line 'while' statement
mod_full_brace_while                      = ignore   # ignore/add/remove/force

# Add or remove braces on single-line 'using ()' statement
mod_full_brace_using                      = ignore   # ignore/add/remove/force

# Add or remove unnecessary paren on 'return' statement
mod_paren_on_return                       = ignore   # ignore/add/remove/force

# Whether to change optional semicolons to real semicolons
mod_pawn_semicolon                        = false    # false/true

# Add parens on 'while' and 'if' statement around bools
mod_full_paren_if_bool                    = false    # false/true

# Whether to remove superfluous semicolons
mod_remove_extra_semicolon                = false    # false/true

# If a function body exceeds the specified number of newlines and doesn't have a comment after
# the close brace, a comment will be added.
mod_add_long_function_closebrace_comment  = 0        # number

# If a namespace body exceeds the specified number of newlines and doesn't have a comment after
# the close brace, a comment will be added.
mod_add_long_namespace_closebrace_comment = 0        # number

# If a switch body exceeds the specified number of newlines and doesn't have a comment after
# the close brace, a comment will be added.
mod_add_long_switch_closebrace_comment    = 0        # number

# If an #ifdef body exceeds the specified number of newlines and doesn't have a comment after
# the #endif, a comment will be added.
mod_add_long_ifdef_endif_comment          = 0        # number

# If an #ifdef or #else body exceeds the specified number of newlines and doesn't have a comment after
# the #else, a comment will be added.
mod_add_long_ifdef_else_comment           = 0        # number

# If TRUE, will sort consecutive single-line 'import' statements [Java, D]
mod_sort_import                           = false    # false/true

# If TRUE, will sort consecutive single-line 'using' statements [C#]
mod_sort_using                            = false    # false/true

# If TRUE, will sort consecutive single-line '#include' statements [C/C++] and '#import' statements [Obj-C]
# This is generally a bad idea, as it may break your code.
mod_sort_include                          = false    # false/true

# If TRUE, it will move a 'break' that appears after a fully braced 'case' before the close brace.
mod_move_case_break                       = false    # false/true

# Will add or remove the braces around a fully braced case statement.
# Will only remove the braces if there are no variable declarations in the block.
mod_case_brace                            = ignore   # ignore/add/remove/force

# If TRUE, it will remove a void 'return;' that appears as the last statement in a function.
mod_remove_empty_return                   = false    # false/true

#
# Comment modifications
#

# Try to wrap comments at cmt_width columns
cmt_width                                 = 0        # number

# Set the comment reflow mode (default: 0)
# 0: no reflowing (apart from the line wrapping due to cmt_width)
# 1: no touching at all
# 2: full reflow
cmt_reflow_mode                           = 0        # number

# Whether to convert all tabs to spaces in comments. Default is to leave tabs inside comments alone, unless used for indenting.
cmt_convert_tab_to_spaces                 = false    # false/true

# If false, disable all multi-line comment changes, including cmt_width. keyword substitution and leading chars.
# Default is true.
cmt_indent_multi                          = true     # false/true

# Whether to group c-comments that look like they are in a block
cmt_c_group                               = false    # false/true

# Whether to put an empty '/*' on the first line of the combined c-comment
cmt_c_nl_start                            = false    # false/true

# Whether to put a newline before the closing '*/' of the combined c-comment
cmt_c_nl_end                              = false    # false/true

# Whether to group cpp-comments that look like they are in a block
cmt_cpp_group                             = false    # false/true

# Whether to put an empty '/*' on the first line of the combined cpp-comment
cmt_cpp_nl_start                          = false    # false/true

# Whether to put a newline before the closing '*/' of the combined cpp-comment
cmt_cpp_nl_end                            = false    # false/true

# Whether to change cpp-comments into c-comments
cmt_cpp_to_c                              = false    # false/true

# Whether to put a star on subsequent comment lines
cmt_star_cont                             = false    # false/true

# The number of spaces to insert at the start of subsequent comment lines
cmt_sp_before_star_cont                   = 0        # number

# The number of spaces to insert after the star on subsequent comment lines
cmt_sp_after_star_cont                    = 0        # number

# For multi-line comments with a '*' lead, remove leading spaces if the first and last lines of
# the comment are the same length. Default=True
cmt_multi_check_last                      = true     # false/true

# The filename that contains text to insert at the head of a file if the file doesn't start with a C/C++ comment.
# Will substitute $(filename) with the current file's name.
cmt_insert_file_header                    = ""         # string

# The filename that contains text to insert at the end of a file if the file doesn't end with a C/C++ comment.
# Will substitute $(filename) with the current file's name.
cmt_insert_file_footer                    = ""         # string

# The filename that contains text to insert before a function implementation if the function isn't preceded with a C/C++ comment.
# Will substitute $(function) with the function name and $(javaparam) with the javadoc @param and @return stuff.
# Will also substitute $(fclass) with the class name: void CFoo::Bar() { ... }
cmt_insert_func_header                    = ""         # string

# The filename that contains text to insert before a class if the class isn't preceded with a C/C++ comment.
# Will substitute $(class) with the class name.
cmt_insert_class_header                   = ""         # string

# The filename that contains text to insert before a Obj-C message specification if the method isn't preceded with a C/C++ comment.
# Will substitute $(message) with the function name and $(javaparam) with the javadoc @param and @return stuff.
cmt_insert_oc_msg_header                  = ""         # string

# If a preprocessor is encountered when stepping backwards from a function name, then
# this option decides whether the comment should be inserted.
# Affects cmt_insert_oc_msg_header, cmt_insert_func_header and cmt_insert_class_header.
cmt_insert_before_preproc                 = false    # false/true

#
# Preprocessor options
#

# Control indent of preprocessors inside #if blocks at brace level 0 (file-level)
pp_indent                                 = ignore   # ignore/add/remove/force

# Whether to indent #if/#else/#endif at the brace level (true) or from column 1 (false)
pp_indent_at_level                        = false    # false/true

# Specifies the number of columns to indent preprocessors per level at brace level 0 (file-level).
# If pp_indent_at_level=false, specifies the number of columns to indent preprocessors per level at brace level > 0 (function-level).
# Default=1.
pp_indent_count                           = 1        # number

# Add or remove space after # based on pp_level of #if blocks
pp_space                                  = ignore   # ignore/add/remove/force

# Sets the number of spaces added with pp_space
pp_space_count                            = 0        # number

# The indent for #region and #endregion in C# and '#pragma region' in C/C++
pp_indent_region                          = 0        # number

# Whether to indent the code between #region and #endregion
pp_region_indent_code                     = false    # false/true

# If pp_indent_at_level=true, sets the indent for #if, #else and #endif when not at file-level.
# 0:  indent preprocessors using output_tab_size.
# >0: column at which all preprocessors will be indented.
pp_indent_if                              = 0        # number

# Control whether to indent the code between #if, #else and #endif.
pp_if_indent_code                         = false    # false/true

# Whether to indent '#define' at the brace level (true) or from column 1 (false)
pp_define_at_level                        = false    # false/true

#
# Use or Do not Use options
#

# True:  indent_func_call_param will be used
# False: indent_func_call_param will NOT be used
use_indent_func_call_param                = true     # false/true

# True:  indent_continue will be used only once
# False: indent_continue will be used every time (default)
use_indent_continue_only_once             = false    # false/true

# You can force a token to be a type with the 'type' option.
# Example:
# type myfoo1 myfoo2
#
# You can create custom macro-based indentation using macro-open,
# macro-else and macro-close.
# Example:
# macro-open  BEGIN_TEMPLATE_MESSAGE_MAP
# macro-open  BEGIN_MESSAGE_MAP
# macro-close END_MESSAGE_MAP
#
# You can assign any keyword to any type with the set option.
# set func_call_user _ N_
#
# The full syntax description of all custom definition config entries
# is shown below:
#
# define custom tokens as:
# - embed whitespace in token using '' escape character, or
#   put token in quotes
# - these: ' " and ` are recognized as quote delimiters
#
# type token1 token2 token3 ...
#             ^ optionally specify multiple tokens on a single line
# define def_token output_token
#                  ^ output_token is optional, then NULL is assumed
# macro-open token
# macro-close token
# macro-else token
# set id token1 token2 ...
#               ^ optionally specify multiple tokens on a single line
#     ^ id is one of the names in token_enum.h sans the CT_ prefix,
#       e.g. PP_PRAGMA
#
# all tokens are separated by any mix of ',' commas, '=' equal signs
# and whitespace (space, tab)
#
# You can add support for other file extensions using the 'file_ext' command.
# The first arg is the language name used with the '-l' option.
# The remaining args are file extensions, matched with 'endswith'.
#   file_ext CPP .ch .cxx .cpp.in
#<|MERGE_RESOLUTION|>--- conflicted
+++ resolved
@@ -33,12 +33,9 @@
 # Override the default ' *INDENT-ON*' in comments for enabling processing of part of the file.
 enable_processing_cmt                     = ""         # string
 
-<<<<<<< HEAD
-=======
 # Enable parsing of digraphs. Default=false
 enable_digraphs                           = false    # false/true
 
->>>>>>> f4fada42
 # Control what to do with the UTF-8 BOM (recommend 'remove')
 utf8_bom                                  = ignore   # ignore/add/remove/force
 
@@ -423,11 +420,7 @@
 # sp_angle_shift cannot remove the space without this option.
 sp_permit_cpp11_shift                     = false    # false/true
 
-<<<<<<< HEAD
-# Add or remove space before '(' of 'if', 'for', 'switch' and 'while'
-=======
 # Add or remove space before '(' of 'if', 'for', 'switch', 'while', etc.
->>>>>>> f4fada42
 sp_before_sparen                          = ignore   # ignore/add/remove/force
 
 # Add or remove space inside if-condition '(' and ')'
@@ -439,17 +432,10 @@
 # Add or remove space after if-condition '('. Overrides sp_inside_sparen.
 sp_inside_sparen_open                     = ignore   # ignore/add/remove/force
 
-<<<<<<< HEAD
-# Add or remove space after ')' of 'if', 'for', 'switch' and 'while'
-sp_after_sparen                           = ignore   # ignore/add/remove/force
-
-# Add or remove space between ')' and '{' of 'if', 'for', 'switch' and 'while'
-=======
 # Add or remove space after ')' of 'if', 'for', 'switch', and 'while', etc.
 sp_after_sparen                           = ignore   # ignore/add/remove/force
 
 # Add or remove space between ')' and '{' of 'if', 'for', 'switch', and 'while', etc.
->>>>>>> f4fada42
 sp_sparen_brace                           = ignore   # ignore/add/remove/force
 
 # Add or remove space between 'invariant' and '(' in the D language.
@@ -809,12 +795,9 @@
 # TRUE: If space is added with sp_cmt_cpp_start, do it after doxygen sequences like '///', '///<', '//!' and '//!<'.
 sp_cmt_cpp_doxygen                        = false    # false/true
 
-<<<<<<< HEAD
-=======
 # TRUE: If space is added with sp_cmt_cpp_start, do it after Qt translator or meta-data comments like '//:', '//=', and '//~'.
 sp_cmt_cpp_qttr                           = false    # false/true
 
->>>>>>> f4fada42
 # Controls the spaces between #else or #endif and a trailing comment
 sp_endif_cmt                              = ignore   # ignore/add/remove/force
 
