--- conflicted
+++ resolved
@@ -1,8 +1,4 @@
-<<<<<<< HEAD
 # Uncrustify 0.62
-=======
-# Uncrustify 0.61
->>>>>>> f4fada42
 #
 # General options
 #
