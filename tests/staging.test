#
# Staging test suite. These are tests that fail and need to be fixed.
# 
# test.name  config.file  input.file 
#

10001 staging/622_ifdef-indentation.cfg staging/622_ifdef-indentation.cpp
10017 empty.cfg staging/PR326_invalid-backslash-eol-csharp.cs
10026 staging/Uncrustify.Cpp.cfg staging/ifoneliner.cpp
10038 staging/614_multiple-passes.cfg staging/614_multiple-passes.cs
10042 staging/Uncrustify.Cpp.cfg staging/indent-bad.mm
10043 staging/Uncrustify.CSharp.cfg staging/nl-brace.cs
10049 staging/Uncrustify.Cpp.cfg    staging/UNI-1336.cpp
10053 staging/Uncrustify.Cpp.cfg    staging/UNI-1340.cpp
<<<<<<< HEAD
10056 staging/UNI-1346.cfg          staging/UNI-1346.cpp
=======
10057 staging/Uncrustify.Cpp.cfg    staging/UNI-1347.cpp
>>>>>>> c0500951
10058 staging/Uncrustify.Cpp.cfg    staging/UNI-1348.cpp
10059 staging/UNI-1349.cfg          staging/UNI-1349.cpp
10061 staging/Uncrustify.CSharp.cfg staging/UNI-1355.cs
10063 staging/Uncrustify.Cpp.cfg    staging/UNI-1358.cpp
10064 staging/Uncrustify.CSharp.cfg staging/UNI-1443.cs
10068 staging/Uncrustify.CSharp.cfg staging/UNI-1979.cs
10074 staging/Uncrustify.CSharp.cfg staging/UNI-2020.cs
10075 staging/Uncrustify.CSharp.cfg staging/UNI-2021.cs
10076 staging/Uncrustify.CSharp.cfg staging/UNI-1343.cs
60004 staging/Uncrustify.CSharp.cfg staging/UNI-2684.cs
60005 staging/Uncrustify.CSharp.cfg staging/UNI-2685.cs
60007 staging/Uncrustify.CSharp.cfg staging/UNI-3083.cs
60009 staging/Uncrustify.CSharp.cfg staging/UNI-9917.cs
60011 staging/Uncrustify.Cpp.cfg    staging/UNI-11095.mm
60014 staging/Uncrustify.Cpp.cfg    staging/UNI-14107.cpp
60015 staging/Uncrustify.CSharp.cfg staging/UNI-14131.cs
60018 staging/Uncrustify.CSharp.cfg staging/UNI-18777.cs
60021 staging/Uncrustify.Cpp.cfg staging/UNI-12046.cpp
60023 staging/Uncrustify.CSharp.cfg staging/UNI-18437.cs
60035 staging/Uncrustify.CSharp.cfg staging/UNI-22858.cs<|MERGE_RESOLUTION|>--- conflicted
+++ resolved
@@ -12,11 +12,8 @@
 10043 staging/Uncrustify.CSharp.cfg staging/nl-brace.cs
 10049 staging/Uncrustify.Cpp.cfg    staging/UNI-1336.cpp
 10053 staging/Uncrustify.Cpp.cfg    staging/UNI-1340.cpp
-<<<<<<< HEAD
 10056 staging/UNI-1346.cfg          staging/UNI-1346.cpp
-=======
 10057 staging/Uncrustify.Cpp.cfg    staging/UNI-1347.cpp
->>>>>>> c0500951
 10058 staging/Uncrustify.Cpp.cfg    staging/UNI-1348.cpp
 10059 staging/UNI-1349.cfg          staging/UNI-1349.cpp
 10061 staging/Uncrustify.CSharp.cfg staging/UNI-1355.cs
