#
# This is a wrapper CMake script to run one uncrustify test because CMake
# add_test can't launch multiple processes on its own, and so doesn't directly
# allow a complex test scenario.
#

cmake_minimum_required(VERSION 2.8)

function(require)
  foreach(var IN LISTS ARGN)
    if(NOT ${var})
      message(FATAL_ERROR "Variable ${var} not defined")
    endif()
  endforeach()
endfunction()

<<<<<<< HEAD
if(NOT TEST_PROGRAM)
  message(FATAL_ERROR "Variable TEST_PROGRAM not defined")
endif()
if(NOT TEST_LANG)
  message(FATAL_ERROR "Variable TEST_LANG not defined")
endif()
if(NOT TEST_CONFIG)
  message(FATAL_ERROR "Variable TEST_CONFIG not defined")
endif()
if(NOT TEST_RERUN_CONFIG)
  message(FATAL_ERROR "Variable TEST_RERUN_CONFIG not defined")
endif()
if(NOT TEST_INPUT)
  message(FATAL_ERROR "Variable TEST_INPUT not defined")
endif()
if(NOT TEST_OUTPUT)
  message(FATAL_ERROR "Variable TEST_OUTPUT not defined")
endif()
if(NOT TEST_RESULT)
  message(FATAL_ERROR "Variable TEST_RESULT not defined")
endif()
if(NOT TEST_RESULT_2)
  message(FATAL_ERROR "Variable TEST_RESULT_2 not defined")
endif()
if(NOT TEST_DIR)
  message(FATAL_ERROR "Variable TEST_DIR not defined")
endif()
if(NOT TEST_RERUN_OUTPUT)
  message(FATAL_ERROR "Variable TEST_RERUN_OUTPUT not defined")
endif()


string(MD5 test_uuid ${TEST_DIR}${TEST_INPUT}${TEST_RESULT})
set(STDERR_PASS_1 ERR-1-${test_uuid}.txt)
set(STDERR_PASS_2 ERR-2-${test_uuid}.txt)

# first pass
execute_process(
  COMMAND ${TEST_PROGRAM} -l ${TEST_LANG} -c ${TEST_CONFIG} -f ${TEST_INPUT} -o ${TEST_RESULT}
    WORKING_DIRECTORY ${TEST_DIR}
    RESULT_VARIABLE uncrustify_error_code
    OUTPUT_QUIET
    ERROR_VARIABLE uncrustify_error
    ERROR_FILE ${TEST_DIR}/${STDERR_PASS_1}
)

if(uncrustify_error_code)
  execute_process(
    COMMAND ${CMAKE_COMMAND} -E echo "Uncrustify error: " ${uncrustify_error_code} "  The ${STDERR_PASS_1} file is:"
  )
  execute_process(
    COMMAND ${CMAKE_COMMAND} -E copy ${TEST_DIR}/${STDERR_PASS_1} /dev/stderr
=======
function(run_test name config input output result)
  execute_process(
    COMMAND ${TEST_PROGRAM}
      -l ${TEST_LANG}
      -c ${config}
      -f ${input}
      -o ${result}
    WORKING_DIRECTORY ${TEST_DIR}
    RESULT_VARIABLE uncrustify_error_code
    OUTPUT_QUIET
>>>>>>> d75a44aa
  )

  if(uncrustify_error_code)
    message(SEND_ERROR
      "Uncrustify error_code ${uncrustify_error_code} (${name})"
    )
  else()
    execute_process(
      COMMAND ${CMAKE_COMMAND} -E compare_files ${result} ${output}
      RESULT_VARIABLE files_are_different
    )
    if(files_are_different)
      message(WARNING
        "MISMATCH (${name}): ${result} does not match ${output}"
      )
      if(GIT_EXECUTABLE)
        execute_process(
          COMMAND ${GIT_EXECUTABLE}
            diff --no-index
            ${output}
            ${result}
        )
      else()
        execute_process(
          COMMAND ${CMAKE_COMMAND} -E echo "the result file:"
        )
        execute_process(
          COMMAND ${CMAKE_COMMAND} -E copy ${result} /dev/stderr
        )
      endif()
      message(SEND_ERROR "Uncrustify MISMATCH (${name})")
    endif()
  endif()
<<<<<<< HEAD
endif(uncrustify_error_code)
file(REMOVE ${TEST_DIR}/${STDERR_PASS_1})
=======
endfunction()
>>>>>>> d75a44aa

require(
  TEST_PROGRAM
  TEST_LANG
  TEST_CONFIG
  TEST_RERUN_CONFIG
  TEST_INPUT
  TEST_OUTPUT
  TEST_RESULT
  TEST_RESULT_2
  TEST_DIR
  TEST_RERUN_OUTPUT
)

<<<<<<< HEAD
# Re-run with the output file as the input to check stability.
execute_process(
  COMMAND ${TEST_PROGRAM} -l ${TEST_LANG} -c ${TEST_RERUN_CONFIG} -f ${TEST_RERUN_OUTPUT} -o ${TEST_RESULT_2}
    WORKING_DIRECTORY ${TEST_DIR}
    RESULT_VARIABLE uncrustify_error_code
    OUTPUT_QUIET
    ERROR_VARIABLE uncrustify_error
    ERROR_FILE ${TEST_DIR}/${STDERR_PASS_2}
)

if(uncrustify_error_code)
  execute_process(
    COMMAND ${CMAKE_COMMAND} -E echo "Uncrustify error: " ${uncrustify_error_code} "  The ${STDERR_PASS_2} file is:"
  )
  execute_process(
    COMMAND ${CMAKE_COMMAND} -E copy ${TEST_DIR}/${STDERR_PASS_2} /dev/stderr
  )
  message(SEND_ERROR "Uncrustify error_code (Pass 2)")
else(uncrustify_error_code)
  execute_process(
    COMMAND ${CMAKE_COMMAND} -E compare_files ${TEST_DIR}/${TEST_RESULT_2} ${TEST_DIR}/${TEST_RERUN_OUTPUT}
      RESULT_VARIABLE files_are_different
  )
  if(files_are_different)
    message(WARNING "UNSTABLE (Pass 2): ${TEST_RESULT_2} does not match ${TEST_RERUN_OUTPUT}")
    execute_process(
      COMMAND ${CMAKE_COMMAND} -E echo "the result file:"
    )
    execute_process(
      COMMAND ${CMAKE_COMMAND} -E copy ${TEST_DIR}/${TEST_RESULT_2} /dev/stderr
    )
    message(SEND_ERROR "Uncrustify UNSTABLE (Pass 2)")
  endif()
endif()
file(REMOVE ${TEST_DIR}/${STDERR_PASS_2})
=======
# Run first pass
run_test(
  "Pass 1"
  ${TEST_CONFIG}
  ${TEST_DIR}/${TEST_INPUT}
  ${TEST_DIR}/${TEST_OUTPUT}
  ${TEST_DIR}/${TEST_RESULT}
)

# Re-run with the output file as the input to check stability
run_test(
  "Pass 2"
  ${TEST_RERUN_CONFIG}
  ${TEST_DIR}/${TEST_RERUN_OUTPUT}
  ${TEST_DIR}/${TEST_RERUN_OUTPUT}
  ${TEST_DIR}/${TEST_RESULT_2}
)
>>>>>>> d75a44aa
<|MERGE_RESOLUTION|>--- conflicted
+++ resolved
@@ -14,60 +14,6 @@
   endforeach()
 endfunction()
 
-<<<<<<< HEAD
-if(NOT TEST_PROGRAM)
-  message(FATAL_ERROR "Variable TEST_PROGRAM not defined")
-endif()
-if(NOT TEST_LANG)
-  message(FATAL_ERROR "Variable TEST_LANG not defined")
-endif()
-if(NOT TEST_CONFIG)
-  message(FATAL_ERROR "Variable TEST_CONFIG not defined")
-endif()
-if(NOT TEST_RERUN_CONFIG)
-  message(FATAL_ERROR "Variable TEST_RERUN_CONFIG not defined")
-endif()
-if(NOT TEST_INPUT)
-  message(FATAL_ERROR "Variable TEST_INPUT not defined")
-endif()
-if(NOT TEST_OUTPUT)
-  message(FATAL_ERROR "Variable TEST_OUTPUT not defined")
-endif()
-if(NOT TEST_RESULT)
-  message(FATAL_ERROR "Variable TEST_RESULT not defined")
-endif()
-if(NOT TEST_RESULT_2)
-  message(FATAL_ERROR "Variable TEST_RESULT_2 not defined")
-endif()
-if(NOT TEST_DIR)
-  message(FATAL_ERROR "Variable TEST_DIR not defined")
-endif()
-if(NOT TEST_RERUN_OUTPUT)
-  message(FATAL_ERROR "Variable TEST_RERUN_OUTPUT not defined")
-endif()
-
-
-string(MD5 test_uuid ${TEST_DIR}${TEST_INPUT}${TEST_RESULT})
-set(STDERR_PASS_1 ERR-1-${test_uuid}.txt)
-set(STDERR_PASS_2 ERR-2-${test_uuid}.txt)
-
-# first pass
-execute_process(
-  COMMAND ${TEST_PROGRAM} -l ${TEST_LANG} -c ${TEST_CONFIG} -f ${TEST_INPUT} -o ${TEST_RESULT}
-    WORKING_DIRECTORY ${TEST_DIR}
-    RESULT_VARIABLE uncrustify_error_code
-    OUTPUT_QUIET
-    ERROR_VARIABLE uncrustify_error
-    ERROR_FILE ${TEST_DIR}/${STDERR_PASS_1}
-)
-
-if(uncrustify_error_code)
-  execute_process(
-    COMMAND ${CMAKE_COMMAND} -E echo "Uncrustify error: " ${uncrustify_error_code} "  The ${STDERR_PASS_1} file is:"
-  )
-  execute_process(
-    COMMAND ${CMAKE_COMMAND} -E copy ${TEST_DIR}/${STDERR_PASS_1} /dev/stderr
-=======
 function(run_test name config input output result)
   execute_process(
     COMMAND ${TEST_PROGRAM}
@@ -78,7 +24,6 @@
     WORKING_DIRECTORY ${TEST_DIR}
     RESULT_VARIABLE uncrustify_error_code
     OUTPUT_QUIET
->>>>>>> d75a44aa
   )
 
   if(uncrustify_error_code)
@@ -112,12 +57,7 @@
       message(SEND_ERROR "Uncrustify MISMATCH (${name})")
     endif()
   endif()
-<<<<<<< HEAD
-endif(uncrustify_error_code)
-file(REMOVE ${TEST_DIR}/${STDERR_PASS_1})
-=======
 endfunction()
->>>>>>> d75a44aa
 
 require(
   TEST_PROGRAM
@@ -132,43 +72,6 @@
   TEST_RERUN_OUTPUT
 )
 
-<<<<<<< HEAD
-# Re-run with the output file as the input to check stability.
-execute_process(
-  COMMAND ${TEST_PROGRAM} -l ${TEST_LANG} -c ${TEST_RERUN_CONFIG} -f ${TEST_RERUN_OUTPUT} -o ${TEST_RESULT_2}
-    WORKING_DIRECTORY ${TEST_DIR}
-    RESULT_VARIABLE uncrustify_error_code
-    OUTPUT_QUIET
-    ERROR_VARIABLE uncrustify_error
-    ERROR_FILE ${TEST_DIR}/${STDERR_PASS_2}
-)
-
-if(uncrustify_error_code)
-  execute_process(
-    COMMAND ${CMAKE_COMMAND} -E echo "Uncrustify error: " ${uncrustify_error_code} "  The ${STDERR_PASS_2} file is:"
-  )
-  execute_process(
-    COMMAND ${CMAKE_COMMAND} -E copy ${TEST_DIR}/${STDERR_PASS_2} /dev/stderr
-  )
-  message(SEND_ERROR "Uncrustify error_code (Pass 2)")
-else(uncrustify_error_code)
-  execute_process(
-    COMMAND ${CMAKE_COMMAND} -E compare_files ${TEST_DIR}/${TEST_RESULT_2} ${TEST_DIR}/${TEST_RERUN_OUTPUT}
-      RESULT_VARIABLE files_are_different
-  )
-  if(files_are_different)
-    message(WARNING "UNSTABLE (Pass 2): ${TEST_RESULT_2} does not match ${TEST_RERUN_OUTPUT}")
-    execute_process(
-      COMMAND ${CMAKE_COMMAND} -E echo "the result file:"
-    )
-    execute_process(
-      COMMAND ${CMAKE_COMMAND} -E copy ${TEST_DIR}/${TEST_RESULT_2} /dev/stderr
-    )
-    message(SEND_ERROR "Uncrustify UNSTABLE (Pass 2)")
-  endif()
-endif()
-file(REMOVE ${TEST_DIR}/${STDERR_PASS_2})
-=======
 # Run first pass
 run_test(
   "Pass 1"
@@ -185,5 +88,4 @@
   ${TEST_DIR}/${TEST_RERUN_OUTPUT}
   ${TEST_DIR}/${TEST_RERUN_OUTPUT}
   ${TEST_DIR}/${TEST_RESULT_2}
-)
->>>>>>> d75a44aa
+)