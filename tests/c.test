#
# Test cases specifically for the C language.
#
# Range: 00000 - 09999
# test.name  config.file  input.file


# little general tests ====================================================

00000  indent_columns-3.cfg                 c/comment-indent.c
00001  cpp_to_c-1.cfg                       c/comment-indent.c
00002  cpp_to_c-2.cfg                       c/comment-indent.c
00003  cpp_to_c-3.cfg                       c/comment-indent.c

00004  indent-1.cfg                         c/switch.c

00005  ben_047.cfg                          c/cmt-align.c

00006  indent_columns-3.cfg                 c/comment-convert.c
00007  cpp_to_c-1.cfg                       c/comment-convert.c
00008  cpp_to_c-2.cfg                       c/comment-convert.c
00009  cpp_to_c-3.cfg                       c/comment-convert.c


# brace styles
<<<<<<< HEAD
00010  ben.cfg                 c/braces.c
00011  brace-allman.cfg        c/braces.c
00012! brace-banner.cfg        c/braces.c
00013  brace-gnu.cfg           c/braces.c
00014  brace-kr.cfg            c/braces.c
00015  brace-ws.cfg            c/braces.c
00016  brace-ws2.cfg           c/braces.c

00020  ben.cfg                 c/define-if-indent.c
00050  brace-remove-2.cfg      c/brace-remove.c
00051  brace-remove-all.cfg    c/brace-remove.c
00052  brace-remove-all.cfg    c/brace-remove2.c
00053  nl_brace_test.cfg       c/brace.c
00054  if_chain.cfg            c/if_chain.c
00055  cgal.cfg                c/braces-2.c
00056  brace-remove-all.cfg    c/brace-remove3.c
00057  if_chain.cfg            c/brace-remove3.c
00058  brace-kr-nobr.cfg       c/if_chain.c

00060  ben.cfg                 c/braces-2.c
00061  ben.cfg                 c/braces-3.c
00062  ben.cfg                 c/braces-4.c
00065  ben.cfg                 c/braces-5.c
00066  ben.cfg                 c/vb-while.c
00067  ben.cfg                 c/vb-do.c
00068  ben.cfg                 c/bsnl.c
00069  ben.cfg                 c/vb-pp.c

00070  ben.cfg                 c/return-multi.c
00071  ben.cfg                 c/include_define.h
00072  star_pos-0.cfg          c/align-proto.c
00073  ben.cfg                 c/nl_proto_endif.c
00074  ben.cfg                 c/clang-has_include.h

00081  else-if-1.cfg           c/else-if.c
00082  else-if-2.cfg           c/else-if.c

00091  cond-1.cfg              c/cond.c
00092  cond-2.cfg              c/cond.c
00093  sp_cond_colon.cfg       c/cond.c

00101  ben.cfg                 c/bugs-1.c
00102  ben.cfg                 c/bugs-2.c
00103  ben.cfg                 c/bugs-3.c
00104  ben.cfg                 c/bugs-4.c
00105  ben.cfg                 c/bugs-5.c
00106  ben.cfg                 c/bugs-6.c
00107  ben.cfg                 c/bugs-7.c
00108  ben.cfg                 c/bugs-8.c

00110  ben.cfg                 c/misc.c
00111  brace-kr-br.cfg         c/misc.c

00120  sp_cmt_cpp_start_remove.cfg c/sp_cmt_cpp_start.c
00121  sp_cmt_cpp_start_add.cfg    c/sp_cmt_cpp_start.c
00122  sp_cmt_cpp_start_force.cfg  c/sp_cmt_cpp_start.c

00130  ben.cfg                 c/minus-minus.c
00135  nepenthes.cfg           c/br_cmt.c

00140  ben.cfg                 c/global-vars.c
00141  ben.cfg                 c/deref.c
00142  ben.cfg                 c/type-cast.c
00143  ben.cfg                 c/t3.in.c
00144  ben.cfg                 c/align-proto-vars.c
00145  ben.cfg                 c/vardefcol.c
=======

00010  ben_048.cfg                          c/braces.c
00011  brace-allman.cfg                     c/braces.c
00012! brace-banner.cfg                     c/braces.c
00013  brace-gnu.cfg                        c/braces.c
00014  brace-kr.cfg                         c/braces.c
00015  brace-ws.cfg                         c/braces.c
00016  brace-ws2.cfg                        c/braces.c

00020  ben_049.cfg                          c/define-if-indent.c
00050  brace-remove-2.cfg                   c/brace-remove.c
00051  brace-remove-all.cfg                 c/brace-remove.c
00052  brace-remove-all.cfg                 c/brace-remove2.c
00053  nl_brace_test.cfg                    c/brace.c
00054  if_chain.cfg                         c/if_chain.c
00055  cgal.cfg                             c/braces-2.c
00056  brace-remove-all.cfg                 c/brace-remove3.c
00057  if_chain.cfg                         c/brace-remove3.c
00058  brace-kr-nobr.cfg                    c/if_chain.c

00060  ben_050.cfg                          c/braces-2.c
00061  ben_051.cfg                          c/braces-3.c
00062  ben_052.cfg                          c/braces-4.c
00065  ben_053.cfg                          c/braces-5.c
00066  ben_054.cfg                          c/vb-while.c
00067  ben_055.cfg                          c/vb-do.c


00068  ben_056.cfg                          c/bsnl.c
00069  ben_057.cfg                          c/vb-pp.c

00070  ben_058.cfg                          c/return-multi.c
00071  ben_042.cfg                          c/include_define.h
00072  star_pos-0.cfg                       c/align-proto.c
00073  empty.cfg                            c/nl_proto_endif.c
00074  clang-has_include.cfg                c/clang-has_include.h

00081  else-if-1.cfg                        c/else-if.c
00082  else-if-2.cfg                        c/else-if.c

00091  cond-1.cfg                           c/cond.c
00092  indent_columns-3.cfg                 c/cond.c
00093  sp_cond_colon.cfg                    c/cond.c

00101  ben_061.cfg                          c/bugs-1.c
00102  space_indent_columns-3.cfg           c/bugs-2.c
00103  ben_063.cfg                          c/bugs-3.c
00104  ben_064.cfg                          c/bugs-4.c
00105  ben_065.cfg                          c/bugs-5.c
00106  ben_011.cfg                          c/bugs-6.c
00107  ben_011.cfg                          c/bugs-7.c
00108  indent_columns-3.cfg                 c/bugs-8.c

00110  ben_069.cfg                          c/misc.c
00111  brace-kr-br.cfg                      c/misc.c

00120  sp_cmt_cpp_start-r.cfg               c/sp_cmt_cpp_start.c
00121  sp_cmt_cpp_start-a.cfg               c/sp_cmt_cpp_start.c
00122  sp_cmt_cpp_start_force.cfg           c/sp_cmt_cpp_start.c

00130  ben_070.cfg                          c/minus-minus.c
00135  nepenthes.cfg                        c/br_cmt.c

00140  ben_071.cfg                          c/global-vars.c
00141  ben_072.cfg                          c/deref.c
00142  ben_073.cfg                          c/type-cast.c
00143  ben_074.cfg                          c/t3.in.c
00144  ben_075.cfg                          c/align-proto-vars.c
00145  ben_076.cfg                          c/vardefcol.c

>>>>>>> 12b18665

# casts

00150  ben_077.cfg                          c/casts.c
00151  cast-sp-r.cfg                        c/casts.c
00152  cast-sp-a.cfg                        c/casts.c
00153  cast-type.cfg                        c/casts.c
00154  sp_after_cast.cfg                    c/casts.c
00155  ben_078.cfg                          c/cast_brace.c


# fcn indents

00160  indent_func_param.cfg                c/fcn_indent.c
00161  indent_func_call_param.cfg           c/fcn_indent.c
00162  indent_func_def_param.cfg            c/fcn_indent.c
00163  indent_func_proto_param.cfg          c/fcn_indent.c
00164  rdan.cfg                             c/fcn_indent_func_def_col1.c

00170  empty.cfg                            c/beautifier-off.c
00180  sf538.cfg                            c/lvalue.c


# switch & case stuff

00201  case-1.cfg                           c/case.c
00202  case-2.cfg                           c/case.c
00203  case-3.cfg                           c/case.c


# structure initializers

00301  ben_079.cfg                          c/align-struct-init.c
00302  ben_080.cfg                          c/one-liner-init.c
00303  1liner-split.cfg                     c/one-liner-init.c
00304  1liner-no-split.cfg                  c/one-liner-init.c
00305  ben_081.cfg                          c/one-liner-define.c

00310  empty.cfg                            c/sp_embed_comment.c

00320  rdan.cfg                             c/indent_first_bool_expr.c


# aligning tresholds

00401  align-1.cfg                          c/align-equ.c
00402  align-1.cfg                          c/align-var.c
00403  align-2.cfg                          c/align-var.c
00404  align-3.cfg                          c/align-var.c
00405  align-3.cfg                          c/bits.c
00406  bug_i_771.cfg                        c/bug_i_771.c

00411  align_typedef_gap-3_span-5.cfg       c/align-typedef.c
00412  align_typedef_gap-3_span-5.cfg       c/align-typedef.c
00413  align_typedef_func-1.cfg             c/align-typedef.c
00414  align_typedef_func-2.cfg             c/align-typedef.c

00421  nl_ds_struct_enum_cmt-t.cfg          c/nl_ds_struct_enum.c
00422  nl_ds_struct_enum-2.cfg              c/nl_ds_struct_enum.c

00430  empty.cfg                            c/paren-indent.c
00431  indent_paren_close-1.cfg             c/paren-indent.c
00432  indent_paren_close-2.cfg             c/paren-indent.c

00440  bug_489.cfg                          c/bug_489.c

00451  code_width-80.cfg                    c/enum_gallery.c
00452  nl_enum_own_lines-a.cfg              c/enum_gallery.c
00453! nl_enum_own_lines-3.cfg              c/enum_gallery.c
00454  nl_enum_own_lines-4.cfg              c/enum_gallery.c


# boolean and comma positioning

00501  bool-pos-eol.cfg                     c/bool-pos.c
00502  bool-pos-sol.cfg                     c/bool-pos.c
00503  pos_compare-sol.cfg                  c/pos_compare.c
00504  pos_compare-eol.cfg                  c/pos_compare.c
00505  pos_conditional-l.cfg                c/pos_conditional.c
00506  pos_conditional-t.cfg                c/pos_conditional.c
00510  bool-pos-eol-break.cfg               c/bool-pos.c
00511  bool-pos-sol-break.cfg               c/bool-pos.c
00512  bool-pos-eol-force.cfg               c/bool-pos.c
00513  bool-pos-sol-force.cfg               c/bool-pos.c

00600  indent_columns-3.cfg                 c/dos.c
00601  indent_columns-3.cfg                 c/mac.c
00611  empty.cfg                            c/pp-space.c
00612  pp-indent-2.cfg                      c/pp-space.c
00613  pp_indent-a.cfg                      c/pp-space.c
00614  pp-space.cfg                         c/pp-space.c

00615  pp-indent-2.cfg                      c/pp-nest.c
00616  pp_if_indent-1.cfg                   c/pp-if-indent.c
00617  rdan.cfg                             c/pp-if-indent.c
00618  pp_if_indent-4.cfg                   c/pp-if-indent.c

00620  ben_083.cfg                          c/indent-assign.c
00621  nl_endif.cfg                         c/nl_endif.c

00631  nl_assign1.cfg                       c/nl_assign.c
00632  nl_assign2.cfg                       c/nl_assign.c

# function def newlines
00701  func-def-1.cfg                       c/function-def.c
00702  func-def-2.cfg                       c/function-def.c
00703  func-def-3.cfg                       c/function-def.c

00710  add_long_closebrace_comment_1.cfg    c/add_long_comment.c


# nl_after_semicolon and nl_after_open_brace

00721  nl_semicolon.cfg                     c/nl-semicolon.c


# function types

00801  ben_084.cfg                          c/fcn_type.c
00802  ben_085.cfg                          c/funcfunc.c
00803  sf537.cfg                            c/fcn_type.c


# code width

00901  width.cfg                            c/code_width.c
00902  width-2.cfg                          c/code_width.c
00903  width-3.cfg                          c/code_width.c


# pascal ptr_type

00910  pascal_ptr.cfg                       c/pascal_ptr.c
00911  empty_body.cfg                       c/pascal_ptr.c

01000  mod-paren.cfg                        c/mod-paren.c
01001  nl-comment.cfg                       c/nl-comment.c
01002  mod-paren2.cfg                       c/mod-paren.c

01005  mod_case_brace_add.cfg               c/mod_case_brace.c
01006  mod_case_brace_rm.cfg                c/mod_case_brace.c
01007  mod_move_case_brace.cfg              c/mod_case_brace.c

01011  del_semicolon.cfg                    c/semicolons.c
01012  ben_086.cfg                          c/semicolons.c

01015  empty.cfg                            c/paren_indent.c
01016  align_attr.cfg                       c/align_attr.c

01020  kw_subst.cfg                         c/kw_subst.c
01021  kw_subst3.cfg                        c/hello.c
01022  kw_subst3.cfg                        c/kw_subst.c

01030  cmt_indent_multi-f.cfg               c/multi.h

01035  empty.cfg                            c/func_wrap.c
01036  sp_inside_fparen-f.cfg               c/func_wrap.c
01037  type_wrap.cfg                        c/type_wrap.c

01040  newline_after_endif.cfg              c/newline_after_endif.c

01050  func_call_user.cfg                   c/func_call_user.c

01060  empty.cfg                            c/backslash-newline-lex.c

01070  label_colon_nl_1.cfg                 c/various_colons.c
01071  label_colon_nl_2.cfg                 c/various_colons.c

01080  empty.cfg                            c/bug_1196.c

# big general tests

02000  ben_087.cfg                          c/i2c-core.c
02001  preproc-cleanup.cfg                  c/directfb.h
02002  ben2.cfg                             c/i2c-core.c


# clark's style - blank lines before and after flow control, indented comments

02100  clark.cfg                            c/i2c-core.c
02101  clark.cfg                            c/comment-indent.c
02102! clark.cfg                            c/indent.cpp
02103  clark.cfg                            c/output.cpp

02200  xml-str.cfg                          c/xml.c
02201  xml-str.cfg                          c/align-string.c

02300  ben_088.cfg                          c/preproc-if.c
02301  d.cfg                                c/preproc-if.c
02302  cpp_to_c-1.cfg                       c/nl-cont.c
02303  cpp_to_c-1.cfg                       c/nl-cont2.c

02310  ben_089.cfg                          c/empty-for.c
02311  ben_090.cfg                          c/pragma.c

02315  pp_ret.cfg                           c/pp_ret.c

02320  nl_create_one_liner.cfg              c/nl_create_one_liner.c
02325  sort_imports.cfg                     c/sort_include.c


# some embedded sql stuff

02400  ben_091.cfg                          sql/mysql.sqc
02401  ben_092.cfg                          sql/sta-select.sqc


02410  pp_if_indent-0.cfg                   c/ifdef-indent.c
02411  pp_if_indent-1.cfg                   c/ifdef-indent.c
02412  pp_if_indent-2.cfg                   c/ifdef-indent.c
02413  pp_if_indent-3.cfg                   c/ifdef-indent.c

02415  endif.cfg                            c/endif.c
02416  cmt_nl_end.cfg                       c/cmt_nl_end.c

02421  cmt_multi_check_last-f.cfg           c/cmt_multi.c
02422  empty.cfg                            c/cmt_multi.c
02423  empty.cfg                            c/cmt_multi_utf8.c

02431  align_right_cmt_gap-1.cfg            c/cmt_right_align.c
02432  space_indent_columns-3.cfg           c/cmt_right_align.c

02440  empty.cfg                            c/string_utf8.c
02441  empty.cfg                            c/utf8-identifiers.c

02451  return-1.cfg                         c/nl_return_expr.c
02452  return-2.cfg                         c/nl_return_expr.c
02453  return-3.cfg                         c/nl_return_expr.c
02454  return-4.cfg                         c/nl_return_expr.c

02460  freebsd.cfg                          c/freebsd.c

02486  doxy-comment-no.cfg                  c/doxy-comment.c
02487  doxy-comment-yes.cfg                 c/doxy-comment.c

02501  ger.cfg                              c/custom_types_ssl.c
02502  custom_types_ssl.cfg                 c/custom_types_ssl.c
#02503  ger.cfg                              c/pp_concat_asn1.h

02504  align_keep_extra.cfg                 c/align_keep_extra.c

02510  ben_093.cfg                          c/asm.c
10004  ben_094.cfg                          c/pragma_asm.c

07630  indent-vbrace.cfg                    c/indent-vbrace.c

08399  ben_095.cfg                          c/gh399.c

09594  indent_columns-3.cfg                 c/sf594.c
09588  empty.cfg                            c/sf588.c

09601  sp_after_sparen.cfg                  c/sp_after_sparen.c

09602  bug_671.cfg                          c/bug_671.c

09603  indent_ternary_operator-1.cfg        c/indent_ternary-1.c
09604  indent_ternary_operator-2.cfg        c/indent_ternary-2.c

09605  sp_arith-f.cfg                       c/negative_value.c

09610  force_tab_after_define-t.cfg         c/bug_i_876.c
09611  space_indent_columns-4.cfg           c/bug_i_222.c
09612  empty.cfg                            c/bug_1041.c
09613  empty.cfg                            c/i1413.c
09614  empty.cfg                            c/string_prefixes.c

10005  empty.cfg                            c/i1270.c
<|MERGE_RESOLUTION|>--- conflicted
+++ resolved
@@ -23,74 +23,6 @@
 
 
 # brace styles
-<<<<<<< HEAD
-00010  ben.cfg                 c/braces.c
-00011  brace-allman.cfg        c/braces.c
-00012! brace-banner.cfg        c/braces.c
-00013  brace-gnu.cfg           c/braces.c
-00014  brace-kr.cfg            c/braces.c
-00015  brace-ws.cfg            c/braces.c
-00016  brace-ws2.cfg           c/braces.c
-
-00020  ben.cfg                 c/define-if-indent.c
-00050  brace-remove-2.cfg      c/brace-remove.c
-00051  brace-remove-all.cfg    c/brace-remove.c
-00052  brace-remove-all.cfg    c/brace-remove2.c
-00053  nl_brace_test.cfg       c/brace.c
-00054  if_chain.cfg            c/if_chain.c
-00055  cgal.cfg                c/braces-2.c
-00056  brace-remove-all.cfg    c/brace-remove3.c
-00057  if_chain.cfg            c/brace-remove3.c
-00058  brace-kr-nobr.cfg       c/if_chain.c
-
-00060  ben.cfg                 c/braces-2.c
-00061  ben.cfg                 c/braces-3.c
-00062  ben.cfg                 c/braces-4.c
-00065  ben.cfg                 c/braces-5.c
-00066  ben.cfg                 c/vb-while.c
-00067  ben.cfg                 c/vb-do.c
-00068  ben.cfg                 c/bsnl.c
-00069  ben.cfg                 c/vb-pp.c
-
-00070  ben.cfg                 c/return-multi.c
-00071  ben.cfg                 c/include_define.h
-00072  star_pos-0.cfg          c/align-proto.c
-00073  ben.cfg                 c/nl_proto_endif.c
-00074  ben.cfg                 c/clang-has_include.h
-
-00081  else-if-1.cfg           c/else-if.c
-00082  else-if-2.cfg           c/else-if.c
-
-00091  cond-1.cfg              c/cond.c
-00092  cond-2.cfg              c/cond.c
-00093  sp_cond_colon.cfg       c/cond.c
-
-00101  ben.cfg                 c/bugs-1.c
-00102  ben.cfg                 c/bugs-2.c
-00103  ben.cfg                 c/bugs-3.c
-00104  ben.cfg                 c/bugs-4.c
-00105  ben.cfg                 c/bugs-5.c
-00106  ben.cfg                 c/bugs-6.c
-00107  ben.cfg                 c/bugs-7.c
-00108  ben.cfg                 c/bugs-8.c
-
-00110  ben.cfg                 c/misc.c
-00111  brace-kr-br.cfg         c/misc.c
-
-00120  sp_cmt_cpp_start_remove.cfg c/sp_cmt_cpp_start.c
-00121  sp_cmt_cpp_start_add.cfg    c/sp_cmt_cpp_start.c
-00122  sp_cmt_cpp_start_force.cfg  c/sp_cmt_cpp_start.c
-
-00130  ben.cfg                 c/minus-minus.c
-00135  nepenthes.cfg           c/br_cmt.c
-
-00140  ben.cfg                 c/global-vars.c
-00141  ben.cfg                 c/deref.c
-00142  ben.cfg                 c/type-cast.c
-00143  ben.cfg                 c/t3.in.c
-00144  ben.cfg                 c/align-proto-vars.c
-00145  ben.cfg                 c/vardefcol.c
-=======
 
 00010  ben_048.cfg                          c/braces.c
 00011  brace-allman.cfg                     c/braces.c
@@ -161,7 +93,6 @@
 00144  ben_075.cfg                          c/align-proto-vars.c
 00145  ben_076.cfg                          c/vardefcol.c
 
->>>>>>> 12b18665
 
 # casts
 
