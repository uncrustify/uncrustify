--- conflicted
+++ resolved
@@ -353,13 +353,12 @@
 
 09605  sp_arith-f.cfg                       c/negative_value.c
 
-<<<<<<< HEAD
 09610  force_tab_after_define-t.cfg         c/bug_i_876.c
 09611  space_indent_columns-4.cfg           c/bug_i_222.c
 09612  empty.cfg                            c/bug_1041.c
 09613  empty.cfg                            c/i1413.c
 09614  empty.cfg                            c/string_prefixes.c
-=======
+
 09605 aet.cfg                   c/negative_value.c
 09606 aet.cfg                   c/extern-c-attribute.c
 09607 aet-func_call_user.cfg    c/func_call_user2.c
@@ -368,6 +367,5 @@
 09611 bug_i_222.cfg             c/bug_i_222.c
 09612 bug_1041.cfg              c/bug_1041.c
 09613  empty.cfg                c/i1413.c
->>>>>>> 8eb84fcb
 
 10005  empty.cfg                            c/i1270.c
