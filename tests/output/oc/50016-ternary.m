--- conflicted
+++ resolved
@@ -1,10 +1,6 @@
 NSString *str  = (otherString ?: @"this is the placeholder");
 NSString *str2 = (str ? otherString : @"this is the other placeholder");
-<<<<<<< HEAD
-NSString *str3 = str ?[[NSString alloc] initWithString: str] : @"this is the third placeholder";
-=======
 NSString *str3 = str ?[[NSString alloc] initWithString: str] : @"this is the third placeholder";
 id       str4  = str ?[self methodWithParameter1: @{ @"bla": ({ [self anotherMethod: @{ @"id": @1 }];
                                                               }) }
-                                   andParameter2: @{ @"dict_key": @{ @"nested_dict_key_1": @(1), @"nested_dict_key_2": @"colon:in:string" } }] :[self anotherMethod: str ? @1 : @2];
->>>>>>> db37e6d0
+                                   andParameter2: @{ @"dict_key": @{ @"nested_dict_key_1": @(1), @"nested_dict_key_2": @"colon:in:string" } }] :[self anotherMethod: str ? @1 : @2];