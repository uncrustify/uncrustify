--- conflicted
+++ resolved
@@ -69,9 +69,6 @@
       processing of parts of the source file (these can be overridden with
       enable_processing_cmt and disable_processing_cmt).
 
-<<<<<<< HEAD
 There are currently 615 options and minimal documentation.
-=======
-There are currently 614 options and minimal documentation.
->>>>>>> 090571f6
+
 Try UniversalIndentGUI and good luck.
