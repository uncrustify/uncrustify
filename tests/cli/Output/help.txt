--- conflicted
+++ resolved
@@ -69,9 +69,5 @@
       processing of parts of the source file (these can be overridden with
       enable_processing_cmt and disable_processing_cmt).
 
-<<<<<<< HEAD
-There are currently 622 options and minimal documentation.
-=======
 There are currently 631 options and minimal documentation.
->>>>>>> e7b19ac2
 Try UniversalIndentGUI and good luck.
