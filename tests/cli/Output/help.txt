Usage:
uncrustify [options] [files ...]

If no input files are specified, the input is read from stdin
If reading from stdin, you should specify the language using -l
or specify a filename using --assume for automatic language detection.

If -F is used or files are specified on the command line,
the output filename is 'prefix/filename' + suffix

When reading from stdin or doing a single file via the '-f' option,
the output is dumped to stdout, unless redirected with -o FILE.

Errors are always dumped to stderr

The '-f' and '-o' options may not be used with '-F', '--replace' or '--no-backup'.
The '--prefix' and '--suffix' options may not be used with '--replace' or '--no-backup'.

Basic Options:
 -c CFG       : Use the config file CFG.
 -f FILE      : Process the single file FILE (output to stdout, use with -o).
 -o FILE      : Redirect stdout to FILE.
 -F FILE      : Read files to process from FILE, one filename per line (- is stdin).
 --check      : Do not output the new text, instead verify that nothing changes when
                the file(s) are processed.
                The status of every file is printed to stderr.
                The exit code is EXIT_SUCCESS if there were no changes, EXIT_FAILURE otherwise.
 files        : Files to process (can be combined with -F).
 --suffix SFX : Append SFX to the output filename. The default is '.uncrustify'
 --prefix PFX : Prepend PFX to the output filename path.
 --replace    : Replace source files (creates a backup).
 --no-backup  : Replace files, no backup. Useful if files are under source control.
 --if-changed : Write to stdout (or create output FILE) only if a change was detected.
 -l           : Language override: C, CPP, D, CS, JAVA, PAWN, OC, OC+, VALA.
 -t           : Load a file with types (usually not needed).
 -q           : Quiet mode - no output on stderr (-L will override).
 --frag       : Code fragment, assume the first line is indented correctly.
 --assume FN  : Uses the filename FN for automatic language detection if reading
                from stdin unless -l is specified.

Config/Help Options:
 -h -? --help --usage     : Print this message and exit.
 --version                : Print the version and exit.
 --show-config            : Print out option documentation and exit.
 --update-config          : Output a new config file. Use with -o FILE.
 --update-config-with-doc : Output a new config file. Use with -o FILE.
 --universalindent        : Output a config file for Universal Indent GUI.
 --detect                 : Detects the config from a source file. Use with '-f FILE'.
                            Detection is fairly limited.
 --set <option>=<value>   : Sets a new value to a config option.

Debug Options:
 -p FILE      : Dump debug info to a file.
 -L SEV       : Set the log severity (see log_levels.h; note 'A' = 'all')
 -s           : Show the log severity in the logs.
 --decode     : Decode remaining args (chunk flags) and exit.

Usage Examples
cat foo.d | uncrustify -q -c my.cfg -l d
uncrustify -c my.cfg -f foo.d
uncrustify -c my.cfg -f foo.d -L0-2,20-23,51
uncrustify -c my.cfg -f foo.d -o foo.d
uncrustify -c my.cfg foo.d
uncrustify -c my.cfg --replace foo.d
uncrustify -c my.cfg --no-backup foo.d
uncrustify -c my.cfg --prefix=out -F files.txt

Note: Use comments containing ' *INDENT-OFF*' and ' *INDENT-ON*' to disable
      processing of parts of the source file (these can be overridden with
      enable_processing_cmt and disable_processing_cmt).

<<<<<<< HEAD
There are currently 631 options and minimal documentation.
=======
There are currently 626 options and minimal documentation.
>>>>>>> e71c4efe
Try UniversalIndentGUI and good luck.
<|MERGE_RESOLUTION|>--- conflicted
+++ resolved
@@ -69,9 +69,5 @@
       processing of parts of the source file (these can be overridden with
       enable_processing_cmt and disable_processing_cmt).
 
-<<<<<<< HEAD
-There are currently 631 options and minimal documentation.
-=======
-There are currently 626 options and minimal documentation.
->>>>>>> e71c4efe
+There are currently 635 options and minimal documentation.
 Try UniversalIndentGUI and good luck.
