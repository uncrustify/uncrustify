--- conflicted
+++ resolved
@@ -69,9 +69,5 @@
       processing of parts of the source file (these can be overridden with
       enable_processing_cmt and disable_processing_cmt).
 
-<<<<<<< HEAD
-There are currently 658 options and minimal documentation.
-=======
-There are currently 661 options and minimal documentation.
->>>>>>> d3feedbc
+There are currently 662 options and minimal documentation.
 Try UniversalIndentGUI and good luck.
