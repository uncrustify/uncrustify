--- conflicted
+++ resolved
@@ -69,9 +69,5 @@
       processing of parts of the source file (these can be overridden with
       enable_processing_cmt and disable_processing_cmt).
 
-<<<<<<< HEAD
-There are currently 641 options and minimal documentation.
-=======
-There are currently 640 options and minimal documentation.
->>>>>>> 683d54aa
+There are currently 644 options and minimal documentation.
 Try UniversalIndentGUI and good luck.
