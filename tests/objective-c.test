# Test cases specifically for the Objective C language.
#
# Range: 50000 - 59999
# test.name  config.file  input.file

# The .h file needs a language override
50001  oc1.cfg                              oc/Fraction.h                   OC
50002  oc2.cfg                              oc/Fraction.m
50003  oc2.cfg                              oc/main.m
50004  oc4.cfg                              oc/string.m
50005  oc5.cfg                              oc/Declarations.h               OC
50006  oc6.cfg                              oc/exceptions.m
50007  oc7.cfg                              oc/misc.m
50008  oc8.cfg                              oc/protocol.m
50009  oc9.cfg                              oc/literals.m

50010  sp_after_oc_return_type_add.cfg      oc/return_type.m
50011  sp_after_oc_return_type_force.cfg    oc/return_type.m
50012  sp_after_oc_return_type_remove.cfg   oc/return_type.m

50015  oc10.cfg                             oc/receiver.m

50016  oc11.cfg                             oc/ternary.m
50017  ternary_short.cfg                    oc/ternary.m

50020  sp_after_oc_at_sel_add.cfg           oc/selector.m
50021  sp_after_oc_at_sel_force.cfg         oc/selector.m
50022  sp_after_oc_at_sel_remove.cfg        oc/selector.m

50025  oc6.cfg                              oc/exceptions.m
50026  sp_after_throw_remove.cfg            oc/exceptions.m

50030  sort_imports.cfg                     oc/sort_import.m

50040  objc_complex_method.cfg              oc/complex_method.m

50050  objc_complex_method.cfg              oc/real_world_file.m

50060  align_oc_msg_colon_span-1.cfg        oc/oc-split.m

50070  blocks.cfg                           oc/blocks.m
50071  sp_before_oc_block_caret_force.cfg   oc/blocks.m
50072  sp_before_oc_block_caret_remove.cfg  oc/blocks.m
50073  sp_after_oc_block_caret_add.cfg      oc/blocks.m
50074  sp_after_oc_block_caret_force.cfg    oc/blocks.m
50075  blocks.cfg                           oc/blocks.m
50076  sp_before_oc_block_caret_remove.cfg  oc/blocks.m

50077  blocks.cfg                           oc/more_blocks.m
50078  sp_before_oc_block_caret_force.cfg   oc/more_blocks.m
50079  sp_before_oc_block_caret_remove.cfg  oc/more_blocks.m
50080  sp_after_oc_block_caret_add.cfg      oc/more_blocks.m
50081  sp_after_oc_block_caret_force.cfg    oc/more_blocks.m
50082  blocks.cfg                           oc/more_blocks.m
50083  sp_before_oc_block_caret_remove.cfg  oc/more_blocks.m
50084  nl_brace_square.cfg                  oc/more_blocks.m
50085  nl_after_func_body-3.cfg             oc/block_in_method.m

50090  oc12.cfg                             oc/kw.m

50095  oc13.cfg                             oc/box.m
50100  bug_340.cfg                          oc/bug_340.m

50110  oc14.cfg                             oc/msg_align.m
50111  del_semicolon.cfg                    oc/ns_enum.m
50112  empty.cfg                            oc/ns_enum.m
50113  sp_enum_paren-r.cfg                  oc/ns_enum.m

50120  gh137.cfg                            oc/gh137.m

50200  sp_block_as_argument.cfg             oc/more_blocks_2.m
50201  sp_block_as_argument.cfg             oc/blocks_align.m
50202  sp_block_as_argument2.cfg            oc/blocks_align.m
50203  sp_block_as_argument3.cfg            oc/blocks_align.m
50204  sp_block_as_argument4.cfg            oc/blocks_align.m
50205  sp_block_as_argument5.cfg            oc/msg_align.m

50300  sp_after_send_oc_colon-f.cfg         oc/msg.m

50400  oc16.cfg                             oc/for.m

50410  oc_cond_colon.cfg                    oc/oc_cond_colon.m              OC+

50500  oc17.cfg                             oc/code_placeholder.m

50510  gh293.a.cfg                          oc/gh293.m
50511  gh293.b.cfg                          oc/gh293.m
50512  sp_oc_catch.cfg                      oc/sp_oc_catch.m
50513  sp_oc_boxed.cfg                      oc/sp_oc_boxed.m
50514  indent_boxed.cfg                     oc/indent_boxed.m
50515  sp_oc_synchronized.cfg               oc/sp_oc_synchronized.m

50600  nl_oc_block_brace-f.cfg              oc/bug_i_477.m
50601  empty.cfg                            oc/bug_i_408.m
50602  bug_i_125-412.cfg                    oc/bug_i_125-412.m
50603  oc18.cfg                             oc/gh511.m
50604  objc_bug_497.cfg                     oc/bug_497.m
50605  empty.cfg                            oc/bug_404.m
50606  oc19.cfg                             oc/bug_1366.m
<<<<<<< HEAD
=======
50607  aet-sp_after_oc_msg_receiver.cfg     oc/sp_after_oc_msg_receiver.m
50608  aet.cfg                              oc/blocks_align2.m
50609  sp_arith-f.cfg                       oc/negative_value.m
50610  aet.cfg                              oc/nelem.m
50611  aet.cfg                              oc/for2.m
50612  aet.cfg                              oc/chunk_ends_type1.m
50613  aet.cfg                              oc/chunk_ends_type2.m
50614  aet.cfg                              oc/chunk_ends_type3.m
50615  aet.cfg                              oc/block_literal_protocol.m
50616  aet.cfg                              oc/oc_msg_in_pp.m
50617  aet.cfg                              oc/boxed_receiver.m
50618  aet-func_def.cfg                     oc/func_def.mm
50619  aet.cfg                              oc/cast.m
50620  aet.cfg                              oc/sp_after_angle.m
50621  aet.cfg                              oc/Fraction.h
50622  aet.cfg                              oc/c-cpp-oc-wrapper.c
50623  aet.cfg                              oc/extern-c-attribute.m
50624  aet.cfg                              oc/typeof.m
50625  aet-sp_inside_braces_oc_dict.cfg     oc/sp_inside_braces_oc_dict.m
50626  aet.cfg                              oc/chunk_ends_type4.m
50627  aet.cfg                              oc/method_ends_semicolon.m
50628  aet.cfg                              oc/macro-close-brace.m
50629  aet.cfg                              oc/pp_bool.m
>>>>>>> e7b19ac2

50700  cmt_insert-0.cfg                     oc/cmt_insert.m

50800  obj-c-properties.cfg                 oc/properties.m
50801  empty.cfg                            oc/i1213.m
<<<<<<< HEAD

50907  aet-sp_after_oc_msg_receiver.cfg             oc/sp_after_oc_msg_receiver.m
50908  aet.cfg                                      oc/blocks_align2.m
50909  aet.cfg                                      oc/negative_value.m
50910  aet.cfg                                      oc/nelem.m
50911  aet.cfg                                      oc/for2.m
50912  aet.cfg                                      oc/chunk_ends_type1.m
50913  aet.cfg                                      oc/chunk_ends_type2.m
50914  aet.cfg                                      oc/chunk_ends_type3.m
50915  aet.cfg                                      oc/block_literal_protocol.m
50916  aet.cfg                                      oc/oc_msg_in_pp.m
50917  aet.cfg                                      oc/boxed_receiver.m
50918  aet-func_def.cfg                             oc/func_def.mm
50919  aet.cfg                                      oc/cast.m
50920  aet.cfg                                      oc/sp_after_angle.m
50921  aet.cfg                                      oc/Fraction.h
50922  aet.cfg                                      oc/c-cpp-oc-wrapper.c
50923  aet.cfg                                      oc/extern-c-attribute.m
50924  aet.cfg                                      oc/typeof.m
50925  aet-sp_inside_braces_oc_dict.cfg             oc/sp_inside_braces_oc_dict.m
50926  aet.cfg                                      oc/chunk_ends_type4.m
50927  aet.cfg                                      oc/method_ends_semicolon.m
50928  aet.cfg                                      oc/macro-close-brace.m
50929  aet.cfg                                      oc/pp_bool.m
50930  aet.cfg                                      oc/react_native.m
=======
50802  obj-c-available.cfg                  oc/available.m

50810  bug_841.cfg                          oc/bug_841.m


#
# adopt tests from UT
10018  empty.cfg                            oc/delete-space-oc.mm
10019  empty.cfg                            oc/func-param-wrap-oc.mm
>>>>>>> e7b19ac2
<|MERGE_RESOLUTION|>--- conflicted
+++ resolved
@@ -97,8 +97,6 @@
 50604  objc_bug_497.cfg                     oc/bug_497.m
 50605  empty.cfg                            oc/bug_404.m
 50606  oc19.cfg                             oc/bug_1366.m
-<<<<<<< HEAD
-=======
 50607  aet-sp_after_oc_msg_receiver.cfg     oc/sp_after_oc_msg_receiver.m
 50608  aet.cfg                              oc/blocks_align2.m
 50609  sp_arith-f.cfg                       oc/negative_value.m
@@ -122,39 +120,11 @@
 50627  aet.cfg                              oc/method_ends_semicolon.m
 50628  aet.cfg                              oc/macro-close-brace.m
 50629  aet.cfg                              oc/pp_bool.m
->>>>>>> e7b19ac2
 
 50700  cmt_insert-0.cfg                     oc/cmt_insert.m
 
 50800  obj-c-properties.cfg                 oc/properties.m
 50801  empty.cfg                            oc/i1213.m
-<<<<<<< HEAD
-
-50907  aet-sp_after_oc_msg_receiver.cfg             oc/sp_after_oc_msg_receiver.m
-50908  aet.cfg                                      oc/blocks_align2.m
-50909  aet.cfg                                      oc/negative_value.m
-50910  aet.cfg                                      oc/nelem.m
-50911  aet.cfg                                      oc/for2.m
-50912  aet.cfg                                      oc/chunk_ends_type1.m
-50913  aet.cfg                                      oc/chunk_ends_type2.m
-50914  aet.cfg                                      oc/chunk_ends_type3.m
-50915  aet.cfg                                      oc/block_literal_protocol.m
-50916  aet.cfg                                      oc/oc_msg_in_pp.m
-50917  aet.cfg                                      oc/boxed_receiver.m
-50918  aet-func_def.cfg                             oc/func_def.mm
-50919  aet.cfg                                      oc/cast.m
-50920  aet.cfg                                      oc/sp_after_angle.m
-50921  aet.cfg                                      oc/Fraction.h
-50922  aet.cfg                                      oc/c-cpp-oc-wrapper.c
-50923  aet.cfg                                      oc/extern-c-attribute.m
-50924  aet.cfg                                      oc/typeof.m
-50925  aet-sp_inside_braces_oc_dict.cfg             oc/sp_inside_braces_oc_dict.m
-50926  aet.cfg                                      oc/chunk_ends_type4.m
-50927  aet.cfg                                      oc/method_ends_semicolon.m
-50928  aet.cfg                                      oc/macro-close-brace.m
-50929  aet.cfg                                      oc/pp_bool.m
-50930  aet.cfg                                      oc/react_native.m
-=======
 50802  obj-c-available.cfg                  oc/available.m
 
 50810  bug_841.cfg                          oc/bug_841.m
@@ -163,5 +133,4 @@
 #
 # adopt tests from UT
 10018  empty.cfg                            oc/delete-space-oc.mm
-10019  empty.cfg                            oc/func-param-wrap-oc.mm
->>>>>>> e7b19ac2
+10019  empty.cfg                            oc/func-param-wrap-oc.mm