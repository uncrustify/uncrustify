--- conflicted
+++ resolved
@@ -1,7 +1,2 @@
-<<<<<<< HEAD
-# Uncrustify 0.64
-indent_columns                  = 6
-=======
->>>>>>> 12b18665
 indent_param                    = 3
 indent_func_proto_param         = true