--- conflicted
+++ resolved
@@ -1,26 +1,7 @@
-#
 # Removes a space after an operator
-<<<<<<< HEAD
-#
-
-indent_columns		= 3
-
-sp_before_byref		= remove
-sp_after_byref		= force
-
-indent_class		= True
-
-sp_func_def_paren	= remove
-sp_func_proto_paren	= remove
-sp_after_operator	= remove
-sp_after_operator_sym   = remove
-
-align_right_cmt_span = 2
-=======
 sp_before_byref                 = remove
 sp_after_byref                  = force
 sp_after_operator               = remove
 sp_after_operator_sym           = remove
 indent_columns                  = 3
-indent_class                    = true
->>>>>>> 12b18665
+indent_class                    = true