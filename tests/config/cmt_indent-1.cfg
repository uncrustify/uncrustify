<<<<<<< HEAD
indent_with_tabs = 2
indent_columns = 2
indent_namespace = true
indent_class = true
nl_collapse_empty_body = true
=======
indent_columns                  = 2
indent_namespace                = true
indent_class                    = true
nl_collapse_empty_body          = true
>>>>>>> 12b18665
<|MERGE_RESOLUTION|>--- conflicted
+++ resolved
@@ -1,12 +1,4 @@
-<<<<<<< HEAD
-indent_with_tabs = 2
-indent_columns = 2
-indent_namespace = true
-indent_class = true
-nl_collapse_empty_body = true
-=======
 indent_columns                  = 2
 indent_namespace                = true
 indent_class                    = true
-nl_collapse_empty_body          = true
->>>>>>> 12b18665
+nl_collapse_empty_body          = true