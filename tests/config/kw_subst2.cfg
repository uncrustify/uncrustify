<<<<<<< HEAD

cmt_insert_file_header = file-header.h
cmt_insert_func_header = func-header2.h
cmt_insert_class_header = class-header.h
=======
cmt_insert_file_header          = "file-header.h"
cmt_insert_func_header          = "func-header2.h"
cmt_insert_class_header         = "class-header.h"
>>>>>>> 12b18665
<|MERGE_RESOLUTION|>--- conflicted
+++ resolved
@@ -1,10 +1,3 @@
-<<<<<<< HEAD
-
-cmt_insert_file_header = file-header.h
-cmt_insert_func_header = func-header2.h
-cmt_insert_class_header = class-header.h
-=======
 cmt_insert_file_header          = "file-header.h"
 cmt_insert_func_header          = "func-header2.h"
-cmt_insert_class_header         = "class-header.h"
->>>>>>> 12b18665
+cmt_insert_class_header         = "class-header.h"