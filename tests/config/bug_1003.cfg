<<<<<<< HEAD
# Uncrustify-0.64-591-e1181d3
input_tab_size                  = 4
=======
>>>>>>> 12b18665
output_tab_size                 = 4
indent_columns                  = 4
indent_access_spec_body         = true
indent_paren_close              = 2<|MERGE_RESOLUTION|>--- conflicted
+++ resolved
@@ -1,8 +1,3 @@
-<<<<<<< HEAD
-# Uncrustify-0.64-591-e1181d3
-input_tab_size                  = 4
-=======
->>>>>>> 12b18665
 output_tab_size                 = 4
 indent_columns                  = 4
 indent_access_spec_body         = true
