--- conflicted
+++ resolved
@@ -1,10 +1,3 @@
-<<<<<<< HEAD
-
-indent_columns   = 3
-sp_cond_colon    = force
-sp_cond_question = force
-=======
 sp_cond_colon                   = force
 sp_cond_question                = force
-indent_columns                  = 3
->>>>>>> 12b18665
+indent_columns                  = 3