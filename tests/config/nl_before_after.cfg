--- conflicted
+++ resolved
@@ -1,12 +1,4 @@
-<<<<<<< HEAD
-nl_after_semicolon = true
-nl_after_class     = 2
-nl_before_class    = 2
-indent_columns     = 4
-indent_class       = true
-=======
 indent_columns                  = 4
 indent_class                    = true
 nl_before_class                 = 2
-nl_after_class                  = 2
->>>>>>> 12b18665
+nl_after_class                  = 2