--- conflicted
+++ resolved
@@ -1,11 +1,3 @@
-<<<<<<< HEAD
-sp_cond_question_after = add
-sp_cond_question_before = add
-sp_cond_colon_before = add
-sp_cond_colon_after = add
-sp_cond_ternary_short = remove
-=======
 sp_cond_colon_after             = add
 sp_cond_question_after          = add
-sp_cond_ternary_short           = remove
->>>>>>> 12b18665
+sp_cond_ternary_short           = remove