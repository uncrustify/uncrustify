<<<<<<< HEAD
include "sp_angle_paren.cfg"

sp_angle_paren_empty = remove
=======
sp_angle_paren                  = force
sp_angle_paren_empty            = remove
>>>>>>> 12b18665
<|MERGE_RESOLUTION|>--- conflicted
+++ resolved
@@ -1,8 +1,2 @@
-<<<<<<< HEAD
-include "sp_angle_paren.cfg"
-
-sp_angle_paren_empty = remove
-=======
 sp_angle_paren                  = force
-sp_angle_paren_empty            = remove
->>>>>>> 12b18665
+sp_angle_paren_empty            = remove