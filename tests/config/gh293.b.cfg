<<<<<<< HEAD
#
# uncrustify config file for objective-c and objective-c++
#

indent_with_tabs        = 2     # 1=indent to level only, 2=indent with tabs
output_tab_size         = 4     # new tab size
indent_columns          = output_tab_size
indent_label            = 2     # pos : absolute col, neg : relative column
indent_align_assign     = FALSE
indent_oc_block = true
indent_oc_block_msg_xcode_style = false
indent_oc_msg_prioritize_first_colon = true
align_keep_extra_space = FALSE  # keep extra space or remove it from the beginning of a line?":"
indent_braces = false
#indent_paren_open_brace = true

#
# Indenting
#

# indent_brace          = 0
indent_switch_case      = indent_columns

#
# Inter -symbol newlines
#

nl_enum_brace         = remove   # "enum {" vs "enum \n {"
nl_union_brace        = remove   # "union {" vs "union \n {"
nl_struct_brace       = remove   # "struct {" vs "struct \n {"
nl_do_brace           = remove   # "do {" vs "do \n {"
nl_if_brace           = remove   # "if () {" vs "if () \n {"
nl_for_brace          = remove   # "for () {" vs "for () \n {"
nl_else_brace         = remove   # "else {" vs "else \n {"
nl_while_brace        = remove   # "while () {" vs "while () \n {"
nl_switch_brace       = remove   # "switch () {" vs "switch () \n {"
nl_brace_while        = add   # "} while" vs "} \n while" - cuddle while
nl_brace_else         = add   # "} else" vs "} \n else" - cuddle else
nl_func_var_def_blk   = 1                # add new lines after a block of variable decls
nl_fcall_brace        = add   # "list_for_each() {" vs "list_for_each()\n{"
nl_fdef_brace         = add   # "int foo() {" vs "int foo()\n{"
nl_after_return       = false
#nl_before_case        = true
#ml_after_case         = true
# Force a newline in a define after the macro name for multi-line defines.
nl_multi_line_define  = true    # false/true
# Add a newline between ')' and '{' if the ')' is on a different line than the if/for/etc.
# Overrides nl_for_brace, nl_if_brace, nl_switch_brace, nl_while_switch, and nl_catch_brace.
nl_multi_line_cond                       = true    # false/true

# The number of newlines after '}' of a multi-line function body
nl_after_func_body                       = 2        # number

# The number of newlines after '}' of a single line function body
nl_after_func_body_one_liner             = 2        # number

#
# Source code modifications
#

mod_paren_on_return                       = ignore # "return 1;" vs "return (1);"
mod_full_brace_if                         = force    # "if (a) a--;" vs "if (a) { a--; }"
mod_full_brace_for                        = force       # "for () a--;" vs "for () { a--; }"
mod_full_brace_do                         = force # "do a--; while ();" vs "do { a--; } while ();"
mod_full_brace_while                      = force # "while (a) a--;" vs "while (a) { a--; }"
mod_full_brace_nl                         = 3          # don 't remove if more than 3 newlines
mod_add_long_ifdef_endif_comment          = 20
mod_add_long_ifdef_else_comment           = mod_add_long_ifdef_else_comment
mod_add_long_switch_closebrace_comment    = mod_add_long_ifdef_else_comment
mod_add_long_function_closebrace_comment  = mod_add_long_ifdef_else_comment

#
# Inter-character spacing options
#

# sp_return_paren         = force      # "return (1);" vs "return(1);"
sp_sizeof_paren              = remove  # "sizeof (int)" vs "sizeof(int)"
sp_before_sparen             = force      # "if (" vs "if("
sp_after_sparen              = force      # "if () {" vs "if (){"
sp_after_cast                = remove  # "(int) a" vs "(int)a"
sp_inside_braces             = add     # "{ 1 }" vs "{1}"
sp_inside_braces_struct      = add     # "{ 1 }" vs "{1}"
sp_inside_braces_enum        = add     # "{ 1 }" vs "{1}"
sp_inside_fparen             = remove    # "func( param )" vs "func(param)"
sp_inside_sparen             = remove
sp_paren_brace               = force
# Add or remove space between ') ' and ' {' of function
sp_fparen_brace              = force   # ignore/add/remove/force
sp_assign                    = add
sp_arith                     = add
sp_bool                      = add
sp_compare                   = add
sp_assign                    = add
sp_after_comma               = add
sp_func_def_paren            = remove  # "int foo (){" vs "int foo(){"
sp_func_call_paren           = remove  # "foo (" vs "foo("
sp_func_proto_paren          = remove  # "int foo ();" vs "int foo();"
sp_before_ptr_star           = force
sp_after_ptr_star            = remove
sp_before_unnamed_ptr_star   = ignore
sp_between_ptr_star          = remove
sp_after_ptr_star_func       = force
sp_before_ptr_star_func      = force
sp_cmt_cpp_start             = add
sp_cond_question             = add
sp_cond_colon                = add
sp_cond_ternary_short        = remove   # a ?: b (as opposed to a ? b : c)
sp_else_brace                = force
sp_brace_else                = force
sp_after_class_colon         = force
sp_before_class_colon        = force
sp_before_case_colon         = remove
#sp_after_case_colon          = force
#sp_case_label                = force
# Objective-C specifics
sp_before_oc_colon           = remove
sp_after_oc_colon            = remove
sp_after_oc_scope            = force
sp_after_oc_type             = remove
sp_after_oc_return_type      = remove
sp_before_send_oc_colon      = remove
sp_after_send_oc_colon       = remove
sp_after_oc_at_sel           = remove
sp_before_oc_block_caret     = remove     # should have a space in most cases but it looks kinda ugly after a colon in a list of arguments
sp_after_oc_block_caret      = remove

#
# Aligning stuff
#

align_with_tabs               = False     # use tabs to align
align_on_tabstop              = False     # align on tabstops
# align_keep_tabs             = True
align_enum_equ_span           = 4         # '=' in enum definition
# align_nl_cont               = True
align_var_def_span            = 0
align_var_def_inline          = False
#align_var_def_star            = False
align_var_def_colon           = False
align_assign_span             = 0
align_struct_init_span        = 4         # align stuff in a structure init '= { } '
align_right_cmt_span          = 8
align_right_cmt_gap           = 8
align_pp_define_span          = 8
align_typedef_span		          = 5
align_typedef_gap			  = 3
# Objective-C specifics
align_oc_msg_colon_span       = 10         # align parameters in an Obj-C message on the ' : ' but stop after this many lines (0=don't align)
align_oc_msg_spec_span        = 0         # the span for aligning ObjC msg spec (0=don 't align)
align_oc_decl_colon			  = true
#
# Line Splitting options
#

# ls_func_split_full          = True     # Whether to fully split long function protos/calls at commas

#
# Comment modifications
#

cmt_star_cont                 = True     # Whether to put a star on subsequent comment lines


eat_blanks_before_close_brace	= TRUE
eat_blanks_after_open_brace	= TRUE
=======
output_tab_size                 = 4
indent_columns                  = 4
>>>>>>> 12b18665
<|MERGE_RESOLUTION|>--- conflicted
+++ resolved
@@ -1,170 +1,2 @@
-<<<<<<< HEAD
-#
-# uncrustify config file for objective-c and objective-c++
-#
-
-indent_with_tabs        = 2     # 1=indent to level only, 2=indent with tabs
-output_tab_size         = 4     # new tab size
-indent_columns          = output_tab_size
-indent_label            = 2     # pos : absolute col, neg : relative column
-indent_align_assign     = FALSE
-indent_oc_block = true
-indent_oc_block_msg_xcode_style = false
-indent_oc_msg_prioritize_first_colon = true
-align_keep_extra_space = FALSE  # keep extra space or remove it from the beginning of a line?":"
-indent_braces = false
-#indent_paren_open_brace = true
-
-#
-# Indenting
-#
-
-# indent_brace          = 0
-indent_switch_case      = indent_columns
-
-#
-# Inter -symbol newlines
-#
-
-nl_enum_brace         = remove   # "enum {" vs "enum \n {"
-nl_union_brace        = remove   # "union {" vs "union \n {"
-nl_struct_brace       = remove   # "struct {" vs "struct \n {"
-nl_do_brace           = remove   # "do {" vs "do \n {"
-nl_if_brace           = remove   # "if () {" vs "if () \n {"
-nl_for_brace          = remove   # "for () {" vs "for () \n {"
-nl_else_brace         = remove   # "else {" vs "else \n {"
-nl_while_brace        = remove   # "while () {" vs "while () \n {"
-nl_switch_brace       = remove   # "switch () {" vs "switch () \n {"
-nl_brace_while        = add   # "} while" vs "} \n while" - cuddle while
-nl_brace_else         = add   # "} else" vs "} \n else" - cuddle else
-nl_func_var_def_blk   = 1                # add new lines after a block of variable decls
-nl_fcall_brace        = add   # "list_for_each() {" vs "list_for_each()\n{"
-nl_fdef_brace         = add   # "int foo() {" vs "int foo()\n{"
-nl_after_return       = false
-#nl_before_case        = true
-#ml_after_case         = true
-# Force a newline in a define after the macro name for multi-line defines.
-nl_multi_line_define  = true    # false/true
-# Add a newline between ')' and '{' if the ')' is on a different line than the if/for/etc.
-# Overrides nl_for_brace, nl_if_brace, nl_switch_brace, nl_while_switch, and nl_catch_brace.
-nl_multi_line_cond                       = true    # false/true
-
-# The number of newlines after '}' of a multi-line function body
-nl_after_func_body                       = 2        # number
-
-# The number of newlines after '}' of a single line function body
-nl_after_func_body_one_liner             = 2        # number
-
-#
-# Source code modifications
-#
-
-mod_paren_on_return                       = ignore # "return 1;" vs "return (1);"
-mod_full_brace_if                         = force    # "if (a) a--;" vs "if (a) { a--; }"
-mod_full_brace_for                        = force       # "for () a--;" vs "for () { a--; }"
-mod_full_brace_do                         = force # "do a--; while ();" vs "do { a--; } while ();"
-mod_full_brace_while                      = force # "while (a) a--;" vs "while (a) { a--; }"
-mod_full_brace_nl                         = 3          # don 't remove if more than 3 newlines
-mod_add_long_ifdef_endif_comment          = 20
-mod_add_long_ifdef_else_comment           = mod_add_long_ifdef_else_comment
-mod_add_long_switch_closebrace_comment    = mod_add_long_ifdef_else_comment
-mod_add_long_function_closebrace_comment  = mod_add_long_ifdef_else_comment
-
-#
-# Inter-character spacing options
-#
-
-# sp_return_paren         = force      # "return (1);" vs "return(1);"
-sp_sizeof_paren              = remove  # "sizeof (int)" vs "sizeof(int)"
-sp_before_sparen             = force      # "if (" vs "if("
-sp_after_sparen              = force      # "if () {" vs "if (){"
-sp_after_cast                = remove  # "(int) a" vs "(int)a"
-sp_inside_braces             = add     # "{ 1 }" vs "{1}"
-sp_inside_braces_struct      = add     # "{ 1 }" vs "{1}"
-sp_inside_braces_enum        = add     # "{ 1 }" vs "{1}"
-sp_inside_fparen             = remove    # "func( param )" vs "func(param)"
-sp_inside_sparen             = remove
-sp_paren_brace               = force
-# Add or remove space between ') ' and ' {' of function
-sp_fparen_brace              = force   # ignore/add/remove/force
-sp_assign                    = add
-sp_arith                     = add
-sp_bool                      = add
-sp_compare                   = add
-sp_assign                    = add
-sp_after_comma               = add
-sp_func_def_paren            = remove  # "int foo (){" vs "int foo(){"
-sp_func_call_paren           = remove  # "foo (" vs "foo("
-sp_func_proto_paren          = remove  # "int foo ();" vs "int foo();"
-sp_before_ptr_star           = force
-sp_after_ptr_star            = remove
-sp_before_unnamed_ptr_star   = ignore
-sp_between_ptr_star          = remove
-sp_after_ptr_star_func       = force
-sp_before_ptr_star_func      = force
-sp_cmt_cpp_start             = add
-sp_cond_question             = add
-sp_cond_colon                = add
-sp_cond_ternary_short        = remove   # a ?: b (as opposed to a ? b : c)
-sp_else_brace                = force
-sp_brace_else                = force
-sp_after_class_colon         = force
-sp_before_class_colon        = force
-sp_before_case_colon         = remove
-#sp_after_case_colon          = force
-#sp_case_label                = force
-# Objective-C specifics
-sp_before_oc_colon           = remove
-sp_after_oc_colon            = remove
-sp_after_oc_scope            = force
-sp_after_oc_type             = remove
-sp_after_oc_return_type      = remove
-sp_before_send_oc_colon      = remove
-sp_after_send_oc_colon       = remove
-sp_after_oc_at_sel           = remove
-sp_before_oc_block_caret     = remove     # should have a space in most cases but it looks kinda ugly after a colon in a list of arguments
-sp_after_oc_block_caret      = remove
-
-#
-# Aligning stuff
-#
-
-align_with_tabs               = False     # use tabs to align
-align_on_tabstop              = False     # align on tabstops
-# align_keep_tabs             = True
-align_enum_equ_span           = 4         # '=' in enum definition
-# align_nl_cont               = True
-align_var_def_span            = 0
-align_var_def_inline          = False
-#align_var_def_star            = False
-align_var_def_colon           = False
-align_assign_span             = 0
-align_struct_init_span        = 4         # align stuff in a structure init '= { } '
-align_right_cmt_span          = 8
-align_right_cmt_gap           = 8
-align_pp_define_span          = 8
-align_typedef_span		          = 5
-align_typedef_gap			  = 3
-# Objective-C specifics
-align_oc_msg_colon_span       = 10         # align parameters in an Obj-C message on the ' : ' but stop after this many lines (0=don't align)
-align_oc_msg_spec_span        = 0         # the span for aligning ObjC msg spec (0=don 't align)
-align_oc_decl_colon			  = true
-#
-# Line Splitting options
-#
-
-# ls_func_split_full          = True     # Whether to fully split long function protos/calls at commas
-
-#
-# Comment modifications
-#
-
-cmt_star_cont                 = True     # Whether to put a star on subsequent comment lines
-
-
-eat_blanks_before_close_brace	= TRUE
-eat_blanks_after_open_brace	= TRUE
-=======
 output_tab_size                 = 4
-indent_columns                  = 4
->>>>>>> 12b18665
+indent_columns                  = 4