--- conflicted
+++ resolved
@@ -1,8 +1,2 @@
-<<<<<<< HEAD
-include "squeeze_ifdef.cfg"
-
-nl_squeeze_ifdef_top_level = true
-=======
 nl_squeeze_ifdef                = true
-nl_squeeze_ifdef_top_level      = true
->>>>>>> 12b18665
+nl_squeeze_ifdef_top_level      = true