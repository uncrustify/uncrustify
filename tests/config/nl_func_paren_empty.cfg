<<<<<<< HEAD
# The option that is being overridden by nl_func_paren_empty
nl_func_paren = force

nl_func_paren_empty = remove
=======
nl_func_paren                   = force   # should be overridden by nl_func_paren_empty
nl_func_paren_empty             = remove
>>>>>>> 12b18665
<|MERGE_RESOLUTION|>--- conflicted
+++ resolved
@@ -1,9 +1,2 @@
-<<<<<<< HEAD
-# The option that is being overridden by nl_func_paren_empty
-nl_func_paren = force
-
-nl_func_paren_empty = remove
-=======
 nl_func_paren                   = force   # should be overridden by nl_func_paren_empty
-nl_func_paren_empty             = remove
->>>>>>> 12b18665
+nl_func_paren_empty             = remove