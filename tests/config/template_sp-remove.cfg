--- conflicted
+++ resolved
@@ -1,32 +1,4 @@
-#
 # remove spaces around template defs
-<<<<<<< HEAD
-#
-
-indent_columns		= 3
-
-sp_before_byref		= remove
-sp_after_byref		= force
-
-indent_class		= True
-
-sp_func_def_paren	= remove
-sp_func_proto_paren	= remove
-sp_func_call_paren      = remove
-sp_after_operator	= remove
-sp_before_angle		= remove
-sp_inside_angle		= remove
-sp_after_angle		= remove
-sp_angle_word		= remove
-sp_angle_paren		= remove
-sp_angle_paren_empty    = remove
-sp_arith		= force
-sp_compare		= force
-sp_inside_braces        = force
-sp_inside_braces_struct = force
-
-tok_split_gte           = true
-=======
 tok_split_gte                   = true
 sp_arith                        = force
 sp_compare                      = force
@@ -41,5 +13,4 @@
 sp_func_proto_paren             = remove
 sp_func_call_paren              = remove
 indent_columns                  = 3
-indent_class                    = true
->>>>>>> 12b18665
+indent_class                    = true