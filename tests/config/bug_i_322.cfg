--- conflicted
+++ resolved
@@ -1,28 +1,3 @@
-<<<<<<< HEAD
-input_tab_size                            = 4
-output_tab_size                           = 4
-indent_columns                            = 4
-indent_continue                           = 8
-indent_align_string                       = true
-indent_class                              = true
-indent_switch_case                        = 4
-sp_arith                                  = add
-sp_pp_stringify                           = remove
-sp_template_angle                         = add
-sp_before_angle                           = remove
-sp_inside_angle                           = remove
-sp_after_angle                            = add
-sp_angle_paren                            = remove
-sp_angle_word                             = add
-sp_angle_shift                            = remove
-sp_before_sparen                          = add
-sp_inside_sparen                          = remove
-sp_after_sparen                           = remove
-sp_sparen_brace                           = add
-sp_special_semi                           = remove
-sp_before_class_colon                     = add
-=======
 output_tab_size                 = 4
 indent_columns                  = 4
-indent_class                    = true
->>>>>>> 12b18665
+indent_class                    = true