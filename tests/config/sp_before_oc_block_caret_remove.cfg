<<<<<<< HEAD
include "obj-c.cfg"

output_tab_size          = 4     # new tab size
indent_columns           = output_tab_size

sp_before_oc_block_caret = remove
=======
sp_arith                        = force
sp_before_ptr_star              = force
sp_after_ptr_star               = remove
sp_ptr_star_paren               = remove
sp_inside_tparen                = remove
sp_after_oc_scope               = remove
sp_after_oc_colon               = force
sp_after_send_oc_colon          = force
sp_after_oc_type                = force
sp_before_oc_block_caret        = remove
sp_after_oc_block_caret         = remove
indent_columns                  = 4
indent_with_tabs                = 0
indent_oc_block                 = true
nl_end_of_file                  = force
nl_end_of_file_min              = 1
nl_func_var_def_blk             = 1
nl_if_brace                     = add
nl_for_brace                    = add
nl_while_brace                  = add
nl_fdef_brace                   = add
nl_after_semicolon              = true
nl_after_brace_open             = true
mod_full_brace_for              = add
mod_full_brace_if               = add
mod_full_brace_while            = add
>>>>>>> 12b18665
<|MERGE_RESOLUTION|>--- conflicted
+++ resolved
@@ -1,11 +1,3 @@
-<<<<<<< HEAD
-include "obj-c.cfg"
-
-output_tab_size          = 4     # new tab size
-indent_columns           = output_tab_size
-
-sp_before_oc_block_caret = remove
-=======
 sp_arith                        = force
 sp_before_ptr_star              = force
 sp_after_ptr_star               = remove
@@ -31,5 +23,4 @@
 nl_after_brace_open             = true
 mod_full_brace_for              = add
 mod_full_brace_if               = add
-mod_full_brace_while            = add
->>>>>>> 12b18665
+mod_full_brace_while            = add