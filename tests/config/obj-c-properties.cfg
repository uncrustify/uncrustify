--- conflicted
+++ resolved
@@ -1,17 +1,7 @@
-sp_inside_paren                         = remove
-
-
-mod_sort_oc_properties                  = true
+sp_inside_paren                 = remove
+mod_sort_oc_properties          = true
 mod_sort_oc_property_thread_safe_weight = 6
-<<<<<<< HEAD
-mod_sort_oc_property_readwrite_weight   = 5
-mod_sort_oc_property_reference_weight   = 4
-mod_sort_oc_property_nullability_weight = 3
-mod_sort_oc_property_getter_weight      = 2
-mod_sort_oc_property_setter_weight      = 1
-=======
 mod_sort_oc_property_readwrite_weight = 5
 mod_sort_oc_property_reference_weight = 4
 mod_sort_oc_property_getter_weight = 2
-mod_sort_oc_property_nullability_weight = 3
->>>>>>> 12b18665
+mod_sort_oc_property_nullability_weight = 3