<<<<<<< HEAD
#

nl_namespace_brace = Remove
indent_class = True
indent_namespace = True
=======
indent_namespace                = true
nl_namespace_brace              = remove
>>>>>>> 12b18665
<|MERGE_RESOLUTION|>--- conflicted
+++ resolved
@@ -1,10 +1,2 @@
-<<<<<<< HEAD
-#
-
-nl_namespace_brace = Remove
-indent_class = True
-indent_namespace = True
-=======
 indent_namespace                = true
-nl_namespace_brace              = remove
->>>>>>> 12b18665
+nl_namespace_brace              = remove