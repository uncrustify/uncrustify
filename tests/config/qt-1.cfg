--- conflicted
+++ resolved
@@ -1,26 +1,3 @@
-<<<<<<< HEAD
-indent_columns                            = 4
-sp_balance_nested_parens                  = true
-sp_inside_fparen                          = force
-sp_inside_fparens                         = force
-sp_paren_paren                            = force
-sp_before_comma                           = force
-sp_after_comma                            = force
-sp_before_byref                           = force
-sp_before_unnamed_byref                   = force
-sp_after_type                             = force
-
-indent_access_spec=1
-nl_class_brace=force
-nl_func_var_def_blk=1
-nl_before_access_spec=2
-nl_after_access_spec=1
-indent_class=true
-sp_before_ptr_star=force
-nl_end_of_file=force
-nl_end_of_file_min=1
-nl_after_semicolon=true
-=======
 sp_before_ptr_star              = force
 sp_inside_fparens               = force
 indent_columns                  = 4
@@ -30,5 +7,4 @@
 nl_class_brace                  = force
 nl_after_semicolon              = true
 nl_before_access_spec           = 2
-nl_after_access_spec            = 1
->>>>>>> 12b18665
+nl_after_access_spec            = 1