--- conflicted
+++ resolved
@@ -1,39 +1,4 @@
-#
 #  moves class colon ops to the end of line
-<<<<<<< HEAD
-#
-
-indent_with_tabs         = 0 # 1=indent to level only, 2=indent with tabs
-input_tab_size           = 8 # original tab size
-output_tab_size          = 3 # new tab size
-indent_columns           = output_tab_size
-
-pos_class_colon          = join
-pos_comma                = Trail
-pos_class_comma          = lead
-indent_class_colon       = True
-nl_class_init_args       = Add
-nl_class_colon           = Remove
-
-pos_constr_colon         = lead_force
-pos_constr_comma         = lead
-indent_class_colon       = True
-indent_constr_colon      = True
-indent_class_on_colon    = True
-indent_ctor_init_leading = 0
-nl_constr_init_args      = Add
-nl_constr_colon          = Add
-
-sp_after_class_colon     = force
-sp_before_class_colon    = force
-sp_after_constr_colon    = force
-sp_after_comma           = force
-
-sp_inside_fparen         = force
-sp_paren_paren           = force
-sp_after_dc              = remove
-sp_before_dc             = remove
-=======
 sp_paren_paren                  = force
 sp_after_comma                  = force
 sp_inside_fparen                = force
@@ -48,5 +13,4 @@
 nl_constr_colon                 = add
 pos_class_comma                 = lead
 pos_constr_comma                = lead
-pos_constr_colon                = lead_force
->>>>>>> 12b18665
+pos_constr_colon                = lead_force