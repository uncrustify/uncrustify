--- conflicted
+++ resolved
@@ -1,11 +1,4 @@
-<<<<<<< HEAD
-sp_between_new_paren  = add
-sp_after_newop_paren  = add
-sp_inside_newop_paren = add
-sp_paren_paren        = remove
-=======
 sp_paren_paren                  = remove
 sp_between_new_paren            = add
 sp_after_newop_paren            = add
-sp_inside_newop_paren           = add
->>>>>>> 12b18665
+sp_inside_newop_paren           = add