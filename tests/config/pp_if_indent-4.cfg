--- conflicted
+++ resolved
@@ -1,18 +1,6 @@
 # indented region code
-<<<<<<< HEAD
-pp_indent          = add
-pp_indent_count    = 1
-indent_columns     = 4
-pp_if_indent_code  = true
-pp_indent_if       = 0
-pp_indent_at_level = true
-pp_space           = remove
-pp_space_count     = 0
-pp_define_at_level = true
-=======
 indent_columns                  = 4
 pp_indent                       = add
 pp_indent_at_level              = true
 pp_if_indent_code               = true
-pp_define_at_level              = true
->>>>>>> 12b18665
+pp_define_at_level              = true