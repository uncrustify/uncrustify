<<<<<<< HEAD
align_left_shift=false
indent_shift=true
indent_continue=4
indent_columns=4
=======
indent_columns                  = 4
indent_continue                 = 4
indent_shift                    = true
align_left_shift                = false
>>>>>>> 12b18665
<|MERGE_RESOLUTION|>--- conflicted
+++ resolved
@@ -1,11 +1,4 @@
-<<<<<<< HEAD
-align_left_shift=false
-indent_shift=true
-indent_continue=4
-indent_columns=4
-=======
 indent_columns                  = 4
 indent_continue                 = 4
 indent_shift                    = true
-align_left_shift                = false
->>>>>>> 12b18665
+align_left_shift                = false