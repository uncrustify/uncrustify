<<<<<<< HEAD
indent_ignore_asm_block=true
# Uncrustify-0.65-86-360a8f0
input_tab_size                  = 4
string_replace_tab_chars        = true
disable_processing_cmt          = "*begin-nonstandard-formatting*"
enable_processing_cmt           = "*end-nonstandard-formatting*"
utf8_bom                        = remove
sp_arith                        = add
sp_assign                       = add
sp_assign_default               = add
sp_enum_assign                  = add
sp_pp_concat                    = remove
sp_pp_stringify                 = remove
sp_bool                         = add
sp_compare                      = add
sp_inside_paren                 = remove
sp_paren_paren                  = remove
sp_paren_brace                  = force
sp_after_type                   = ignore
sp_template_angle               = remove
sp_before_angle                 = remove
sp_inside_angle                 = remove
sp_angle_paren                  = remove
sp_angle_paren_empty            = remove
sp_angle_word                   = add
sp_angle_shift                  = remove
sp_before_sparen                = force
sp_inside_sparen                = remove
sp_after_sparen                 = add
sp_sparen_brace                 = force
sp_special_semi                 = force
sp_before_semi_for              = remove
sp_before_semi_for_empty        = remove
sp_after_semi_for_empty         = remove
sp_before_square                = remove
sp_before_squares               = remove
sp_inside_square                = remove
sp_after_comma                  = add
sp_before_comma                 = ignore
sp_after_mdatype_commas         = remove
sp_before_mdatype_commas        = remove
sp_between_mdatype_commas       = remove
sp_paren_comma                  = remove
sp_after_class_colon            = force
sp_before_class_colon           = force
sp_after_operator               = remove
sp_after_operator_sym           = remove
sp_after_operator_sym_empty     = remove
sp_after_cast                   = remove
sp_inside_paren_cast            = remove
sp_cpp_cast_paren               = remove
sp_sizeof_paren                 = remove
sp_inside_braces_enum           = add
sp_inside_braces_empty          = remove
sp_func_proto_paren             = remove
sp_func_def_paren               = remove
sp_inside_fparens               = remove
sp_inside_fparen                = remove
sp_fparen_brace                 = add
sp_func_call_paren              = remove
sp_func_call_paren_empty        = remove
sp_func_call_user_paren         = remove
sp_func_class_paren             = remove
sp_return_paren                 = add
sp_defined_paren                = remove
sp_throw_paren                  = add
sp_catch_paren                  = add
sp_brace_typedef                = add
sp_getset_brace                 = add
sp_after_dc                     = remove
sp_after_oc_scope               = force
sp_after_oc_colon               = remove
sp_before_oc_colon              = remove
sp_after_oc_dict_colon          = force
sp_before_oc_dict_colon         = remove
sp_after_send_oc_colon          = force
sp_before_send_oc_colon         = remove
sp_after_oc_type                = remove
sp_after_oc_return_type         = remove
sp_after_oc_at_sel              = remove
sp_inside_oc_at_sel_parens      = remove
sp_cond_colon                   = add
sp_cond_question                = add
sp_after_new                    = force
sp_between_new_paren            = remove
sp_skip_vbrace_tokens           = true
indent_columns                  = 4
indent_with_tabs                = 0
indent_cs_delegate_brace        = true
indent_namespace                = true
indent_namespace_single_indent  = true
indent_class                    = true
indent_func_call_param          = true
indent_func_def_param           = true
indent_func_proto_param         = true
indent_switch_case              = 4
indent_label                    = -4
indent_access_spec              = -4
indent_align_assign             = false
indent_oc_block_msg_xcode_style = true
nl_assign_leave_one_liners      = true
nl_class_leave_one_liners       = true
nl_enum_leave_one_liners        = true
nl_getset_leave_one_liners      = true
nl_func_leave_one_liners        = true
nl_cpp_lambda_leave_one_liners  = true
nl_oc_msg_leave_one_liner       = true
nl_start_of_file                = remove
nl_end_of_file                  = force
nl_end_of_file_min              = 1
nl_assign_brace                 = force
nl_enum_brace                   = force
nl_struct_brace                 = force
nl_union_brace                  = force
nl_if_brace                     = force
nl_brace_else                   = force
nl_else_brace                   = force
nl_else_if                      = remove
nl_brace_finally                = force
nl_finally_brace                = force
nl_try_brace                    = force
nl_getset_brace                 = force
nl_for_brace                    = force
nl_catch_brace                  = force
nl_brace_catch                  = force
nl_while_brace                  = force
nl_using_brace                  = force
nl_do_brace                     = force
nl_brace_while                  = force
nl_switch_brace                 = force
nl_case_colon_brace             = force
nl_namespace_brace              = force
nl_class_brace                  = force
nl_fdef_brace                   = force
nl_max                          = 3
nl_after_func_body              = 2
nl_property_brace               = force
eat_blanks_after_open_brace     = true
eat_blanks_before_close_brace   = true
align_left_shift                = false
cmt_indent_multi                = false
cmt_multi_check_last            = false
mod_remove_extra_semicolon      = true
mod_remove_empty_return         = true
pp_ignore_define_body           = true
use_options_overriding_for_qt_macros = false
warn_level_tabs_found_in_verbatim_string_literals = 1
set MACRO_FUNC                   ATTRIBUTE_ALIGN
set PROTO_WRAP                   FAKE_FUNCTION
set COMMENT                      F_STDCALL
set COMMENT                      PLATFORM_EXCEPTION_SAFEGUARD_PROLOG
set COMMENT                      WINAPI
set COMMENT                      __cdecl
set COMMENT                      __clrcall
set COMMENT                      __fastcall
set COMMENT                      __stdcall
set COMMENT                      __thiscall
set COMMENT                      __vectorcall
# option(s) with 'not default' value: 145
=======
indent_columns                  = 4
indent_ignore_asm_block         = true
>>>>>>> 12b18665
<|MERGE_RESOLUTION|>--- conflicted
+++ resolved
@@ -1,164 +1,2 @@
-<<<<<<< HEAD
-indent_ignore_asm_block=true
-# Uncrustify-0.65-86-360a8f0
-input_tab_size                  = 4
-string_replace_tab_chars        = true
-disable_processing_cmt          = "*begin-nonstandard-formatting*"
-enable_processing_cmt           = "*end-nonstandard-formatting*"
-utf8_bom                        = remove
-sp_arith                        = add
-sp_assign                       = add
-sp_assign_default               = add
-sp_enum_assign                  = add
-sp_pp_concat                    = remove
-sp_pp_stringify                 = remove
-sp_bool                         = add
-sp_compare                      = add
-sp_inside_paren                 = remove
-sp_paren_paren                  = remove
-sp_paren_brace                  = force
-sp_after_type                   = ignore
-sp_template_angle               = remove
-sp_before_angle                 = remove
-sp_inside_angle                 = remove
-sp_angle_paren                  = remove
-sp_angle_paren_empty            = remove
-sp_angle_word                   = add
-sp_angle_shift                  = remove
-sp_before_sparen                = force
-sp_inside_sparen                = remove
-sp_after_sparen                 = add
-sp_sparen_brace                 = force
-sp_special_semi                 = force
-sp_before_semi_for              = remove
-sp_before_semi_for_empty        = remove
-sp_after_semi_for_empty         = remove
-sp_before_square                = remove
-sp_before_squares               = remove
-sp_inside_square                = remove
-sp_after_comma                  = add
-sp_before_comma                 = ignore
-sp_after_mdatype_commas         = remove
-sp_before_mdatype_commas        = remove
-sp_between_mdatype_commas       = remove
-sp_paren_comma                  = remove
-sp_after_class_colon            = force
-sp_before_class_colon           = force
-sp_after_operator               = remove
-sp_after_operator_sym           = remove
-sp_after_operator_sym_empty     = remove
-sp_after_cast                   = remove
-sp_inside_paren_cast            = remove
-sp_cpp_cast_paren               = remove
-sp_sizeof_paren                 = remove
-sp_inside_braces_enum           = add
-sp_inside_braces_empty          = remove
-sp_func_proto_paren             = remove
-sp_func_def_paren               = remove
-sp_inside_fparens               = remove
-sp_inside_fparen                = remove
-sp_fparen_brace                 = add
-sp_func_call_paren              = remove
-sp_func_call_paren_empty        = remove
-sp_func_call_user_paren         = remove
-sp_func_class_paren             = remove
-sp_return_paren                 = add
-sp_defined_paren                = remove
-sp_throw_paren                  = add
-sp_catch_paren                  = add
-sp_brace_typedef                = add
-sp_getset_brace                 = add
-sp_after_dc                     = remove
-sp_after_oc_scope               = force
-sp_after_oc_colon               = remove
-sp_before_oc_colon              = remove
-sp_after_oc_dict_colon          = force
-sp_before_oc_dict_colon         = remove
-sp_after_send_oc_colon          = force
-sp_before_send_oc_colon         = remove
-sp_after_oc_type                = remove
-sp_after_oc_return_type         = remove
-sp_after_oc_at_sel              = remove
-sp_inside_oc_at_sel_parens      = remove
-sp_cond_colon                   = add
-sp_cond_question                = add
-sp_after_new                    = force
-sp_between_new_paren            = remove
-sp_skip_vbrace_tokens           = true
 indent_columns                  = 4
-indent_with_tabs                = 0
-indent_cs_delegate_brace        = true
-indent_namespace                = true
-indent_namespace_single_indent  = true
-indent_class                    = true
-indent_func_call_param          = true
-indent_func_def_param           = true
-indent_func_proto_param         = true
-indent_switch_case              = 4
-indent_label                    = -4
-indent_access_spec              = -4
-indent_align_assign             = false
-indent_oc_block_msg_xcode_style = true
-nl_assign_leave_one_liners      = true
-nl_class_leave_one_liners       = true
-nl_enum_leave_one_liners        = true
-nl_getset_leave_one_liners      = true
-nl_func_leave_one_liners        = true
-nl_cpp_lambda_leave_one_liners  = true
-nl_oc_msg_leave_one_liner       = true
-nl_start_of_file                = remove
-nl_end_of_file                  = force
-nl_end_of_file_min              = 1
-nl_assign_brace                 = force
-nl_enum_brace                   = force
-nl_struct_brace                 = force
-nl_union_brace                  = force
-nl_if_brace                     = force
-nl_brace_else                   = force
-nl_else_brace                   = force
-nl_else_if                      = remove
-nl_brace_finally                = force
-nl_finally_brace                = force
-nl_try_brace                    = force
-nl_getset_brace                 = force
-nl_for_brace                    = force
-nl_catch_brace                  = force
-nl_brace_catch                  = force
-nl_while_brace                  = force
-nl_using_brace                  = force
-nl_do_brace                     = force
-nl_brace_while                  = force
-nl_switch_brace                 = force
-nl_case_colon_brace             = force
-nl_namespace_brace              = force
-nl_class_brace                  = force
-nl_fdef_brace                   = force
-nl_max                          = 3
-nl_after_func_body              = 2
-nl_property_brace               = force
-eat_blanks_after_open_brace     = true
-eat_blanks_before_close_brace   = true
-align_left_shift                = false
-cmt_indent_multi                = false
-cmt_multi_check_last            = false
-mod_remove_extra_semicolon      = true
-mod_remove_empty_return         = true
-pp_ignore_define_body           = true
-use_options_overriding_for_qt_macros = false
-warn_level_tabs_found_in_verbatim_string_literals = 1
-set MACRO_FUNC                   ATTRIBUTE_ALIGN
-set PROTO_WRAP                   FAKE_FUNCTION
-set COMMENT                      F_STDCALL
-set COMMENT                      PLATFORM_EXCEPTION_SAFEGUARD_PROLOG
-set COMMENT                      WINAPI
-set COMMENT                      __cdecl
-set COMMENT                      __clrcall
-set COMMENT                      __fastcall
-set COMMENT                      __stdcall
-set COMMENT                      __thiscall
-set COMMENT                      __vectorcall
-# option(s) with 'not default' value: 145
-=======
-indent_columns                  = 4
-indent_ignore_asm_block         = true
->>>>>>> 12b18665
+indent_ignore_asm_block         = true