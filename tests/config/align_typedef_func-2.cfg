--- conflicted
+++ resolved
@@ -1,15 +1,5 @@
-<<<<<<< HEAD
-
-align_typedef_func            = 2
-align_typedef_gap             = 3
-align_typedef_span            = 5
-align_typedef_star_style      = 2
-
-sp_after_ptr_star = remove
-=======
 sp_after_ptr_star               = remove
 align_typedef_gap               = 3
 align_typedef_span              = 5
 align_typedef_func              = 2
-align_typedef_star_style        = 2
->>>>>>> 12b18665
+align_typedef_star_style        = 2