<<<<<<< HEAD
indent_with_tabs = 2
indent_columns = 2
nl_else_if = remove
indent_else_if = true
=======
indent_columns                  = 2
indent_else_if                  = true
>>>>>>> 12b18665
<|MERGE_RESOLUTION|>--- conflicted
+++ resolved
@@ -1,9 +1,2 @@
-<<<<<<< HEAD
-indent_with_tabs = 2
-indent_columns = 2
-nl_else_if = remove
-indent_else_if = true
-=======
 indent_columns                  = 2
-indent_else_if                  = true
->>>>>>> 12b18665
+indent_else_if                  = true