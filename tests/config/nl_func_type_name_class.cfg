<<<<<<< HEAD

sp_cmt_cpp_start = add
# align_var_def_span = 16
align_func_proto_span =16
align_on_operator =true
nl_func_type_name = force
nl_func_type_name_class = remove
nl_func_proto_type_name = force
=======
sp_cmt_cpp_start                = add
nl_func_type_name               = force
nl_func_type_name_class         = remove
nl_func_proto_type_name         = force
align_func_proto_span           = 16
align_on_operator               = true
>>>>>>> 12b18665
<|MERGE_RESOLUTION|>--- conflicted
+++ resolved
@@ -1,17 +1,6 @@
-<<<<<<< HEAD
-
-sp_cmt_cpp_start = add
-# align_var_def_span = 16
-align_func_proto_span =16
-align_on_operator =true
-nl_func_type_name = force
-nl_func_type_name_class = remove
-nl_func_proto_type_name = force
-=======
 sp_cmt_cpp_start                = add
 nl_func_type_name               = force
 nl_func_type_name_class         = remove
 nl_func_proto_type_name         = force
 align_func_proto_span           = 16
-align_on_operator               = true
->>>>>>> 12b18665
+align_on_operator               = true