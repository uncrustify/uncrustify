--- conflicted
+++ resolved
@@ -1,13 +1,2 @@
-<<<<<<< HEAD
-nl_synchronized_brace                     = force    # ignore/add/remove/force
-nl_before_synchronized                    = remove   # ignore/add/remove/force
-nl_after_synchronized                     = remove   # ignore/add/remove/force
-nl_remove_extra_newlines                  = 2
-nl_class_brace                            = remove
-indent_class                              = true
-sp_before_sparen                          = remove
-sp_inside_sparen                          = remove
-=======
 indent_class                    = true
-nl_synchronized_brace           = force
->>>>>>> 12b18665
+nl_synchronized_brace           = force