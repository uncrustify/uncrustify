<<<<<<< HEAD

align_same_func_call_params = true
sp_after_comma = force
=======
sp_after_comma                  = force
align_same_func_call_params     = true
>>>>>>> 12b18665
<|MERGE_RESOLUTION|>--- conflicted
+++ resolved
@@ -1,8 +1,2 @@
-<<<<<<< HEAD
-
-align_same_func_call_params = true
-sp_after_comma = force
-=======
 sp_after_comma                  = force
-align_same_func_call_params     = true
->>>>>>> 12b18665
+align_same_func_call_params     = true