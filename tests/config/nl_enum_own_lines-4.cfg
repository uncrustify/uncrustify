<<<<<<< HEAD
nl_enum_own_lines = force
code_width=80

nl_remove_extra_newlines = 2
=======
nl_enum_own_lines               = force
nl_remove_extra_newlines        = 2
>>>>>>> 12b18665
<|MERGE_RESOLUTION|>--- conflicted
+++ resolved
@@ -1,9 +1,2 @@
-<<<<<<< HEAD
-nl_enum_own_lines = force
-code_width=80
-
-nl_remove_extra_newlines = 2
-=======
 nl_enum_own_lines               = force
-nl_remove_extra_newlines        = 2
->>>>>>> 12b18665
+nl_remove_extra_newlines        = 2