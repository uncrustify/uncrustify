--- conflicted
+++ resolved
@@ -1,9 +1,3 @@
-<<<<<<< HEAD
-sp_inside_newop_paren_close = remove
-sp_inside_newop_paren_open  = force
-sp_paren_paren              = force
-=======
 sp_paren_paren                  = force
 sp_inside_newop_paren_open      = force
-sp_inside_newop_paren_close     = remove
->>>>>>> 12b18665
+sp_inside_newop_paren_close     = remove