<<<<<<< HEAD

indent_columns   = 4
indent_with_tabs = 0

nl_after_return     = true
mod_paren_on_return = remove
nl_return_expr      = remove

sp_before_semi  = remove
sp_inside_paren = remove
=======
indent_columns                  = 4
nl_return_expr                  = remove
mod_paren_on_return             = remove
>>>>>>> 12b18665
<|MERGE_RESOLUTION|>--- conflicted
+++ resolved
@@ -1,16 +1,3 @@
-<<<<<<< HEAD
-
-indent_columns   = 4
-indent_with_tabs = 0
-
-nl_after_return     = true
-mod_paren_on_return = remove
-nl_return_expr      = remove
-
-sp_before_semi  = remove
-sp_inside_paren = remove
-=======
 indent_columns                  = 4
 nl_return_expr                  = remove
-mod_paren_on_return             = remove
->>>>>>> 12b18665
+mod_paren_on_return             = remove