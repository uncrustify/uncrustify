<<<<<<< HEAD
tok_split_gte=false
utf8_byte=false
utf8_force=false
indent_cmt_with_tabs=false
indent_align_string=false
indent_braces=false
indent_braces_no_func=false
indent_braces_no_class=false
indent_braces_no_struct=false
indent_brace_parent=false
indent_namespace=false
indent_extern=false
indent_class=true
indent_class_colon=false
indent_else_if=false
indent_var_def_cont=false
indent_func_call_param=false
indent_func_def_param=false
indent_func_proto_param=false
indent_func_class_param=false
indent_func_ctor_var_param=false
indent_template_param=false
indent_func_param_double=false
indent_relative_single_line_comments=true
indent_col1_comment=true
indent_access_spec_body=true
indent_paren_nl=false
indent_comma_paren=false
indent_bool_paren=false
indent_first_bool_expr=false
indent_square_nl=false
indent_preserve_sql=false
indent_align_assign=true
sp_balance_nested_parens=false
align_keep_tabs=false
align_with_tabs=false
align_on_tabstop=false
align_number_right=false
align_func_params=true
align_same_func_call_params=false
align_var_def_colon=false
align_var_def_attribute=false
align_var_def_inline=false
align_right_cmt_mix=false
align_on_operator=false
align_mix_var_proto=false
align_single_line_func=false
align_single_line_brace=false
align_nl_cont=true
align_left_shift=true
align_oc_decl_colon=false
nl_collapse_empty_body=true
nl_assign_leave_one_liners=true
nl_class_leave_one_liners=true
nl_enum_leave_one_liners=true
nl_getset_leave_one_liners=true
nl_func_leave_one_liners=true
nl_if_leave_one_liners=false
nl_multi_line_cond=false
nl_multi_line_define=false
nl_before_case=false
nl_after_case=false
nl_after_return=false
nl_after_semicolon=false
nl_after_brace_open=false
nl_after_brace_open_cmt=false
nl_after_vbrace_open=false
nl_after_vbrace_open_empty=false
nl_after_brace_close=false
nl_after_vbrace_close=false
nl_define_macro=false
nl_squeeze_ifdef=false
nl_ds_struct_enum_cmt=false
nl_ds_struct_enum_close_brace=false
nl_create_if_one_liner=false
nl_create_for_one_liner=false
nl_create_while_one_liner=false
ls_for_split_full=false
ls_func_split_full=false
nl_after_multiline_comment=false
eat_blanks_after_open_brace=false
eat_blanks_before_close_brace=false
mod_full_brace_if_chain=false
mod_pawn_semicolon=false
mod_full_paren_if_bool=false
mod_remove_extra_semicolon=false
mod_sort_import=true
mod_sort_using=false
mod_sort_include=false
mod_move_case_break=false
mod_remove_empty_return=false
cmt_indent_multi=true
cmt_c_group=false
cmt_c_nl_start=false
cmt_c_nl_end=false
cmt_cpp_group=false
cmt_cpp_nl_start=false
cmt_cpp_nl_end=false
cmt_cpp_to_c=false
cmt_star_cont=false
cmt_multi_check_last=true
cmt_insert_before_preproc=false
pp_indent_at_level=false
pp_region_indent_code=false
pp_if_indent_code=false
pp_define_at_level=false
indent_with_tabs=0

indent_columns                           = 4        # number
nl_start_of_file                         = remove   # ignore/add/remove/force
nl_start_of_file_min                     = 0        # number
nl_end_of_file                           = add    # ignore/add/remove/force
nl_end_of_file_min                       = 1        # number
nl_if_brace                              = remove   # ignore/add/remove/force
nl_brace_else                            = add   # ignore/add/remove/force
nl_elseif_brace                          = remove   # ignore/add/remove/force
nl_else_brace                            = remove   # ignore/add/remove/force
nl_else_if                               = remove   # ignore/add/remove/force
nl_brace_finally                         = add   # ignore/add/remove/force
nl_finally_brace                         = remove   # ignore/add/remove/force
nl_try_brace                             = remove   # ignore/add/remove/force
nl_getset_brace                          = remove   # ignore/add/remove/force
nl_for_brace                             = remove   # ignore/add/remove/force
nl_catch_brace                           = remove   # ignore/add/remove/force
nl_brace_catch                           = add   # ignore/add/remove/force
nl_while_brace                           = remove   # ignore/add/remove/force
nl_do_brace                              = remove   # ignore/add/remove/force
nl_brace_while                           = add   # ignore/add/remove/force
nl_switch_brace                          = remove   # ignore/add/remove/force
nl_class_brace                           = remove   # ignore/add/remove/force
nl_class_init_args                       = remove   # ignore/add/remove/force
nl_func_type_name                        = remove   # ignore/add/remove/force
nl_func_type_name_class                  = remove   # ignore/add/remove/force
nl_func_decl_empty                       = remove   # ignore/add/remove/force
nl_func_def_empty                        = remove   # ignore/add/remove/force
sp_arith                                 = add    # ignore/add/remove/force
sp_assign                                = add    # ignore/add/remove/force
sp_assign_default                        = add    # ignore/add/remove/force
sp_enum_assign                           = add    # ignore/add/remove/force
sp_bool                                  = add    # ignore/add/remove/force
sp_compare                               = add    # ignore/add/remove/force
sp_inside_paren                          = remove   # ignore/add/remove/force
sp_paren_brace                           = add    # ignore/add/remove/force
sp_before_angle                          = remove   # ignore/add/remove/force
sp_inside_angle                          = remove   # ignore/add/remove/force
sp_after_angle                           = remove    # ignore/add/remove/force
sp_angle_paren                           = remove   # ignore/add/remove/force
sp_angle_paren_empty                     = remove   # ignore/add/remove/force
sp_angle_word                            = add    # ignore/add/remove/force
sp_before_sparen                         = add    # ignore/add/remove/force
sp_inside_sparen                         = remove   # ignore/add/remove/force
sp_after_sparen                          = add    # ignore/add/remove/force
sp_sparen_brace                          = add    # ignore/add/remove/force
sp_before_squares                        = remove   # ignore/add/remove/force
sp_inside_square                         = remove   # ignore/add/remove/force
sp_after_comma                           = add    # ignore/add/remove/force
code_width                               = 80       # number
ls_code_width                            = true    # false/true
pos_arith                                = trail     # ignore/join/lead/lead_break/lead_force/trail/trail_break/trail_force
pos_assign                               = trail     # ignore/join/lead/lead_break/lead_force/trail/trail_break/trail_force
pos_bool                                 = trail     # ignore/join/lead/lead_break/lead_force/trail/trail_break/trail_force
pos_compare                              = trail     # ignore/join/lead/lead_break/lead_force/trail/trail_break/trail_force
pos_conditional                          = trail     # ignore/join/lead/lead_break/lead_force/trail/trail_break/trail_force
pos_comma                                = trail     # ignore/join/lead/lead_break/lead_force/trail/trail_break/trail_force
pos_class_comma                          = trail     # ignore/join/lead/lead_break/lead_force/trail/trail_break/trail_force
pos_class_colon                          = trail     # ignore/join/lead/lead_break/lead_force/trail/trail_break/trail_force
sp_after_cast                            = add   # ignore/add/remove/force
sp_inside_paren_cast                     = remove   # ignore/add/remove/force
sp_after_type                            = add    # ignore/add/remove/force
sp_annotation_paren                            = remove    # ignore/add/remove/force
nl_after_annotation                            = add    # ignore/add/remove/force
nl_between_annotation                            = add    # ignore/add/remove/force

# The maximum consecutive newlines
nl_max                                   = 2        # number

# sp_angle_shift cannot remove the space without this option.
sp_permit_cpp11_shift                    = true    # false/true

# Add or remove space between '>' and '>' in '>>' (template stuff C++/C# only). Default=Add
sp_angle_shift                           = remove    # ignore/add/remove/force

# Add or remove space before '<>'
sp_before_angle                          = remove   # ignore/add/remove/force

# Add or remove space inside '<' and '>'
sp_inside_angle                          = remove   # ignore/add/remove/force

# Add or remove space after '<>'
sp_after_angle                           = add    # ignore/add/remove/force

# Add or remove space between ')' and '{' of function
sp_fparen_brace                          = add    # ignore/add/remove/force
sp_after_for_colon = force
sp_before_for_colon = remove
=======
sp_before_for_colon             = remove
indent_columns                  = 4
indent_with_tabs                = 0
indent_class                    = true
nl_start_of_file                = remove
nl_end_of_file                  = add
code_width                      = 80
>>>>>>> 12b18665
<|MERGE_RESOLUTION|>--- conflicted
+++ resolved
@@ -1,205 +1,7 @@
-<<<<<<< HEAD
-tok_split_gte=false
-utf8_byte=false
-utf8_force=false
-indent_cmt_with_tabs=false
-indent_align_string=false
-indent_braces=false
-indent_braces_no_func=false
-indent_braces_no_class=false
-indent_braces_no_struct=false
-indent_brace_parent=false
-indent_namespace=false
-indent_extern=false
-indent_class=true
-indent_class_colon=false
-indent_else_if=false
-indent_var_def_cont=false
-indent_func_call_param=false
-indent_func_def_param=false
-indent_func_proto_param=false
-indent_func_class_param=false
-indent_func_ctor_var_param=false
-indent_template_param=false
-indent_func_param_double=false
-indent_relative_single_line_comments=true
-indent_col1_comment=true
-indent_access_spec_body=true
-indent_paren_nl=false
-indent_comma_paren=false
-indent_bool_paren=false
-indent_first_bool_expr=false
-indent_square_nl=false
-indent_preserve_sql=false
-indent_align_assign=true
-sp_balance_nested_parens=false
-align_keep_tabs=false
-align_with_tabs=false
-align_on_tabstop=false
-align_number_right=false
-align_func_params=true
-align_same_func_call_params=false
-align_var_def_colon=false
-align_var_def_attribute=false
-align_var_def_inline=false
-align_right_cmt_mix=false
-align_on_operator=false
-align_mix_var_proto=false
-align_single_line_func=false
-align_single_line_brace=false
-align_nl_cont=true
-align_left_shift=true
-align_oc_decl_colon=false
-nl_collapse_empty_body=true
-nl_assign_leave_one_liners=true
-nl_class_leave_one_liners=true
-nl_enum_leave_one_liners=true
-nl_getset_leave_one_liners=true
-nl_func_leave_one_liners=true
-nl_if_leave_one_liners=false
-nl_multi_line_cond=false
-nl_multi_line_define=false
-nl_before_case=false
-nl_after_case=false
-nl_after_return=false
-nl_after_semicolon=false
-nl_after_brace_open=false
-nl_after_brace_open_cmt=false
-nl_after_vbrace_open=false
-nl_after_vbrace_open_empty=false
-nl_after_brace_close=false
-nl_after_vbrace_close=false
-nl_define_macro=false
-nl_squeeze_ifdef=false
-nl_ds_struct_enum_cmt=false
-nl_ds_struct_enum_close_brace=false
-nl_create_if_one_liner=false
-nl_create_for_one_liner=false
-nl_create_while_one_liner=false
-ls_for_split_full=false
-ls_func_split_full=false
-nl_after_multiline_comment=false
-eat_blanks_after_open_brace=false
-eat_blanks_before_close_brace=false
-mod_full_brace_if_chain=false
-mod_pawn_semicolon=false
-mod_full_paren_if_bool=false
-mod_remove_extra_semicolon=false
-mod_sort_import=true
-mod_sort_using=false
-mod_sort_include=false
-mod_move_case_break=false
-mod_remove_empty_return=false
-cmt_indent_multi=true
-cmt_c_group=false
-cmt_c_nl_start=false
-cmt_c_nl_end=false
-cmt_cpp_group=false
-cmt_cpp_nl_start=false
-cmt_cpp_nl_end=false
-cmt_cpp_to_c=false
-cmt_star_cont=false
-cmt_multi_check_last=true
-cmt_insert_before_preproc=false
-pp_indent_at_level=false
-pp_region_indent_code=false
-pp_if_indent_code=false
-pp_define_at_level=false
-indent_with_tabs=0
-
-indent_columns                           = 4        # number
-nl_start_of_file                         = remove   # ignore/add/remove/force
-nl_start_of_file_min                     = 0        # number
-nl_end_of_file                           = add    # ignore/add/remove/force
-nl_end_of_file_min                       = 1        # number
-nl_if_brace                              = remove   # ignore/add/remove/force
-nl_brace_else                            = add   # ignore/add/remove/force
-nl_elseif_brace                          = remove   # ignore/add/remove/force
-nl_else_brace                            = remove   # ignore/add/remove/force
-nl_else_if                               = remove   # ignore/add/remove/force
-nl_brace_finally                         = add   # ignore/add/remove/force
-nl_finally_brace                         = remove   # ignore/add/remove/force
-nl_try_brace                             = remove   # ignore/add/remove/force
-nl_getset_brace                          = remove   # ignore/add/remove/force
-nl_for_brace                             = remove   # ignore/add/remove/force
-nl_catch_brace                           = remove   # ignore/add/remove/force
-nl_brace_catch                           = add   # ignore/add/remove/force
-nl_while_brace                           = remove   # ignore/add/remove/force
-nl_do_brace                              = remove   # ignore/add/remove/force
-nl_brace_while                           = add   # ignore/add/remove/force
-nl_switch_brace                          = remove   # ignore/add/remove/force
-nl_class_brace                           = remove   # ignore/add/remove/force
-nl_class_init_args                       = remove   # ignore/add/remove/force
-nl_func_type_name                        = remove   # ignore/add/remove/force
-nl_func_type_name_class                  = remove   # ignore/add/remove/force
-nl_func_decl_empty                       = remove   # ignore/add/remove/force
-nl_func_def_empty                        = remove   # ignore/add/remove/force
-sp_arith                                 = add    # ignore/add/remove/force
-sp_assign                                = add    # ignore/add/remove/force
-sp_assign_default                        = add    # ignore/add/remove/force
-sp_enum_assign                           = add    # ignore/add/remove/force
-sp_bool                                  = add    # ignore/add/remove/force
-sp_compare                               = add    # ignore/add/remove/force
-sp_inside_paren                          = remove   # ignore/add/remove/force
-sp_paren_brace                           = add    # ignore/add/remove/force
-sp_before_angle                          = remove   # ignore/add/remove/force
-sp_inside_angle                          = remove   # ignore/add/remove/force
-sp_after_angle                           = remove    # ignore/add/remove/force
-sp_angle_paren                           = remove   # ignore/add/remove/force
-sp_angle_paren_empty                     = remove   # ignore/add/remove/force
-sp_angle_word                            = add    # ignore/add/remove/force
-sp_before_sparen                         = add    # ignore/add/remove/force
-sp_inside_sparen                         = remove   # ignore/add/remove/force
-sp_after_sparen                          = add    # ignore/add/remove/force
-sp_sparen_brace                          = add    # ignore/add/remove/force
-sp_before_squares                        = remove   # ignore/add/remove/force
-sp_inside_square                         = remove   # ignore/add/remove/force
-sp_after_comma                           = add    # ignore/add/remove/force
-code_width                               = 80       # number
-ls_code_width                            = true    # false/true
-pos_arith                                = trail     # ignore/join/lead/lead_break/lead_force/trail/trail_break/trail_force
-pos_assign                               = trail     # ignore/join/lead/lead_break/lead_force/trail/trail_break/trail_force
-pos_bool                                 = trail     # ignore/join/lead/lead_break/lead_force/trail/trail_break/trail_force
-pos_compare                              = trail     # ignore/join/lead/lead_break/lead_force/trail/trail_break/trail_force
-pos_conditional                          = trail     # ignore/join/lead/lead_break/lead_force/trail/trail_break/trail_force
-pos_comma                                = trail     # ignore/join/lead/lead_break/lead_force/trail/trail_break/trail_force
-pos_class_comma                          = trail     # ignore/join/lead/lead_break/lead_force/trail/trail_break/trail_force
-pos_class_colon                          = trail     # ignore/join/lead/lead_break/lead_force/trail/trail_break/trail_force
-sp_after_cast                            = add   # ignore/add/remove/force
-sp_inside_paren_cast                     = remove   # ignore/add/remove/force
-sp_after_type                            = add    # ignore/add/remove/force
-sp_annotation_paren                            = remove    # ignore/add/remove/force
-nl_after_annotation                            = add    # ignore/add/remove/force
-nl_between_annotation                            = add    # ignore/add/remove/force
-
-# The maximum consecutive newlines
-nl_max                                   = 2        # number
-
-# sp_angle_shift cannot remove the space without this option.
-sp_permit_cpp11_shift                    = true    # false/true
-
-# Add or remove space between '>' and '>' in '>>' (template stuff C++/C# only). Default=Add
-sp_angle_shift                           = remove    # ignore/add/remove/force
-
-# Add or remove space before '<>'
-sp_before_angle                          = remove   # ignore/add/remove/force
-
-# Add or remove space inside '<' and '>'
-sp_inside_angle                          = remove   # ignore/add/remove/force
-
-# Add or remove space after '<>'
-sp_after_angle                           = add    # ignore/add/remove/force
-
-# Add or remove space between ')' and '{' of function
-sp_fparen_brace                          = add    # ignore/add/remove/force
-sp_after_for_colon = force
-sp_before_for_colon = remove
-=======
 sp_before_for_colon             = remove
 indent_columns                  = 4
 indent_with_tabs                = 0
 indent_class                    = true
 nl_start_of_file                = remove
 nl_end_of_file                  = add
-code_width                      = 80
->>>>>>> 12b18665
+code_width                      = 80