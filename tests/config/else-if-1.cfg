--- conflicted
+++ resolved
@@ -1,9 +1,2 @@
-<<<<<<< HEAD
-indent_with_tabs = 2
-indent_columns = 2
-nl_else_if = remove
-indent_else_if = false
-=======
 indent_columns                  = 2
-nl_else_if                      = remove
->>>>>>> 12b18665
+nl_else_if                      = remove