--- conflicted
+++ resolved
@@ -1,21 +1,3 @@
-<<<<<<< HEAD
-nl_func_paren      = remove
-nl_func_decl_empty = remove
-nl_func_decl_start = remove
-nl_func_decl_args  = remove
-nl_func_decl_end   = remove
-
-nl_func_def_paren = force
-nl_func_def_empty = force
-nl_func_def_start = force
-nl_func_def_args  = force
-nl_func_def_end   = force
-
-# a few more options to make the output pretty
-sp_after_comma = force
-sp_inside_paren = force
-sp_inside_fparen = force
-=======
 # a few options to make the output pretty
 sp_after_comma                  = force
 sp_inside_fparen                = force
@@ -28,5 +10,4 @@
 nl_func_def_args                = force
 nl_func_decl_end                = remove
 nl_func_def_end                 = force
-nl_func_def_empty               = force
->>>>>>> 12b18665
+nl_func_def_empty               = force