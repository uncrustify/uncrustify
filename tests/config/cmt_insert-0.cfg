--- conflicted
+++ resolved
@@ -1,18 +1,6 @@
-<<<<<<< HEAD
-
-cmt_insert_file_header = file-header.h
-cmt_insert_func_header = func-header.h
-cmt_insert_class_header = class-header.h
-cmt_insert_oc_msg_header = msg-header.h
-
-cmt_insert_before_preproc = true
-cmt_insert_before_inlines = false
-cmt_insert_before_ctor_dtor = false
-=======
 cmt_insert_file_header          = "file-header.h"
 cmt_insert_func_header          = "func-header.h"
 cmt_insert_class_header         = "class-header.h"
 cmt_insert_oc_msg_header        = "msg-header.h"
 cmt_insert_before_preproc       = true
-cmt_insert_before_inlines       = false
->>>>>>> 12b18665
+cmt_insert_before_inlines       = false