--- conflicted
+++ resolved
@@ -1,17 +1,3 @@
-<<<<<<< HEAD
-#
-
-indent_with_tabs		= 1		# 1=indent to level only, 2=indent with tabs
-input_tab_size			= 4		# original tab size
-output_tab_size			= 4		# new tab size
-indent_columns			= output_tab_size
-indent_label			= 2		# pos: absolute col, neg: relative column
-indent_align_string		= False		# align broken strings
-indent_brace			= 0
-indent_member			= indent_columns
-indent_switch_case		= indent_columns
-=======
 output_tab_size                 = 4
 indent_columns                  = 4
-indent_switch_case              = 4
->>>>>>> 12b18665
+indent_switch_case              = 4