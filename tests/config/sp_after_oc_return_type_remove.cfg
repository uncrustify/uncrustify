<<<<<<< HEAD
include "obj-c.cfg"

output_tab_size          = 4     # new tab size
indent_columns           = output_tab_size

sp_after_oc_return_type  = remove
nl_fdef_brace            = force
=======
sp_after_oc_colon               = force
sp_after_oc_type                = force
sp_after_oc_return_type         = remove
indent_columns                  = 4
nl_fdef_brace                   = force
align_oc_msg_spec_span          = 2
>>>>>>> 12b18665
<|MERGE_RESOLUTION|>--- conflicted
+++ resolved
@@ -1,16 +1,6 @@
-<<<<<<< HEAD
-include "obj-c.cfg"
-
-output_tab_size          = 4     # new tab size
-indent_columns           = output_tab_size
-
-sp_after_oc_return_type  = remove
-nl_fdef_brace            = force
-=======
 sp_after_oc_colon               = force
 sp_after_oc_type                = force
 sp_after_oc_return_type         = remove
 indent_columns                  = 4
 nl_fdef_brace                   = force
-align_oc_msg_spec_span          = 2
->>>>>>> 12b18665
+align_oc_msg_spec_span          = 2