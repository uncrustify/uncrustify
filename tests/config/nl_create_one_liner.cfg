<<<<<<< HEAD

indent_columns = 3
indent_func_call_param = true

nl_create_if_one_liner = true
nl_create_for_one_liner = true
nl_create_while_one_liner = true
=======
indent_columns                  = 3
nl_create_if_one_liner          = true
nl_create_for_one_liner         = true
nl_create_while_one_liner       = true
>>>>>>> 12b18665
<|MERGE_RESOLUTION|>--- conflicted
+++ resolved
@@ -1,14 +1,4 @@
-<<<<<<< HEAD
-
-indent_columns = 3
-indent_func_call_param = true
-
-nl_create_if_one_liner = true
-nl_create_for_one_liner = true
-nl_create_while_one_liner = true
-=======
 indent_columns                  = 3
 nl_create_if_one_liner          = true
 nl_create_for_one_liner         = true
-nl_create_while_one_liner       = true
->>>>>>> 12b18665
+nl_create_while_one_liner       = true