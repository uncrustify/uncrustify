--- conflicted
+++ resolved
@@ -1,203 +1,3 @@
-<<<<<<< HEAD
-newlines                      = auto
-input_tab_size                = 8
-output_tab_size               = 3
-string_escape_char            = 92
-indent_columns                = 3
-indent_with_tabs              = 0
-indent_align_string           = false
-indent_xml_string             = 0
-indent_brace                  = 0
-indent_braces                 = false
-indent_braces_no_func         = false
-indent_brace_parent           = false
-indent_namespace              = false
-indent_class                  = true
-indent_class_colon            = false
-indent_func_call_param        = false
-indent_member                 = 3
-indent_sing_line_comments     = 0
-indent_switch_case            = 0
-indent_case_brace             = 0
-indent_col1_comment           = false
-indent_label                  = 2
-indent_access_spec            = 2
-indent_paren_nl               = false
-indent_square_nl              = false
-sp_arith                      = force
-sp_assign                     = force
-sp_bool                       = force
-sp_compare                    = force
-sp_inside_paren               = remove
-sp_inside_paren_cast          = remove
-sp_paren_paren                = remove
-sp_balance_nested_parens      = false
-sp_paren_brace                = ignore
-sp_before_ptr_star            = force
-sp_between_ptr_star           = remove
-sp_after_ptr_star             = remove
-sp_before_byref               = remove
-sp_after_byref                = ignore
-sp_before_angle               = remove
-sp_after_angle                = force
-sp_angle_paren                = remove
-sp_angle_paren_empty          = remove
-sp_angle_word                 = force
-sp_before_sparen              = force
-sp_inside_sparen              = remove
-sp_after_sparen               = force
-sp_sparen_brace               = ignore
-sp_special_semi               = ignore
-sp_before_semi                = remove
-sp_before_semi_for            = ignore
-sp_before_square              = ignore
-sp_before_squares             = ignore
-sp_inside_square              = remove
-sp_after_comma                = force
-sp_before_comma               = remove
-sp_after_operator             = ignore
-sp_after_cast                 = remove
-sp_sizeof_paren               = remove
-sp_after_tag                  = ignore
-sp_inside_braces_enum         = force
-sp_inside_braces_struct       = force
-sp_inside_braces              = force
-sp_inside_angle               = remove
-sp_type_func                  = ignore
-sp_func_proto_paren           = remove
-sp_func_def_paren             = remove
-sp_inside_fparens             = ignore
-sp_inside_fparen              = remove
-sp_square_fparen              = ignore
-sp_fparen_brace               = ignore
-sp_func_call_paren            = remove
-sp_func_class_paren           = ignore
-sp_return_paren               = remove
-sp_macro                      = ignore
-sp_macro_func                 = ignore
-sp_else_brace                 = ignore
-sp_brace_else                 = ignore
-sp_catch_brace                = ignore
-sp_brace_catch                = ignore
-sp_finally_brace              = ignore
-sp_brace_finally              = ignore
-sp_try_brace                  = ignore
-sp_getset_brace               = ignore
-align_keep_tabs               = false
-align_with_tabs               = false
-align_on_tabstop              = false
-align_number_right             = true
-align_func_params             = true
-align_var_def_span            = 2
-align_var_def_star_style      = 1
-align_var_def_thresh          = 0
-align_var_def_colon           = true
-align_var_def_inline          = true
-align_assign_span             = 1
-align_assign_thresh           = 0
-align_enum_equ_span           = 4
-align_enum_equ_thresh         = 0
-align_var_struct_span         = 3
-align_struct_init_span        = 3
-align_typedef_gap             = 3
-align_typedef_span            = 5
-align_typedef_star_style      = 0
-align_right_cmt_span          = 3
-align_func_proto_span         = 0
-align_nl_cont                 = true
-align_pp_define_gap           = 4
-align_pp_define_span          = 3
-code_width                    = 0
-nl_collapse_empty_body        = false
-nl_class_leave_one_liners     = true
-nl_start_of_file              = ignore
-nl_start_of_file_min          = 0
-nl_end_of_file                = ignore
-nl_end_of_file_min            = 0
-nl_assign_brace               = add
-nl_func_var_def_blk           = 1
-nl_fcall_brace                = add
-nl_enum_brace                 = add
-nl_struct_brace               = add
-nl_union_brace                = add
-nl_if_brace                   = add
-nl_brace_else                 = add
-nl_elseif_brace               = ignore
-nl_else_brace                 = add
-nl_brace_finally              = ignore
-nl_finally_brace              = add
-nl_try_brace                  = add
-nl_getset_brace               = ignore
-nl_for_brace                  = add
-nl_catch_brace                = add
-nl_brace_catch                = ignore
-nl_while_brace                = add
-nl_do_brace                   = add
-nl_brace_while                = remove
-nl_switch_brace               = add
-nl_before_case                = true
-nl_after_case                 = false
-nl_namespace_brace            = ignore
-nl_template_class             = ignore
-nl_class_brace                = ignore
-nl_class_init_args            = ignore
-nl_func_type_name             = ignore
-nl_func_decl_start            = ignore
-nl_func_decl_args             = ignore
-nl_func_decl_end              = ignore
-nl_fdef_brace                 = add
-nl_after_return               = true
-nl_after_semicolon            = false
-nl_after_brace_open           = false
-nl_define_macro               = false
-nl_squeeze_ifdef              = true
-nl_before_if                  = ignore
-nl_after_if                   = ignore
-nl_before_for                 = ignore
-nl_after_for                  = ignore
-nl_before_while               = ignore
-nl_after_while                = ignore
-nl_before_switch              = ignore
-nl_after_switch               = ignore
-nl_before_do                  = ignore
-nl_after_do                   = ignore
-nl_ds_struct_enum_cmt         = false
-pos_bool                      = ignore
-pos_class_colon               = ignore
-ls_for_split_full             = false
-ls_func_split_full            = false
-nl_max                        = 0
-nl_after_func_proto           = 0
-nl_after_func_proto_group     = 0
-nl_after_func_body            = 0
-nl_after_func_body_one_liner  = 0
-nl_before_block_comment       = 0
-nl_before_c_comment           = 0
-nl_before_cpp_comment         = 0
-eat_blanks_after_open_brace   = true
-eat_blanks_before_close_brace = true
-mod_full_brace_do             = add
-mod_full_brace_for            = add
-mod_full_brace_function       = ignore
-mod_full_brace_if             = add
-mod_full_brace_nl             = 0
-mod_full_brace_while          = add
-mod_paren_on_return           = add
-mod_pawn_semicolon            = false
-mod_full_paren_if_bool        = false
-cmt_cpp_group                 = false
-cmt_cpp_nl_start              = false
-cmt_cpp_nl_end                = false
-cmt_cpp_to_c                  = false
-cmt_star_cont                 = true
-cmt_sp_before_star_cont       = 0
-cmt_sp_after_star_cont        = 0
-pp_indent                     = ignore
-pp_space                      = ignore
-
-type UINT UInt UInt32 UInt16 Uint UINT8 UINT16 UINT32 uint32_t
-
-=======
 sp_before_ptr_star              = force
 sp_after_comma                  = force
 sp_after_cast                   = remove
@@ -206,5 +6,4 @@
 align_pp_define_span            = 3
 type                              UINT
 type                              Uint
-type                              uint32_t
->>>>>>> 12b18665
+type                              uint32_t