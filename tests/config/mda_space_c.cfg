<<<<<<< HEAD
sp_after_comma=add
sp_before_mdatype_commas = remove
sp_between_mdatype_commas = force
sp_after_mdatype_commas = remove
=======
sp_after_comma                  = add
sp_between_mdatype_commas       = force
>>>>>>> 12b18665
<|MERGE_RESOLUTION|>--- conflicted
+++ resolved
@@ -1,9 +1,2 @@
-<<<<<<< HEAD
-sp_after_comma=add
-sp_before_mdatype_commas = remove
-sp_between_mdatype_commas = force
-sp_after_mdatype_commas = remove
-=======
 sp_after_comma                  = add
-sp_between_mdatype_commas       = force
->>>>>>> 12b18665
+sp_between_mdatype_commas       = force