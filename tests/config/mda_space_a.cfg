--- conflicted
+++ resolved
@@ -1,11 +1,4 @@
-<<<<<<< HEAD
-sp_after_comma=add
-sp_before_mdatype_commas = force
-sp_between_mdatype_commas = force
-sp_after_mdatype_commas = force
-=======
 sp_after_comma                  = add
 sp_after_mdatype_commas         = force
 sp_before_mdatype_commas        = force
-sp_between_mdatype_commas       = force
->>>>>>> 12b18665
+sp_between_mdatype_commas       = force