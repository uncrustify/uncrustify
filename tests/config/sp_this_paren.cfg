--- conflicted
+++ resolved
@@ -1,7 +1,2 @@
-<<<<<<< HEAD
-sp_this_paren  = force
-sp_super_paren = force
-=======
 sp_super_paren                  = force
-sp_this_paren                   = force
->>>>>>> 12b18665
+sp_this_paren                   = force