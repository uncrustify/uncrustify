--- conflicted
+++ resolved
@@ -1,15 +1,6 @@
-<<<<<<< HEAD
-sp_before_ellipsis = remove
-sp_inside_paren    = force
-sp_inside_fparen   = force
-sp_inside_sparen   = force
-sp_after_comma     = force
-sp_paren_paren     = force
-=======
 sp_inside_paren                 = force
 sp_paren_paren                  = force
 sp_inside_sparen                = force
 sp_after_comma                  = force
 sp_before_ellipsis              = remove
-sp_inside_fparen                = force
->>>>>>> 12b18665
+sp_inside_fparen                = force