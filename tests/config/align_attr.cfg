<<<<<<< HEAD
align_var_def_span=2
set attribute _PREPROCESSOR_SOMETHING
align_var_def_attribute = true
=======
align_var_def_span              = 2
align_var_def_attribute         = true
set ATTRIBUTE                     _PREPROCESSOR_SOMETHING
>>>>>>> 12b18665
<|MERGE_RESOLUTION|>--- conflicted
+++ resolved
@@ -1,9 +1,3 @@
-<<<<<<< HEAD
-align_var_def_span=2
-set attribute _PREPROCESSOR_SOMETHING
-align_var_def_attribute = true
-=======
 align_var_def_span              = 2
 align_var_def_attribute         = true
-set ATTRIBUTE                     _PREPROCESSOR_SOMETHING
->>>>>>> 12b18665
+set ATTRIBUTE                     _PREPROCESSOR_SOMETHING