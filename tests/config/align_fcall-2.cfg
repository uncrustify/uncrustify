--- conflicted
+++ resolved
@@ -1,10 +1,3 @@
-<<<<<<< HEAD
-
-align_same_func_call_params = true
-sp_after_comma = force
-align_number_right = true
-=======
 sp_after_comma                  = force
 align_number_right              = true
-align_same_func_call_params     = true
->>>>>>> 12b18665
+align_same_func_call_params     = true