--- conflicted
+++ resolved
@@ -1,16 +1,5 @@
-<<<<<<< HEAD
-
-indent_with_tabs=0
-indent_columns=4
-code_width=60
-pos_assign = trail
-pos_arith = trail
-sp_arith = force
-sp_assign = force
-=======
 sp_assign                       = force
 indent_columns                  = 4
 indent_with_tabs                = 0
 pos_assign                      = trail
-code_width                      = 60
->>>>>>> 12b18665
+code_width                      = 60