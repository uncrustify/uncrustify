--- conflicted
+++ resolved
@@ -1,25 +1,6 @@
-<<<<<<< HEAD
-
-indent_with_tabs	= 1
-input_tab_size		= 8
-output_tab_size		= 8
-indent_columns		= output_tab_size
-
-indent_paren_close	= 1
-indent_comma_paren	= true
-indent_bool_paren	= true
-
-sp_after_comma = force
-sp_inside_fparen = force
-sp_inside_sparen = force
-sp_inside_paren = force
-pos_comma = lead
-
-=======
 sp_after_comma                  = force
 sp_inside_fparen                = force
 indent_paren_close              = 1
 indent_comma_paren              = true
 indent_bool_paren               = true
-pos_comma                       = lead
->>>>>>> 12b18665
+pos_comma                       = lead