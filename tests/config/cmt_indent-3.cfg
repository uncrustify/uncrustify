--- conflicted
+++ resolved
@@ -1,15 +1,5 @@
-<<<<<<< HEAD
-indent_with_tabs = 2
-indent_columns = 2
-indent_namespace = true
-indent_class = true
-nl_collapse_empty_body = true
-cmt_indent_multi = true
-cmt_star_cont = true
-=======
 indent_columns                  = 2
 indent_namespace                = true
 indent_class                    = true
 nl_collapse_empty_body          = true
-cmt_star_cont                   = true
->>>>>>> 12b18665
+cmt_star_cont                   = true