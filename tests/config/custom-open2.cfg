--- conflicted
+++ resolved
@@ -1,29 +1,3 @@
-<<<<<<< HEAD
-#
-
-indent_columns = 4
-output_tab_size = indent_columns
-
-indent_with_tabs = 0
-
-# Spaces to indent 'case' from 'switch'
-indent_switch_case = indent_columns # number
-
-# Spaces to indent '{' from 'case'
-indent_case_brace = 0 # indent_columns # number
-
-align_assign_span = 1
-align_assign_thresh = 16
-
-macro-open MACRO_BEGIN_STUFF
-macro-else MACRO_ELSE_STUFF
-macro-close MACRO_END_STUFF
-macro-open MACRO2_BEGIN_STUFF
-macro-else MACRO2_ELSE_STUFF
-macro-close MACRO2_END_STUFF
-type foorbar_t
-define MYDEFINE 1
-=======
 indent_columns                  = 4
 indent_with_tabs                = 0
 macro-open                        MACRO2_BEGIN_STUFF
@@ -31,5 +5,4 @@
 macro-close                       MACRO2_END_STUFF
 macro-open                        MACRO_BEGIN_STUFF
 macro-else                        MACRO_ELSE_STUFF
-macro-close                       MACRO_END_STUFF
->>>>>>> 12b18665
+macro-close                       MACRO_END_STUFF