indent_cpp_lambda_body         = true
indent_cpp_lambda_only_once    = false
indent_namespace               = true
indent_namespace_single_indent = true
indent_align_assign            = false

indent_columns = 4
indent_with_tabs = 0
<<<<<<< HEAD
indent_paren_close = 2

=======
indent_continue = 4
indent_paren_close = 2
use_indent_continue_only_once = true

>>>>>>> 2adf01c5
<|MERGE_RESOLUTION|>--- conflicted
+++ resolved
@@ -1,17 +1,10 @@
-indent_cpp_lambda_body         = true
-indent_cpp_lambda_only_once    = false
-indent_namespace               = true
-indent_namespace_single_indent = true
-indent_align_assign            = false
-
-indent_columns = 4
-indent_with_tabs = 0
-<<<<<<< HEAD
-indent_paren_close = 2
-
-=======
-indent_continue = 4
-indent_paren_close = 2
-use_indent_continue_only_once = true
-
->>>>>>> 2adf01c5
+indent_cpp_lambda_body         = true
+indent_cpp_lambda_only_once    = false
+indent_namespace               = true
+indent_namespace_single_indent = true
+indent_align_assign            = false
+
+indent_columns = 4
+indent_with_tabs = 0
+indent_paren_close = 2
+use_indent_continue_only_once = true