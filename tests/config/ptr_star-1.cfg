--- conflicted
+++ resolved
@@ -1,14 +1,2 @@
-<<<<<<< HEAD
-sp_after_ptr_star = force
-sp_after_ptr_star_func = force
-sp_before_ptr_star = remove
-sp_between_ptr_star = remove
-sp_before_unnamed_ptr_star = remove
-
-sp_before_byref = remove
-sp_after_byref = force
-sp_before_unnamed_byref = remove
-=======
 sp_before_ptr_star              = remove
-sp_after_ptr_star               = force
->>>>>>> 12b18665
+sp_after_ptr_star               = force