--- conflicted
+++ resolved
@@ -1,14 +1,5 @@
-<<<<<<< HEAD
-mod_full_brace_nl_block_rem_mlcond = True
-
-mod_full_brace_for                 = remove
-mod_full_brace_if                  = remove
-mod_full_brace_while               = remove
-mod_full_brace_using               = remove
-=======
 mod_full_brace_for              = remove
 mod_full_brace_if               = remove
 mod_full_brace_nl_block_rem_mlcond = true
 mod_full_brace_while            = remove
-mod_full_brace_using            = remove
->>>>>>> 12b18665
+mod_full_brace_using            = remove