--- conflicted
+++ resolved
@@ -1,24 +1,5 @@
-#
 #  moves boolean ops to the end of line
-<<<<<<< HEAD
-#
-# $Id: bool-pos-sol.cfg 803 2007-07-25 00:36:25Z bengardner $
-#
-
-indent_with_tabs		= 0		# 1=indent to level only, 2=indent with tabs
-input_tab_size			= 8		# original tab size
-output_tab_size			= 3		# new tab size
-indent_columns			= output_tab_size
-
-pos_bool			= Lead_break
-pos_comma			= Lead_break
-pos_class_comma			= Lead_break
-sp_after_comma			= force
-
-align_right_cmt_span		= 2
-=======
 sp_after_comma                  = force
 indent_columns                  = 3
 pos_bool                        = lead_break
-pos_comma                       = lead_break
->>>>>>> 12b18665
+pos_comma                       = lead_break