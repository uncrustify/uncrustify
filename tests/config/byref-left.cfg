#
# Places the byref as follows: "int &foo"
<<<<<<< HEAD
#

indent_columns		= 3

sp_before_byref		= force
sp_after_byref		= remove

indent_class		= True
=======
sp_before_byref                 = force
sp_after_byref                  = remove
indent_columns                  = 3
indent_class                    = true
>>>>>>> 12b18665
<|MERGE_RESOLUTION|>--- conflicted
+++ resolved
@@ -1,17 +1,5 @@
-#
 # Places the byref as follows: "int &foo"
-<<<<<<< HEAD
-#
-
-indent_columns		= 3
-
-sp_before_byref		= force
-sp_after_byref		= remove
-
-indent_class		= True
-=======
 sp_before_byref                 = force
 sp_after_byref                  = remove
 indent_columns                  = 3
-indent_class                    = true
->>>>>>> 12b18665
+indent_class                    = true