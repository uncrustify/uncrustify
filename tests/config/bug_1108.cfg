--- conflicted
+++ resolved
@@ -1,11 +1,3 @@
-<<<<<<< HEAD
-indent_with_tabs = 0
-input_tab_size   = 3
-output_tab_size  = 3
-indent_columns   = 3
-indent_braces	 = TRUE
-=======
 indent_columns                  = 3
 indent_with_tabs                = 0
-indent_braces                   = true
->>>>>>> 12b18665
+indent_braces                   = true