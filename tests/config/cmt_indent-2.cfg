--- conflicted
+++ resolved
@@ -1,14 +1,5 @@
-<<<<<<< HEAD
-indent_with_tabs = 2
-indent_columns = 2
-indent_namespace = true
-indent_class = true
-nl_collapse_empty_body = true
-cmt_indent_multi = false
-=======
 indent_columns                  = 2
 indent_namespace                = true
 indent_class                    = true
 nl_collapse_empty_body          = true
-cmt_indent_multi                = false
->>>>>>> 12b18665
+cmt_indent_multi                = false