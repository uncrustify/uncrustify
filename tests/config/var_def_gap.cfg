--- conflicted
+++ resolved
@@ -1,24 +1,3 @@
-<<<<<<< HEAD
-
-align_var_def_span = 3
-align_var_def_gap = 5
-align_var_def_star_style = 2
-align_var_def_amp_style = 2
-sp_after_ptr_star = remove
-sp_between_ptr_star = remove
-sp_before_ptr_star = force
-sp_after_byref = force
-sp_before_byref = remove
-
-# align_pp_define_span = 3
-# align_pp_define_gap = 3
-
-align_number_right = true
-
-align_assign_span = 1
-
-align_typedef_span = 2
-=======
 sp_after_ptr_star               = remove
 sp_after_byref                  = force
 align_var_def_span              = 3
@@ -26,5 +5,4 @@
 align_var_def_amp_style         = 2
 align_var_def_gap               = 5
 align_assign_span               = 1
-align_typedef_span              = 2
->>>>>>> 12b18665
+align_typedef_span              = 2