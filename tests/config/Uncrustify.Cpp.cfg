<<<<<<< HEAD
include Uncrustify.Common-Cpp.cfg

# We need to make FAKE_FUNCTION a PROTO_WRAP macro function to help properly tokenize it's parameters.
# Previously parameters with CT_AMP and CT_STAR were tokenized as CT_ARITH. Support for optional parenthesis added in github PR #629.
set PROTO_WRAP FAKE_FUNCTION
=======
input_tab_size                  = 4
indent_with_tabs                = 0
pp_ignore_define_body           = true
>>>>>>> 12b18665
<|MERGE_RESOLUTION|>--- conflicted
+++ resolved
@@ -1,11 +1,3 @@
-<<<<<<< HEAD
-include Uncrustify.Common-Cpp.cfg
-
-# We need to make FAKE_FUNCTION a PROTO_WRAP macro function to help properly tokenize it's parameters.
-# Previously parameters with CT_AMP and CT_STAR were tokenized as CT_ARITH. Support for optional parenthesis added in github PR #629.
-set PROTO_WRAP FAKE_FUNCTION
-=======
 input_tab_size                  = 4
 indent_with_tabs                = 0
-pp_ignore_define_body           = true
->>>>>>> 12b18665
+pp_ignore_define_body           = true