--- conflicted
+++ resolved
@@ -1,21 +1,8 @@
-#
 #  Remove all PP spacing and indent
-<<<<<<< HEAD
-#
-
-pp_indent	= remove
-pp_space	= add
-pp_space_count	= 2
-
-=======
 pp_indent                       = remove
 pp_space                        = add
->>>>>>> 12b18665
 # Gives the format
 # |#ifdef SOMETHING
 # |#  define X
 # |#endif
-<<<<<<< HEAD
-=======
-pp_space_count                  = 2
->>>>>>> 12b18665
+pp_space_count                  = 2