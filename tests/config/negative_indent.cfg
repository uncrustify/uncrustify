<<<<<<< HEAD
output_tab_size        = 8
indent_with_tabs       = 0
indent_columns         = 4
indent_continue        = 4

nl_after_class         = 1
nl_before_access_spec  = 2
nl_after_access_spec   = 1
nl_class_colon         = remove
nl_class_init_args     = force
nl_constr_colon        = force

indent_class           = true
indent_class_colon     = true
indent_class_on_colon  = false
indent_constr_colon    = true

indent_ctor_init       = -2
indent_access_spec     = -2

sp_after_class_colon   = force
sp_before_class_colon  = force
sp_after_constr_colon  = force
sp_before_constr_colon = force

pos_comma              = trail
pos_class_comma        = trail
pos_constr_comma       = trail
pos_class_colon        = lead
pos_constr_colon       = lead
=======
indent_columns                  = 4
indent_continue                 = 4
indent_with_tabs                = 0
indent_class                    = true
indent_class_colon              = true
indent_constr_colon             = true
indent_ctor_init                = -2
indent_access_spec              = -2
nl_class_init_args              = force
nl_class_colon                  = remove
nl_constr_colon                 = force
pos_class_comma                 = trail
pos_constr_colon                = lead
>>>>>>> 12b18665
<|MERGE_RESOLUTION|>--- conflicted
+++ resolved
@@ -1,35 +1,3 @@
-<<<<<<< HEAD
-output_tab_size        = 8
-indent_with_tabs       = 0
-indent_columns         = 4
-indent_continue        = 4
-
-nl_after_class         = 1
-nl_before_access_spec  = 2
-nl_after_access_spec   = 1
-nl_class_colon         = remove
-nl_class_init_args     = force
-nl_constr_colon        = force
-
-indent_class           = true
-indent_class_colon     = true
-indent_class_on_colon  = false
-indent_constr_colon    = true
-
-indent_ctor_init       = -2
-indent_access_spec     = -2
-
-sp_after_class_colon   = force
-sp_before_class_colon  = force
-sp_after_constr_colon  = force
-sp_before_constr_colon = force
-
-pos_comma              = trail
-pos_class_comma        = trail
-pos_constr_comma       = trail
-pos_class_colon        = lead
-pos_constr_colon       = lead
-=======
 indent_columns                  = 4
 indent_continue                 = 4
 indent_with_tabs                = 0
@@ -42,5 +10,4 @@
 nl_class_colon                  = remove
 nl_constr_colon                 = force
 pos_class_comma                 = trail
-pos_constr_colon                = lead
->>>>>>> 12b18665
+pos_constr_colon                = lead