--- conflicted
+++ resolved
@@ -1,96 +1,7 @@
-<<<<<<< HEAD
-#
-# Mono library format
-#
-
-indent_with_tabs		= 0		# 1=indent to level only, 2=indent with tabs
-input_tab_size			= 8		# original tab size
-output_tab_size			= 8		# new tab size
-indent_columns			= output_tab_size
-indent_label			= 1		# pos: absolute col, neg: relative column
-# indent_align_string		= False		# align broken strings
-# brace_indent			= 0
-indent_func_call_param		= true		# use indent tabstop
-indent_class			= true
-
-nl_enum_brace			= remove	# "enum {" vs "enum \n {"
-nl_union_brace			= remove	# "union {" vs "union \n {"
-nl_struct_brace			= remove	# "struct {" vs "struct \n {"
-nl_do_brace			= remove	# "do {" vs "do \n {"
-nl_if_brace			= remove	# "if () {" vs "if () \n {"
-nl_for_brace			= remove	# "for () {" vs "for () \n {"
-nl_else_brace			= remove	# "else {" vs "else \n {"
-nl_while_brace			= remove	# "while () {" vs "while () \n {"
-nl_switch_brace			= remove	# "switch () {" vs "switch () \n {"
-nl_func_var_def_blk		= 1
-nl_before_case			= 1
-nl_fcall_brace			= remove	# "foo() {" vs "foo()\n{"
-nl_fdef_brace			= add		# "int foo() {" vs "int foo()\n{"
-# nl_after_return			= TRUE
-nl_brace_while			= remove
-nl_brace_else			= add
-nl_squeeze_ifdef		= TRUE
-
-# mod_paren_on_return		= add		# "return 1;" vs "return (1);"
-# mod_full_brace_if		= add		# "if (a) a--;" vs "if (a) { a--; }"
-# mod_full_brace_for		= add		# "for () a--;" vs "for () { a--; }"
-# mod_full_brace_do		= add		# "do a--; while ();" vs "do { a--; } while ();"
-# mod_full_brace_while		= add		# "while (a) a--;" vs "while (a) { a--; }"
-
-sp_before_semi			= remove
-sp_paren_paren			= remove	# space between (( and ))
-sp_return_paren			= remove	# "return (1);" vs "return(1);"
-sp_sizeof_paren			= remove	# "sizeof (int)" vs "sizeof(int)"
-sp_before_sparen		= force		# "if (" vs "if("
-sp_after_sparen			= force		# "if () {" vs "if (){"
-sp_after_cast			= remove	# "(int) a" vs "(int)a"
-sp_inside_braces		= force		# "{ 1 }" vs "{1}"
-sp_inside_braces_struct		= force		# "{ 1 }" vs "{1}"
-sp_inside_braces_enum		= force		# "{ 1 }" vs "{1}"
-sp_inside_paren			= remove
-sp_inside_fparen		= remove
-sp_inside_sparen		= remove
-sp_inside_square		= remove
-sp_before_square		= add
-#sp_type_func			= ignore
-sp_assign			= force
-sp_arith			= force
-sp_bool				= force
-sp_compare			= force
-sp_assign			= force
-sp_after_comma			= force
-sp_func_def_paren		= force		# "int foo (){" vs "int foo(){"
-sp_func_call_paren		= force		# "foo (" vs "foo("
-sp_func_proto_paren		= force		# "int foo ();" vs "int foo();"
-
-# align_with_tabs			= FALSE		# use tabs to align
-# align_on_tabstop		= FALSE		# align on tabstops
-# align_enum_equ_span		= 4
-# align_nl_cont			= TRUE
-# align_var_def_span		= 2
-# align_var_def_inline		= TRUE
-align_var_def_star_style	= 1
-# align_var_def_colon		= TRUE
-# align_assign_span		= 1
-# align_struct_init_span		= 3
-# align_var_struct_span		= 3
-# align_right_cmt_span		= 3
-# align_pp_define_span		= 3
-# align_pp_define_gap		= 4
-# align_number_right		= TRUE
-# align_typedef_span		= 5
-# align_typedef_gap		= 3
-
-cmt_star_cont			= TRUE
-
-eat_blanks_before_close_brace	= TRUE
-eat_blanks_after_open_brace	= TRUE
-=======
 
 sp_before_square                = add
 sp_func_call_paren              = force
 indent_with_tabs                = 0
 indent_class                    = true
 nl_func_var_def_blk             = 1
-nl_fdef_brace                   = add
->>>>>>> 12b18665
+nl_fdef_brace                   = add