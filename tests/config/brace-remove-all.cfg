--- conflicted
+++ resolved
@@ -1,20 +1,6 @@
-#
 # Removes all unecessary braces
-<<<<<<< HEAD
-#
-
-
-mod_paren_on_return	= remove	# "return 1;" vs "return (1);"
-mod_full_brace_if	= remove	# "if (a) a--;" vs "if (a) { a--; }"
-mod_full_brace_for	= remove	# "for () a--;" vs "for () { a--; }"
-mod_full_brace_do	= remove	# "do a--; while ();" vs "do { a--; } while ();"
-mod_full_brace_while	= remove	# "while (a) a--;" vs "while (a) { a--; }"
-
-nl_else_if = remove
-=======
 nl_else_if                      = remove
 mod_full_brace_do               = remove
 mod_full_brace_for              = remove
 mod_full_brace_if               = remove
-mod_full_brace_while            = remove
->>>>>>> 12b18665
+mod_full_brace_while            = remove