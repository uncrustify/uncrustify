<<<<<<< HEAD
output_tab_size          = 4     # new tab size
indent_columns           = output_tab_size
nl_after_func_body            = 3
=======
output_tab_size                 = 4
indent_columns                  = 4
nl_after_func_body              = 3
>>>>>>> 12b18665
<|MERGE_RESOLUTION|>--- conflicted
+++ resolved
@@ -1,9 +1,3 @@
-<<<<<<< HEAD
-output_tab_size          = 4     # new tab size
-indent_columns           = output_tab_size
-nl_after_func_body            = 3
-=======
 output_tab_size                 = 4
 indent_columns                  = 4
-nl_after_func_body              = 3
->>>>>>> 12b18665
+nl_after_func_body              = 3