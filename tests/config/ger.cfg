--- conflicted
+++ resolved
@@ -1,361 +1,3 @@
-<<<<<<< HEAD
-# Uncrustify 0.52+svn
-newlines                                 = auto
-input_tab_size                           = 8
-output_tab_size                          = 4
-string_escape_char                       = 92
-string_escape_char2                      = 0
-indent_columns                           = 4
-indent_with_tabs                         = 1
-indent_align_string                      = false
-indent_xml_string                        = 0
-indent_brace                             = 0
-indent_braces                            = false
-indent_braces_no_func                    = false
-indent_brace_parent                      = false
-indent_namespace                         = false
-indent_extern                            = false
-indent_class                             = true
-indent_class_colon                       = false
-indent_else_if                           = true
-indent_var_def_blk                       = 0
-indent_func_call_param                   = true
-indent_func_def_param                    = true
-indent_func_proto_param                  = true
-indent_func_class_param                  = true
-indent_func_ctor_var_param               = true
-indent_template_param                    = true
-indent_func_param_double                 = true
-indent_func_const                        = 0
-indent_func_throw                        = 0
-indent_member                            = 0
-indent_sing_line_comments                = 0
-indent_relative_single_line_comments     = false
-indent_switch_case                       = 0
-indent_case_shift                        = 0
-indent_case_brace                        = 4
-indent_col1_comment                      = false
-indent_label                             = 1
-indent_access_spec                       = 1
-indent_access_spec_body                  = false
-indent_paren_nl                          = false
-indent_paren_close                       = 1
-indent_comma_paren                       = false
-indent_bool_paren                        = false
-indent_square_nl                         = false
-indent_preserve_sql                      = false
-indent_align_assign                      = true
-sp_arith                                 = add
-sp_assign                                = add
-sp_before_assign                         = ignore
-sp_after_assign                          = ignore
-sp_enum_assign                           = add
-sp_enum_before_assign                    = ignore
-sp_enum_after_assign                     = ignore
-sp_pp_concat                             = remove
-sp_pp_stringify                          = remove
-sp_bool                                  = add
-sp_compare                               = add
-sp_inside_paren                          = ignore
-sp_paren_paren                           = ignore
-sp_balance_nested_parens                 = false
-sp_paren_brace                           = add
-sp_before_ptr_star                       = add
-sp_before_unnamed_ptr_star               = ignore
-sp_between_ptr_star                      = remove
-sp_after_ptr_star                        = remove
-sp_after_ptr_star_func                   = remove
-sp_before_ptr_star_func                  = add
-sp_before_byref                          = remove
-sp_before_unnamed_byref                  = ignore
-sp_after_byref                           = remove
-sp_after_byref_func                      = remove
-sp_before_byref_func                     = add
-sp_after_type                            = add
-sp_template_angle                        = remove
-sp_before_angle                          = remove
-sp_inside_angle                          = remove
-sp_after_angle                           = ignore
-sp_angle_paren                           = remove
-sp_angle_paren_empty                     = remove
-sp_angle_word                            = add
-sp_before_sparen                         = add
-sp_inside_sparen                         = remove
-sp_inside_sparen_close                   = ignore
-sp_after_sparen                          = add
-sp_sparen_brace                          = add
-sp_invariant_paren                       = remove
-sp_after_invariant_paren                 = add
-sp_special_semi                          = add
-sp_before_semi                           = remove
-sp_before_semi_for                       = remove
-sp_before_semi_for_empty                 = remove
-sp_after_semi_for_empty                  = remove
-sp_before_square                         = remove
-sp_before_squares                        = remove
-sp_inside_square                         = remove
-sp_after_comma                           = add
-sp_before_comma                          = remove
-sp_after_class_colon                     = remove
-sp_before_class_colon                    = remove
-sp_before_case_colon                     = remove
-sp_after_operator                        = add
-sp_after_operator_sym                    = remove
-sp_after_cast                            = remove
-sp_inside_paren_cast                     = remove
-sp_cpp_cast_paren                        = remove
-sp_sizeof_paren                          = remove
-sp_after_tag                             = ignore
-sp_inside_braces_enum                    = add
-sp_inside_braces_struct                  = add
-sp_inside_braces                         = add
-sp_inside_braces_empty                   = remove
-sp_type_func                             = remove
-sp_func_proto_paren                      = remove
-sp_func_def_paren                        = remove
-sp_inside_fparens                        = remove
-sp_inside_fparen                         = remove
-sp_square_fparen                         = remove
-sp_fparen_brace                          = add
-sp_func_call_paren                       = remove
-sp_func_call_user_paren                  = remove
-sp_func_class_paren                      = remove
-sp_return_paren                          = add
-sp_attribute_paren                       = remove
-sp_defined_paren                         = remove
-sp_throw_paren                           = remove
-sp_macro                                 = add
-sp_macro_func                            = add
-sp_else_brace                            = add
-sp_brace_else                            = add
-sp_brace_typedef                         = add
-sp_catch_brace                           = add
-sp_brace_catch                           = add
-sp_finally_brace                         = add
-sp_brace_finally                         = add
-sp_try_brace                             = add
-sp_getset_brace                          = add
-sp_before_dc                             = remove
-sp_after_dc                              = remove
-sp_d_array_colon                         = ignore
-sp_not                                   = remove
-sp_inv                                   = remove
-sp_addr                                  = remove
-sp_member                                = remove
-sp_deref                                 = remove
-sp_sign                                  = remove
-sp_incdec                                = remove
-sp_before_nl_cont                        = add
-sp_after_oc_scope                        = remove
-sp_after_oc_colon                        = add
-sp_before_oc_colon                       = add
-sp_after_send_oc_colon                   = add
-sp_before_send_oc_colon                  = remove
-sp_after_oc_type                         = add
-sp_cond_colon                            = add
-sp_cond_question                         = add
-sp_case_label                            = ignore
-sp_range                                 = ignore
-sp_cmt_cpp_start                         = add
-align_keep_tabs                          = false
-align_with_tabs                          = false
-align_on_tabstop                         = false
-align_number_right                        = false
-align_func_params                        = false
-align_same_func_call_params              = false
-align_var_def_span                       = 3
-align_var_def_star_style                 = 0
-align_var_def_amp_style                  = 0
-align_var_def_thresh                     = 5
-align_var_def_gap                        = 0
-align_var_def_colon                      = true
-align_var_def_attribute                  = false
-align_var_def_inline                     = true
-align_assign_span                        = 0
-align_assign_thresh                      = 0
-align_enum_equ_span                      = 3
-align_enum_equ_thresh                    = 5
-align_var_struct_span                    = 2
-align_var_struct_thresh                  = 5
-align_var_struct_gap                     = 0
-align_struct_init_span                   = 3
-align_typedef_gap                        = 0
-align_typedef_span                       = 0
-align_typedef_func                       = 0
-align_typedef_star_style                 = 0
-align_typedef_amp_style                  = 0
-align_right_cmt_span                     = 4
-align_right_cmt_mix                      = true
-align_right_cmt_gap                      = 0
-align_right_cmt_at_col                   = 1
-align_func_proto_span                    = 0
-align_func_proto_gap                     = 0
-align_on_operator                        = true
-align_mix_var_proto                      = false
-align_single_line_func                   = false
-align_single_line_brace                  = false
-align_single_line_brace_gap              = 0
-align_oc_msg_spec_span                   = 0
-align_nl_cont                            = false
-align_pp_define_gap                      = 0
-align_pp_define_span                     = 0
-align_left_shift                         = true
-nl_collapse_empty_body                   = true
-nl_assign_leave_one_liners               = true
-nl_class_leave_one_liners                = true
-nl_enum_leave_one_liners                 = true
-nl_getset_leave_one_liners               = true
-nl_func_leave_one_liners                 = true
-nl_if_leave_one_liners                   = false
-nl_start_of_file                         = remove
-nl_start_of_file_min                     = 0
-nl_end_of_file                           = add
-nl_end_of_file_min                       = 2
-nl_assign_brace                          = ignore
-nl_assign_square                         = ignore
-nl_after_square_assign                   = ignore
-nl_func_var_def_blk                      = 1
-nl_fcall_brace                           = add
-nl_enum_brace                            = add
-nl_struct_brace                          = add
-nl_union_brace                           = add
-nl_if_brace                              = add
-nl_brace_else                            = add
-nl_elseif_brace                          = add
-nl_else_brace                            = add
-nl_else_if                               = remove
-nl_brace_finally                         = add
-nl_finally_brace                         = add
-nl_try_brace                             = add
-nl_getset_brace                          = add
-nl_for_brace                             = add
-nl_catch_brace                           = add
-nl_brace_catch                           = add
-nl_while_brace                           = add
-nl_do_brace                              = add
-nl_brace_while                           = remove
-nl_switch_brace                          = add
-nl_multi_line_cond                       = true
-nl_multi_line_define                     = true
-nl_before_case                           = true
-nl_before_throw                          = add
-nl_after_case                            = true
-nl_namespace_brace                       = add
-nl_template_class                        = ignore
-nl_class_brace                           = add
-nl_class_init_args                       = ignore
-nl_func_type_name                        = remove
-nl_func_scope_name                       = remove
-nl_func_proto_type_name                  = remove
-nl_func_paren                            = ignore
-nl_func_decl_start                       = ignore
-nl_func_decl_args                        = ignore
-nl_func_decl_end                         = ignore
-nl_fdef_brace                            = add
-nl_after_return                          = true
-nl_return_expr                           = remove
-nl_after_semicolon                       = true
-nl_after_brace_open                      = true
-nl_after_brace_open_cmt                  = true
-nl_after_vbrace_open                     = true
-nl_after_brace_close                     = false
-nl_define_macro                          = false
-nl_squeeze_ifdef                         = false
-nl_before_if                             = ignore
-nl_after_if                              = ignore
-nl_before_for                            = ignore
-nl_after_for                             = ignore
-nl_before_while                          = ignore
-nl_after_while                           = ignore
-nl_before_switch                         = ignore
-nl_after_switch                          = ignore
-nl_before_do                             = ignore
-nl_after_do                              = ignore
-nl_ds_struct_enum_cmt                    = true
-nl_ds_struct_enum_close_brace            = false
-nl_class_colon                           = remove
-nl_create_if_one_liner                   = false
-nl_create_for_one_liner                  = false
-nl_create_while_one_liner                = false
-pos_arith                                = ignore
-pos_assign                               = ignore
-pos_bool                                 = ignore
-pos_comma                                = ignore
-pos_class_comma                          = ignore
-pos_class_colon                          = ignore
-code_width                               = 200
-ls_for_split_full                        = false
-ls_func_split_full                       = false
-nl_max                                   = 0
-nl_after_func_proto                      = 0
-nl_after_func_proto_group                = 0
-nl_after_func_body                       = 2
-nl_after_func_body_one_liner             = 0
-nl_before_block_comment                  = 0
-nl_before_c_comment                      = 0
-nl_before_cpp_comment                    = 0
-nl_after_multiline_comment               = false
-nl_before_access_spec                    = 1
-nl_after_access_spec                     = 0
-nl_comment_func_def                      = 0
-nl_after_try_catch_finally               = 0
-nl_around_cs_property                    = 0
-nl_between_get_set                       = 0
-eat_blanks_after_open_brace              = true
-eat_blanks_before_close_brace            = true
-mod_full_brace_do                        = ignore
-mod_full_brace_for                       = ignore
-mod_full_brace_function                  = ignore
-mod_full_brace_if                        = ignore
-mod_full_brace_nl                        = 1
-mod_full_brace_while                     = ignore
-mod_paren_on_return                      = remove
-mod_pawn_semicolon                       = false
-mod_full_paren_if_bool                   = false
-mod_remove_extra_semicolon               = false
-mod_add_long_function_closebrace_comment = 1000
-mod_add_long_switch_closebrace_comment   = 500
-mod_add_long_ifdef_endif_comment         = 1
-mod_add_long_ifdef_else_comment          = 1
-mod_sort_import                          = true
-mod_sort_using                           = true
-mod_sort_include                         = false
-mod_move_case_break                      = false
-mod_remove_empty_return                  = true
-cmt_width                                = 0
-cmt_indent_multi                         = true
-cmt_c_group                              = false
-cmt_c_nl_start                           = true
-cmt_c_nl_end                             = true
-cmt_cpp_group                            = true
-cmt_cpp_nl_start                         = false
-cmt_cpp_nl_end                           = false
-cmt_cpp_to_c                             = false
-cmt_star_cont                            = true
-cmt_sp_before_star_cont                  = 0
-cmt_sp_after_star_cont                   = 0
-cmt_multi_check_last                     = true
-cmt_insert_file_header                   = ""
-cmt_insert_file_footer                   = ""
-cmt_insert_func_header                   = ""
-cmt_insert_class_header                  = ""
-cmt_insert_before_preproc                = false
-pp_indent                                = ignore
-pp_indent_at_level                       = false
-pp_indent_count                          = 1
-pp_space                                 = ignore
-pp_space_count                           = 1
-pp_indent_region                         = 0
-pp_region_indent_code                    = false
-pp_indent_if                             = 0
-pp_if_indent_code                        = false
-pp_define_at_level                       = false
-type                                     BIO
-set type_wrap                            LHASH_OF STACK_OF
-set FUNCTION                             TYPEDEF_D2I_OF
-type                                     stname
-type                                     type
-=======
 output_tab_size                 = 4
 sp_arith                        = add
 sp_assign                       = add
@@ -393,5 +35,4 @@
 type                              type
 
 # not needed but without this option, 02501 is unstable!
-align_right_cmt_mix             = true
->>>>>>> 12b18665
+align_right_cmt_mix             = true