--- conflicted
+++ resolved
@@ -1,23 +1,3 @@
-<<<<<<< HEAD
-
-nl_func_paren      = force
-nl_func_decl_empty = force
-nl_func_decl_start = force
-nl_func_decl_args  = force
-nl_func_decl_end   = force
-
-nl_func_def_paren = remove
-nl_func_def_empty = remove
-nl_func_def_start = remove
-nl_func_def_args  = remove
-nl_func_def_end   = remove
-
-# a few more options to make the output pretty
-sp_after_comma = force
-sp_inside_paren = force
-sp_inside_fparen = force
-align_func_params = true
-=======
 nl_func_paren                   = force
 nl_func_def_paren               = remove
 nl_func_decl_start              = force
@@ -33,5 +13,4 @@
 sp_after_comma                  = force
 sp_inside_fparen                = force
 align_func_params               = true
-# --
->>>>>>> 12b18665
+# --