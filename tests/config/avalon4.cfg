--- conflicted
+++ resolved
@@ -1,681 +1,3 @@
-<<<<<<< HEAD
-
-#
-# General options
-#
-
-# The type of line endings
-newlines                      = lf       # auto/lf/crlf/cr
-
-# The original size of tabs in the input
-input_tab_size                = 2        # number
-
-# The size of tabs in the output (only used if align_with_tabs=true)
-output_tab_size               = 2        # number
-
-# The ascii value of the string escape char, usually 92 (\) or 94 (^). (Pawn)
-string_escape_char            = 92       # number
-
-# Alternate string escape char for Pawn. Only works right before the quote char.
-string_escape_char2           = 0        # number
-
-#
-# Indenting
-#
-
-# The number of columns to indent per level.
-# Usually 2, 3, 4, or 8.
-indent_columns                = 2        # number
-
-# How to use tabs when indenting code
-# 0=spaces only
-# 1=indent with tabs, align with spaces
-# 2=indent and align with tabs
-indent_with_tabs              = 0        # number
-
-# Whether to indent strings broken by '\' so that they line up
-indent_align_string           = false    # false/true
-
-# The number of spaces to indent multi-line XML strings.
-# Requires indent_align_string=True
-indent_xml_string             = 0        # number
-
-# Spaces to indent '{' from level
-indent_brace                  = 0        # number
-
-# Whether braces are indented to the body level
-indent_braces                 = false    # false/true
-
-# Disabled indenting function braces if indent_braces is true
-indent_braces_no_func         = false    # false/true
-
-# Indent based on the size of the brace parent, ie 'if' => 3 spaces, 'for' => 4 spaces, etc.
-indent_brace_parent           = false    # false/true
-
-# Whether the 'namespace' body is indented
-indent_namespace              = false    # false/true
-
-# Whether the 'class' body is indented
-indent_class                  = true     # false/true
-
-# Whether to indent the stuff after a leading class colon
-indent_class_colon            = true     # false/true
-
-# Whether to indent continued function call parameters one indent level (true) or aligns instead of indent (false)
-indent_func_call_param        = true     # false/true
-
-# The number of spaces to indent a continued '->' or '.'
-# Usually set to 0, 1, or indent_columns.
-indent_member                 = 0        # number
-
-# Spaces to indent single line ('//') comments on lines before code
-indent_sing_line_comments     = 0        # number
-
-# Spaces to indent 'case' from 'switch'
-# Usually 0 or indent_columns.
-indent_switch_case            = 2        # number
-
-# Spaces to shift the 'case' line, without affecting any other lines
-# Usually 0.
-indent_case_shift             = 0        # number
-
-# Spaces to indent '{' from 'case'.
-# By default, the brace will appear under the 'c' in case.
-# Usually set to 0 or indent_columns.
-indent_case_brace             = 0        # number
-
-# Whether to indent comments found in first column
-indent_col1_comment           = false    # false/true
-
-# How to indent goto labels
-#  >0 : absolute column where 1 is the leftmost column
-#  <=0 : subtract from brace indent
-indent_label                  = 1        # number
-
-# Same as indent_label, but for access specifiers that are followed by a colon
-indent_access_spec            = 1        # number
-
-# If an open paren is followed by a newline, indent the next line so that it lines up after the open paren (not recommended)
-indent_paren_nl               = false    # false/true
-
-# If an open square is followed by a newline, indent the next line so that it lines up after the open square (not recommended)
-indent_square_nl              = false    # false/true
-
-#
-# Spacing options
-#
-
-# Add or remove space around arithmetic operator '+', '-', '/', '*', etc
-sp_arith                      = force    # ignore/add/remove/force
-
-# Add or remove space around assignment operator '=', '+=', etc
-sp_assign                     = force    # ignore/add/remove/force
-
-# Add or remove space around boolean operators '&&' and '||'
-sp_bool                       = force    # ignore/add/remove/force
-
-# Add or remove space around compare operator '<', '>', '==', etc
-sp_compare                    = force    # ignore/add/remove/force
-
-# Add or remove space inside '(' and ')'
-sp_inside_paren               = remove   # ignore/add/remove/force
-
-# Add or remove space between nested parens
-sp_paren_paren                = ignore   # ignore/add/remove/force
-
-# Whether to balance spaces inside nested parens
-sp_balance_nested_parens      = false    # false/true
-
-# Add or remove space between ')' and '{'
-sp_paren_brace                = force    # ignore/add/remove/force
-
-# Add or remove space before pointer star '*'
-sp_before_ptr_star            = remove   # ignore/add/remove/force
-
-# Add or remove space between pointer stars '*'
-sp_between_ptr_star           = remove   # ignore/add/remove/force
-
-# Add or remove space after pointer star '*'
-sp_after_ptr_star             = force    # ignore/add/remove/force
-
-# Add or remove space before reference sign '&'
-sp_before_byref               = remove   # ignore/add/remove/force
-
-# Add or remove space after reference sign '&'
-sp_after_byref                = force    # ignore/add/remove/force
-
-# Add or remove space before '<>'
-sp_before_angle               = remove   # ignore/add/remove/force
-
-# Add or remove space after '<>'
-sp_after_angle                = ignore   # ignore/add/remove/force
-
-# Add or remove space between '<>' and '(' as found in 'new List<byte>();'
-sp_angle_paren                = remove   # ignore/add/remove/force
-sp_angle_paren_empty          = remove
-
-# Add or remove space between '<>' and a word as in 'List<byte> m;'
-sp_angle_word                 = force    # ignore/add/remove/force
-
-# Add or remove space before '(' of 'if', 'for', 'switch', and 'while'
-sp_before_sparen              = force    # ignore/add/remove/force
-
-# Add or remove space inside if-condition '(' and ')'
-sp_inside_sparen              = remove   # ignore/add/remove/force
-
-# Add or remove space after ')' of 'if', 'for', 'switch', and 'while'
-sp_after_sparen               = force    # ignore/add/remove/force
-
-# Add or remove space between ')' and '{' of 'if', 'for', 'switch', and 'while'
-sp_sparen_brace               = force    # ignore/add/remove/force
-
-# Add or remove space before empty statement ';' on 'if', 'for' and 'while'
-sp_special_semi               = force    # ignore/add/remove/force
-
-# Add or remove space before ';'
-sp_before_semi                = remove   # ignore/add/remove/force
-
-# Add or remove space before ';' in non-empty 'for' statements
-sp_before_semi_for            = remove   # ignore/add/remove/force
-
-# Add or remove space before a semicolon of an empty part of a for statement.
-sp_before_semi_for_empty      = ignore   # ignore/add/remove/force
-
-# Add or remove space before '[' (except '[]')
-sp_before_square              = remove   # ignore/add/remove/force
-
-# Add or remove space before '[]'
-sp_before_squares             = remove   # ignore/add/remove/force
-
-# Add or remove space inside '[' and ']'
-sp_inside_square              = remove   # ignore/add/remove/force
-
-# Add or remove space after ','
-sp_after_comma                = force    # ignore/add/remove/force
-
-# Add or remove space before ','
-sp_before_comma               = remove   # ignore/add/remove/force
-
-# Add or remove space between 'operator' and operator sign
-sp_after_operator             = remove   # ignore/add/remove/force
-
-# Add or remove space after cast
-sp_after_cast                 = remove   # ignore/add/remove/force
-
-# Add or remove spaces inside cast parens
-sp_inside_paren_cast          = remove   # ignore/add/remove/force
-
-# Add or remove space between 'sizeof' and '('
-sp_sizeof_paren               = remove   # ignore/add/remove/force
-
-# Add or remove space after the tag keyword (Pawn)
-sp_after_tag                  = ignore   # ignore/add/remove/force
-
-# Add or remove space inside enum '{' and '}'
-sp_inside_braces_enum         = remove   # ignore/add/remove/force
-
-# Add or remove space inside struct/union '{' and '}'
-sp_inside_braces_struct       = remove   # ignore/add/remove/force
-
-# Add or remove space inside '{' and '}'
-sp_inside_braces              = remove   # ignore/add/remove/force
-
-# Add or remove space inside '<' and '>'
-sp_inside_angle               = remove   # ignore/add/remove/force
-
-# Add or remove space between return type and function name
-# A minimum of 1 is forced except for pointer return types.
-sp_type_func                  = force    # ignore/add/remove/force
-
-# Add or remove space between function name and '(' on function declaration
-sp_func_proto_paren           = remove   # ignore/add/remove/force
-
-# Add or remove space between function name and '(' on function definition
-sp_func_def_paren             = remove   # ignore/add/remove/force
-
-# Add or remove space inside empty function '()'
-sp_inside_fparens             = remove   # ignore/add/remove/force
-
-# Add or remove space inside function '(' and ')'
-sp_inside_fparen              = remove   # ignore/add/remove/force
-
-# Add or remove space between ']' and '(' when part of a function call.
-sp_square_fparen              = ignore   # ignore/add/remove/force
-
-# Add or remove space between ')' and '{' of function
-sp_fparen_brace               = force    # ignore/add/remove/force
-
-# Add or remove space between function name and '(' on function calls
-sp_func_call_paren            = remove   # ignore/add/remove/force
-
-# Add or remove space between a constructor/destructor and the open paren
-sp_func_class_paren           = remove   # ignore/add/remove/force
-
-# Add or remove space between 'return' and '('
-sp_return_paren               = force    # ignore/add/remove/force
-
-# Add or remove space between macro and value
-sp_macro                      = force    # ignore/add/remove/force
-
-# Add or remove space between macro function ')' and value
-sp_macro_func                 = force    # ignore/add/remove/force
-
-# Add or remove space between 'else' and '{' if on the same line
-sp_else_brace                 = force    # ignore/add/remove/force
-
-# Add or remove space between '}' and 'else' if on the same line
-sp_brace_else                 = force    # ignore/add/remove/force
-
-# Add or remove space between 'catch' and '{' if on the same line
-sp_catch_brace                = force    # ignore/add/remove/force
-
-# Add or remove space between '}' and 'catch' if on the same line
-sp_brace_catch                = force    # ignore/add/remove/force
-
-# Add or remove space between 'finally' and '{' if on the same line
-sp_finally_brace              = force    # ignore/add/remove/force
-
-# Add or remove space between '}' and 'finally' if on the same line
-sp_brace_finally              = force    # ignore/add/remove/force
-
-# Add or remove space between 'try' and '{' if on the same line
-sp_try_brace                  = force    # ignore/add/remove/force
-
-# Add or remove space between get/set and '{' if on the same line
-sp_getset_brace               = force    # ignore/add/remove/force
-
-#
-# Code alignment (not left column spaces/tabs)
-#
-
-# Whether to keep non-indenting tabs
-align_keep_tabs               = false    # false/true
-
-# Whether to use tabs for alinging
-align_with_tabs               = false    # false/true
-
-# Whether to bump out to the next tab when aligning
-align_on_tabstop              = false    # false/true
-
-# Whether to right-align numbers
-align_number_right             = false    # false/true
-
-# Align variable definitions in prototypes and functions
-align_func_params             = false    # false/true
-
-# The span for aligning variable definitions (0=don't align)
-align_var_def_span            = 0        # number
-
-# How to align the star in variable definitions.
-#  0=Part of the type
-#  1=Part of the variable
-#  2=Dangling
-align_var_def_star_style      = 0        # number
-
-# The threshold for aligning variable definitions (0=no limit)
-align_var_def_thresh          = 0        # number
-
-# Whether to align the colon in struct bit fields
-align_var_def_colon           = false    # false/true
-
-# Whether to align inline struct/enum/union variable definitions
-align_var_def_inline          = false    # false/true
-
-# The span for aligning on '=' in assignments (0=don't align)
-align_assign_span             = 0        # number
-
-# The threshold for aligning on '=' in assignments (0=no limit)
-align_assign_thresh           = 0        # number
-
-# The span for aligning on '=' in enums (0=don't align)
-align_enum_equ_span           = 0        # number
-
-# The threshold for aligning on '=' in enums (0=no limit)
-align_enum_equ_thresh         = 0        # number
-
-# The span for aligning struct/union (0=don't align)
-align_var_struct_span         = 0        # number
-
-# The span for aligning struct initializer values (0=don't align)
-align_struct_init_span        = 0        # number
-
-# The minimum space between the type and the synonym of a typedef
-align_typedef_gap             = 0        # number
-
-# The span for aligning single-line typedefs (0=don't align)
-align_typedef_span            = 0        # number
-
-# Controls the positioning of the '*' in typedefs. Just try it.
-# 0: Align on typdef type, ignore '*'
-# 1: The '*' is part of type name: typedef int  *pint;
-# 2: The '*' is part of the type, but dangling: typedef int *pint;
-align_typedef_star_style      = 0        # number
-
-# The span for aligning comments that end lines (0=don't align)
-align_right_cmt_span          = 0        # number
-
-# The span for aligning function prototypes (0=don't align)
-align_func_proto_span         = 0        # number
-
-# Whether to align macros wrapped with a backslash and a newline
-align_nl_cont                 = true     # false/true
-
-# The minimum space between label and value of a preprocessor define
-align_pp_define_gap           = 1        # number
-
-# The span for aligning on '#define' bodies (0=don't align)
-align_pp_define_span          = 0        # number
-
-#
-# Newline adding and removing options
-#
-
-# Try to limit code width to N number of columns
-code_width                    = 0        # number
-
-# Whether to collapse empty blocks between '{' and '}'
-nl_collapse_empty_body        = true     # false/true
-
-# Don't touch one-line braced assignments - 'foo_t f = { 1, 2 };'
-nl_assign_leave_one_liners    = false    # false/true
-
-# Don't touch one-line function bodies inside a class xx { } body
-nl_class_leave_one_liners     = false    # false/true
-
-# Add or remove newlines at the start of the file
-nl_start_of_file              = remove   # ignore/add/remove/force
-
-# The number of newlines at the start of the file (only used if nl_start_of_file is 'add' or 'force'
-nl_start_of_file_min          = 0        # number
-
-# Add or remove newline at the end of the file
-nl_end_of_file                = force    # ignore/add/remove/force
-
-# The number of newlines at the end of the file (only used if nl_end_of_file is 'add' or 'force')
-nl_end_of_file_min            = 1        # number
-
-# Add or remove newline between '=' and '{'
-nl_assign_brace               = remove   # ignore/add/remove/force
-
-# The number of newlines after a block of variable definitions
-nl_func_var_def_blk           = 0        # number
-
-# Add or remove newline between function call and '('
-nl_fcall_brace                = remove   # ignore/add/remove/force
-
-# Add or remove newline between 'enum' and '{'
-nl_enum_brace                 = remove   # ignore/add/remove/force
-
-# Add or remove newline between 'struct and '{'
-nl_struct_brace               = remove   # ignore/add/remove/force
-
-# Add or remove newline between 'union' and '{'
-nl_union_brace                = remove   # ignore/add/remove/force
-
-# Add or remove newline between 'if' and '{'
-nl_if_brace                   = remove   # ignore/add/remove/force
-
-# Add or remove newline between '}' and 'else'
-nl_brace_else                 = remove   # ignore/add/remove/force
-
-# Add or remove newline between 'else if' and '{'
-# If set to ignore, nl_if_brace is used instead
-nl_elseif_brace               = remove   # ignore/add/remove/force
-
-# Add or remove newline between 'else' and '{'
-nl_else_brace                 = remove   # ignore/add/remove/force
-
-# Add or remove newline between '}' and 'finally'
-nl_brace_finally              = remove   # ignore/add/remove/force
-
-# Add or remove newline between 'finally' and '{'
-nl_finally_brace              = remove   # ignore/add/remove/force
-
-# Add or remove newline between 'try' and '{'
-nl_try_brace                  = remove   # ignore/add/remove/force
-
-# Add or remove newline between get/set and '{'
-nl_getset_brace               = remove   # ignore/add/remove/force
-
-# Add or remove newline between 'for' and '{'
-nl_for_brace                  = remove   # ignore/add/remove/force
-
-# Add or remove newline between 'catch' and '{'
-nl_catch_brace                = remove   # ignore/add/remove/force
-
-# Add or remove newline between '}' and 'catch'
-nl_brace_catch                = remove   # ignore/add/remove/force
-
-# Add or remove newline between 'while' and '{'
-nl_while_brace                = remove   # ignore/add/remove/force
-
-# Add or remove newline between 'do' and '{'
-nl_do_brace                   = remove   # ignore/add/remove/force
-
-# Add or remove newline between '}' and 'while' of 'do' statement
-nl_brace_while                = remove   # ignore/add/remove/force
-
-# Add or remove newline between 'switch' and '{'
-nl_switch_brace               = remove   # ignore/add/remove/force
-
-# Whether to put a newline before 'case' statement
-nl_before_case                = true     # false/true
-
-# Whether to put a newline after 'case' statement
-nl_after_case                 = true     # false/true
-
-# Newline between namespace and {
-nl_namespace_brace            = remove   # ignore/add/remove/force
-
-# Add or remove newline between 'template<>' and 'class'
-nl_template_class             = force    # ignore/add/remove/force
-
-# Add or remove newline between 'class' and '{'
-nl_class_brace                = force    # ignore/add/remove/force
-
-# Add or remove newline after each ',' in the constructor member initialization
-nl_class_init_args            = force    # ignore/add/remove/force
-
-# Add or remove newline between return type and function name in definition
-nl_func_type_name             = remove   # ignore/add/remove/force
-
-# Add or remove newline after '(' in a function declaration
-nl_func_decl_start            = remove   # ignore/add/remove/force
-
-# Add or remove newline after each ',' in a function declaration
-nl_func_decl_args             = remove   # ignore/add/remove/force
-
-# Add or remove newline before the ')' in a function declaration
-nl_func_decl_end              = remove   # ignore/add/remove/force
-
-# Add or remove newline between function signature and '{'
-nl_fdef_brace                 = force    # ignore/add/remove/force
-
-# Whether to put a newline after 'return' statement
-nl_after_return               = false    # false/true
-
-# Whether to put a newline after semicolons, except in 'for' statements
-nl_after_semicolon            = true     # false/true
-
-# Whether to put a newline after brace open
-nl_after_brace_open           = true     # false/true
-
-# Whether to alter newlines in '#define' macros
-nl_define_macro               = false    # false/true
-
-# Whether to not put blanks after '#ifxx', '#elxx', or before '#endif'
-nl_squeeze_ifdef              = true     # false/true
-
-# Add or remove newline before 'if'
-nl_before_if                  = ignore   # ignore/add/remove/force
-
-# Add or remove newline after 'if'
-nl_after_if                   = ignore   # ignore/add/remove/force
-
-# Add or remove newline before 'for'
-nl_before_for                 = ignore   # ignore/add/remove/force
-
-# Add or remove newline after 'for'
-nl_after_for                  = ignore   # ignore/add/remove/force
-
-# Add or remove newline before 'while'
-nl_before_while               = ignore   # ignore/add/remove/force
-
-# Add or remove newline after 'while'
-nl_after_while                = ignore   # ignore/add/remove/force
-
-# Add or remove newline before 'switch'
-nl_before_switch              = ignore   # ignore/add/remove/force
-
-# Add or remove newline after 'switch'
-nl_after_switch               = ignore   # ignore/add/remove/force
-
-# Add or remove newline before 'do'
-nl_before_do                  = ignore   # ignore/add/remove/force
-
-# Add or remove newline after 'do'
-nl_after_do                   = ignore   # ignore/add/remove/force
-
-# Whether to double-space commented-entries in struct/enum
-nl_ds_struct_enum_cmt         = true     # false/true
-
-#
-# Positioning options
-#
-
-# The position of boolean operators in wrapped expressions
-pos_bool                      = ignore   # ignore/lead/trail
-
-# The position of the comma in wrapped expressions
-pos_comma                     = trail    # ignore/lead/trail
-pos_class_comma               = trail    # ignore/lead/trail
-
-# The position of colons between constructor and member initialization
-pos_class_colon               = lead     # ignore/lead/trail
-
-# Whether to fully split long 'for' statements at semi-colons
-ls_for_split_full             = false    # false/true
-
-# Whether to fully split long function protos/calls at commas
-ls_func_split_full            = false    # false/true
-
-#
-# Blank line options
-#
-
-# The maximum consecutive newlines
-nl_max                        = 3        # number
-
-# The number of newlines after a function prototype, if followed by another function prototype
-nl_after_func_proto           = 1        # number
-
-# The number of newlines after a function prototype, if not followed by another function prototype
-nl_after_func_proto_group     = 2        # number
-
-# The number of newlines after '}' of a multi-line function body
-nl_after_func_body            = 2        # number
-
-# The number of newlines after '}' of a single line function body
-nl_after_func_body_one_liner  = 1        # number
-
-# The minimum number of newlines before a multi-line comment.
-# Doesn't apply if after a brace open or another multi-line comment.
-nl_before_block_comment       = 2        # number
-
-# The minimum number of newlines before a single-line C comment.
-# Doesn't apply if after a brace open or other single-line C comments.
-nl_before_c_comment           = 0        # number
-
-# The minimum number of newlines before a CPP comment.
-# Doesn't apply if after a brace open or other CPP comments.
-nl_before_cpp_comment         = 0        # number
-
-# Whether to remove blank lines after '{'
-eat_blanks_after_open_brace   = false    # false/true
-
-# Whether to remove blank lines before '}'
-eat_blanks_before_close_brace = false    # false/true
-
-#
-# Code modifying options (non-whitespace)
-#
-
-# Add or remove braces on single-line 'do' statement
-mod_full_brace_do             = add      # ignore/add/remove/force
-
-# Add or remove braces on single-line 'for' statement
-mod_full_brace_for            = add      # ignore/add/remove/force
-
-# Add or remove braces on single-line function defintions. (Pawn)
-mod_full_brace_function       = ignore   # ignore/add/remove/force
-
-# Add or remove braces on single-line 'if' statement
-mod_full_brace_if             = add      # ignore/add/remove/force
-
-# Don't remove braces around statements that span N newlines
-mod_full_brace_nl             = 0        # number
-
-# Add or remove braces on single-line 'while' statement
-mod_full_brace_while          = add      # ignore/add/remove/force
-
-# Add or remove unnecessary paren on 'return' statement
-mod_paren_on_return           = remove   # ignore/add/remove/force
-
-# Whether to change optional semicolons to real semicolons
-mod_pawn_semicolon            = true     # false/true
-
-# Add parens on 'while' and 'if' statement around bools
-mod_full_paren_if_bool        = false    # false/true
-
-#
-# Comment modifications
-#
-
-# Whether to group cpp-comments that look like they are in a block
-cmt_cpp_group                 = false    # false/true
-
-# Whether to put an empty '/*' on the first line of the combined cpp-comment
-cmt_cpp_nl_start              = false    # false/true
-
-# Whether to put a newline before the closing '*/' of the combined cpp-comment
-cmt_cpp_nl_end                = false    # false/true
-
-# Whether to change cpp-comments into c-comments
-cmt_cpp_to_c                  = false    # false/true
-
-# Whether to put a star on subsequent comment lines
-cmt_star_cont                 = false    # false/true
-
-# The number of spaces to insert at the start of subsequent comment lines
-cmt_sp_before_star_cont       = 0        # number
-
-# The number of spaces to insert after the star on subsequent comment lines
-cmt_sp_after_star_cont        = 0        # number
-
-#
-# Preprocessor options
-#
-
-# Add or remove indent of preprocessor directives
-pp_indent                     = remove   # ignore/add/remove/force
-
-# Add or remove space between # and, say, define
-pp_space                      = remove   # ignore/add/remove/force
-
-# You can force a token to be a type with the 'type' option.
-# Example:
-# type myfoo1 myfoo2
-#
-# You can create custom macro-based indentation using macro-open,
-# macro-else and macro-close.
-# Example:
-# macro-open  BEGIN_TEMPLATE_MESSAGE_MAP
-# macro-open  BEGIN_MESSAGE_MAP
-# macro-close END_MESSAGE_MAP
-
-sp_after_dc = remove
-sp_before_dc = remove
-=======
 sp_before_ptr_star              = remove
 sp_after_ptr_star               = force
 sp_before_angle                 = remove
@@ -687,5 +9,4 @@
 nl_end_of_file_min              = 1
 nl_if_brace                     = remove
 nl_func_decl_args               = remove
-mod_full_brace_if               = add
->>>>>>> 12b18665
+mod_full_brace_if               = add