<<<<<<< HEAD
pos_compare = trail
sp_compare = force
=======
sp_compare                      = force
pos_compare                     = trail
>>>>>>> 12b18665
<|MERGE_RESOLUTION|>--- conflicted
+++ resolved
@@ -1,7 +1,2 @@
-<<<<<<< HEAD
-pos_compare = trail
-sp_compare = force
-=======
 sp_compare                      = force
-pos_compare                     = trail
->>>>>>> 12b18665
+pos_compare                     = trail