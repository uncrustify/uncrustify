--- conflicted
+++ resolved
@@ -1,11 +1,4 @@
 # test for issue #546
-<<<<<<< HEAD
-input_tab_size = 4
-indent_columns = 4
-indent_with_tabs = 0
-sp_skip_vbrace_tokens = true
-=======
 input_tab_size                  = 4
 sp_skip_vbrace_tokens           = true
-indent_columns                  = 4
->>>>>>> 12b18665
+indent_columns                  = 4