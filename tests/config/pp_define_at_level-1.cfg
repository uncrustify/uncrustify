<<<<<<< HEAD
pp_define_at_level = true
indent_class = true
indent_columns = 4
indent_with_tabs = 0
output_tab_size = 8

=======
indent_columns                  = 4
indent_with_tabs                = 0
indent_class                    = true
pp_define_at_level              = true
>>>>>>> 12b18665
<|MERGE_RESOLUTION|>--- conflicted
+++ resolved
@@ -1,13 +1,4 @@
-<<<<<<< HEAD
-pp_define_at_level = true
-indent_class = true
-indent_columns = 4
-indent_with_tabs = 0
-output_tab_size = 8
-
-=======
 indent_columns                  = 4
 indent_with_tabs                = 0
 indent_class                    = true
-pp_define_at_level              = true
->>>>>>> 12b18665
+pp_define_at_level              = true