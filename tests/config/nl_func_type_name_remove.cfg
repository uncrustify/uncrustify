<<<<<<< HEAD

sp_cmt_cpp_start = add
# align_var_def_span = 16
align_func_proto_span =16
align_on_operator =true
nl_func_type_name = remove
nl_func_proto_type_name = remove
=======
sp_cmt_cpp_start                = add
nl_func_type_name               = remove
align_func_proto_span           = 16
align_on_operator               = true
>>>>>>> 12b18665
<|MERGE_RESOLUTION|>--- conflicted
+++ resolved
@@ -1,14 +1,4 @@
-<<<<<<< HEAD
-
-sp_cmt_cpp_start = add
-# align_var_def_span = 16
-align_func_proto_span =16
-align_on_operator =true
-nl_func_type_name = remove
-nl_func_proto_type_name = remove
-=======
 sp_cmt_cpp_start                = add
 nl_func_type_name               = remove
 align_func_proto_span           = 16
-align_on_operator               = true
->>>>>>> 12b18665
+align_on_operator               = true