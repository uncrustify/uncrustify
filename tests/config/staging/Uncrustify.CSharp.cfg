### This file holds rules specific to C#

include Uncrustify.Common-CStyle.cfg

indent_using_block=false                                     # { False, True }
#  indent (or not) an using block if no braces are used. Only for C#.Default=True.
#

indent_col1_multi_string_literal=true                        # { False, True }
#  Whether to indent multi string literal in first column.
#

<<<<<<< HEAD
mod_paren_on_return=remove                                   # { Ignore, Add, Remove, Force }
#  Add or remove unnecessary paren on 'return' statement.
#
=======
indent_cs_delegate_body=true                                 # { False, True }
#  indent a C# delegate(To hanndle delegates with no brace) by another level. default: false
#

indent_paren_close=2                                         # Unsigned Number
#  Controls the indent of a close paren after a newline.
#  0: Indent to body level
#  1: Align under the open paren
#  2: Indent to the brace level
>>>>>>> 11ec321c
<|MERGE_RESOLUTION|>--- conflicted
+++ resolved
@@ -10,11 +10,9 @@
 #  Whether to indent multi string literal in first column.
 #
 
-<<<<<<< HEAD
 mod_paren_on_return=remove                                   # { Ignore, Add, Remove, Force }
 #  Add or remove unnecessary paren on 'return' statement.
 #
-=======
 indent_cs_delegate_body=true                                 # { False, True }
 #  indent a C# delegate(To hanndle delegates with no brace) by another level. default: false
 #
@@ -23,5 +21,4 @@
 #  Controls the indent of a close paren after a newline.
 #  0: Indent to body level
 #  1: Align under the open paren
-#  2: Indent to the brace level
->>>>>>> 11ec321c
+#  2: Indent to the brace level