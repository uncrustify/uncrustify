--- conflicted
+++ resolved
@@ -1,4139 +1,2179 @@
-<<<<<<< HEAD
-# Uncrustify-0.66_f
-##
-## General options
-##
-#
-#newlines                                                    { Auto, LF, CR, CRLF }
-#  The type of line endings. Default=Auto.
-#
-input_tab_size=4                                             # Unsigned Number
-#  The original size of tabs in the input. Default=8.
-#
-#output_tab_size                                             Unsigned Number
-#  The size of tabs in the output (only used if align_with_tabs=true). Default=8.
-#
-#string_escape_char                                          Unsigned Number
-#  The ASCII value of the string escape char, usually 92 (\) or 94 (^). (Pawn).
-#
-#string_escape_char2                                         Unsigned Number
-#  Alternate string escape char for Pawn. Only works right before the quote char.
-#
-string_replace_tab_chars=true                                # { False, True }
-#  Replace tab characters found in string literals with the escape sequence \t instead.
-#
-#tok_split_gte                                               { False, True }
-#  Allow interpreting '>=' and '>>=' as part of a template in 'void f(list<list<B>>=val);'.
-#  If True, 'assert(x<0 && y>=3)' will be broken. Default=False
-#  Improvements to template detection may make this option obsolete.
-#
-disable_processing_cmt="*begin-nonstandard-formatting*"      # String
-#  Override the default ' *INDENT-OFF*' in comments for disabling processing of part of the file.
-#
-enable_processing_cmt="*end-nonstandard-formatting*"         # String
-#  Override the default ' *INDENT-ON*' in comments for enabling processing of part of the file.
-#
-#enable_digraphs                                             { False, True }
-#  Enable parsing of digraphs. Default=False.
-#
-utf8_bom=remove                                              # { Ignore, Add, Remove, Force }
-#  Control what to do with the UTF-8 BOM (recommend 'remove').
-#
-#utf8_byte                                                   { False, True }
-#  If the file contains bytes with values between 128 and 255, but is not UTF-8, then output as UTF-8.
-#
-#utf8_force                                                  { False, True }
-#  Force the output encoding to UTF-8.
-#
-##
-## Spacing options
-##
-#
-sp_arith=add                                                 # { Ignore, Add, Remove, Force }
-#  Add or remove space around arithmetic operator '+', '-', '/', '*', etc
-#  also '>>>' '<<' '>>' '%' '|'.
-#
-#sp_arith_additive                                           { Ignore, Add, Remove, Force }
-#  Add or remove space around arithmetic operator '+' and '-'. Overrides sp_arith
-#
-sp_assign=add                                                # { Ignore, Add, Remove, Force }
-#  Add or remove space around assignment operator '=', '+=', etc.
-#
-#sp_cpp_lambda_assign                                        { Ignore, Add, Remove, Force }
-#  Add or remove space around '=' in C++11 lambda capture specifications. Overrides sp_assign.
-#
-#sp_cpp_lambda_paren                                         { Ignore, Add, Remove, Force }
-#  Add or remove space after the capture specification in C++11 lambda.
-#
-sp_assign_default=add                                        # { Ignore, Add, Remove, Force }
-#  Add or remove space around assignment operator '=' in a prototype.
-#
-#sp_before_assign                                            { Ignore, Add, Remove, Force }
-#  Add or remove space before assignment operator '=', '+=', etc. Overrides sp_assign.
-#
-#sp_after_assign                                             { Ignore, Add, Remove, Force }
-#  Add or remove space after assignment operator '=', '+=', etc. Overrides sp_assign.
-#
-#sp_enum_paren                                               { Ignore, Add, Remove, Force }
-#  Add or remove space in 'NS_ENUM ('.
-#
-sp_enum_assign=add                                           # { Ignore, Add, Remove, Force }
-#  Add or remove space around assignment '=' in enum.
-#
-#sp_enum_before_assign                                       { Ignore, Add, Remove, Force }
-#  Add or remove space before assignment '=' in enum. Overrides sp_enum_assign.
-#
-#sp_enum_after_assign                                        { Ignore, Add, Remove, Force }
-#  Add or remove space after assignment '=' in enum. Overrides sp_enum_assign.
-#
-#sp_enum_colon                                               { Ignore, Add, Remove, Force }
-#  Add or remove space around assignment ':' in enum.
-#
-sp_pp_concat=remove                                          # { Ignore, Add, Remove, Force }
-#  Add or remove space around preprocessor '##' concatenation operator. Default=Add.
-#
-#sp_pp_stringify                                             { Ignore, Add, Remove, Force }
-#  Add or remove space after preprocessor '#' stringify operator. Also affects the '#@' charizing operator.
-#
-#sp_before_pp_stringify                                      { Ignore, Add, Remove, Force }
-#  Add or remove space before preprocessor '#' stringify operator as in '#define x(y) L#y'.
-#
-sp_bool=add                                                  # { Ignore, Add, Remove, Force }
-#  Add or remove space around boolean operators '&&' and '||'.
-#
-sp_compare=add                                               # { Ignore, Add, Remove, Force }
-#  Add or remove space around compare operator '<', '>', '==', etc.
-#
-sp_inside_paren=remove                                       # { Ignore, Add, Remove, Force }
-#  Add or remove space inside '(' and ')'.
-#
-sp_paren_paren=remove                                        # { Ignore, Add, Remove, Force }
-#  Add or remove space between nested parens: '((' vs ') )'.
-#
-#sp_cparen_oparen                                            { Ignore, Add, Remove, Force }
-#  Add or remove space between back-to-back parens: ')(' vs ') ('.
-#
-#sp_balance_nested_parens                                    { False, True }
-#  Whether to balance spaces inside nested parens.
-#
-sp_paren_brace=force                                         # { Ignore, Add, Remove, Force }
-#  Add or remove space between ')' and '{'.
-#
-#sp_before_ptr_star                                          { Ignore, Add, Remove, Force }
-#  Add or remove space before pointer star '*'.
-#
-#sp_before_unnamed_ptr_star                                  { Ignore, Add, Remove, Force }
-#  Add or remove space before pointer star '*' that isn't followed by a variable name
-#  If set to 'ignore', sp_before_ptr_star is used instead.
-#
-#sp_between_ptr_star                                         { Ignore, Add, Remove, Force }
-#  Add or remove space between pointer stars '*'.
-#
-#sp_after_ptr_star                                           { Ignore, Add, Remove, Force }
-#  Add or remove space after pointer star '*', if followed by a word.
-#
-#sp_after_ptr_star_qualifier                                 { Ignore, Add, Remove, Force }
-#  Add or remove space after pointer star '*', if followed by a qualifier.
-#
-#sp_after_ptr_star_func                                      { Ignore, Add, Remove, Force }
-#  Add or remove space after a pointer star '*', if followed by a func proto/def.
-#
-#sp_ptr_star_paren                                           { Ignore, Add, Remove, Force }
-#  Add or remove space after a pointer star '*', if followed by an open paren (function types).
-#
-#sp_before_ptr_star_func                                     { Ignore, Add, Remove, Force }
-#  Add or remove space before a pointer star '*', if followed by a func proto/def.
-#
-#sp_before_byref                                             { Ignore, Add, Remove, Force }
-#  Add or remove space before a reference sign '&'.
-#
-#sp_before_unnamed_byref                                     { Ignore, Add, Remove, Force }
-#  Add or remove space before a reference sign '&' that isn't followed by a variable name.
-#  If set to 'ignore', sp_before_byref is used instead.
-#
-#sp_after_byref                                              { Ignore, Add, Remove, Force }
-#  Add or remove space after reference sign '&', if followed by a word.
-#
-#sp_after_byref_func                                         { Ignore, Add, Remove, Force }
-#  Add or remove space after a reference sign '&', if followed by a func proto/def.
-#
-#sp_before_byref_func                                        { Ignore, Add, Remove, Force }
-#  Add or remove space before a reference sign '&', if followed by a func proto/def.
-#
-sp_after_type=ignore                                         # { Ignore, Add, Remove, Force }
-#  Add or remove space between type and word. Default=Force.
-#
-#sp_before_template_paren                                    { Ignore, Add, Remove, Force }
-#  Add or remove space before the paren in the D constructs 'template Foo(' and 'class Foo('.
-#
-sp_template_angle=remove                                     # { Ignore, Add, Remove, Force }
-#  Add or remove space in 'template <' vs 'template<'.
-#  If set to ignore, sp_before_angle is used.
-#
-sp_before_angle=remove                                       # { Ignore, Add, Remove, Force }
-#  Add or remove space before '<>'.
-#
-sp_inside_angle=remove                                       # { Ignore, Add, Remove, Force }
-#  Add or remove space inside '<' and '>'.
-#
-#sp_angle_colon                                              { Ignore, Add, Remove, Force }
-#  Add or remove space between '<>' and ':'.
-#
-#sp_after_angle                                              { Ignore, Add, Remove, Force }
-#  Add or remove space after '<>'.
-#
-sp_angle_paren=remove                                        # { Ignore, Add, Remove, Force }
-#  Add or remove space between '<>' and '(' as found in 'new List<byte>(foo);'.
-#
-sp_angle_paren_empty=remove                                  # { Ignore, Add, Remove, Force }
-#  Add or remove space between '<>' and '()' as found in 'new List<byte>();'.
-#
-sp_angle_word=add                                            # { Ignore, Add, Remove, Force }
-#  Add or remove space between '<>' and a word as in 'List<byte> m;' or 'template <typename T> static ...'.
-#
-sp_angle_shift=remove                                        # { Ignore, Add, Remove, Force }
-#  Add or remove space between '>' and '>' in '>>' (template stuff). Default=Add.
-#
-#sp_permit_cpp11_shift                                       { False, True }
-#  Permit removal of the space between '>>' in 'foo<bar<int> >' (C++11 only). Default=False.
-#  sp_angle_shift cannot remove the space without this option.
-#
-sp_before_sparen=force                                       # { Ignore, Add, Remove, Force }
-#  Add or remove space before '(' of 'if', 'for', 'switch', 'while', etc.
-#
-sp_inside_sparen=remove                                      # { Ignore, Add, Remove, Force }
-#  Add or remove space inside if-condition '(' and ')'.
-#
-#sp_inside_sparen_close                                      { Ignore, Add, Remove, Force }
-#  Add or remove space before if-condition ')'. Overrides sp_inside_sparen.
-#
-#sp_inside_sparen_open                                       { Ignore, Add, Remove, Force }
-#  Add or remove space after if-condition '('. Overrides sp_inside_sparen.
-#
-sp_after_sparen=add                                          # { Ignore, Add, Remove, Force }
-#  Add or remove space after ')' of 'if', 'for', 'switch', and 'while', etc.
-#
-sp_sparen_brace=force                                        # { Ignore, Add, Remove, Force }
-#  Add or remove space between ')' and '{' of 'if', 'for', 'switch', and 'while', etc.
-#
-#sp_invariant_paren                                          { Ignore, Add, Remove, Force }
-#  Add or remove space between 'invariant' and '(' in the D language.
-#
-#sp_after_invariant_paren                                    { Ignore, Add, Remove, Force }
-#  Add or remove space after the ')' in 'invariant (C) c' in the D language.
-#
-sp_special_semi=force                                        # { Ignore, Add, Remove, Force }
-#  Add or remove space before empty statement ';' on 'if', 'for' and 'while'.
-#
-#sp_before_semi                                              { Ignore, Add, Remove, Force }
-#  Add or remove space before ';'. Default=Remove.
-#
-sp_before_semi_for=remove                                    # { Ignore, Add, Remove, Force }
-#  Add or remove space before ';' in non-empty 'for' statements.
-#
-sp_before_semi_for_empty=remove                              # { Ignore, Add, Remove, Force }
-#  Add or remove space before a semicolon of an empty part of a for statement.
-#
-#sp_after_semi                                               { Ignore, Add, Remove, Force }
-#  Add or remove space after ';', except when followed by a comment. Default=Add.
-#
-#sp_after_semi_for                                           { Ignore, Add, Remove, Force }
-#  Add or remove space after ';' in non-empty 'for' statements. Default=Force.
-#
-sp_after_semi_for_empty=remove                               # { Ignore, Add, Remove, Force }
-#  Add or remove space after the final semicolon of an empty part of a for statement: for ( ; ; <here> ).
-#
-sp_before_square=remove                                      # { Ignore, Add, Remove, Force }
-#  Add or remove space before '[' (except '[]').
-#
-sp_before_squares=remove                                     # { Ignore, Add, Remove, Force }
-#  Add or remove space before '[]'.
-#
-sp_inside_square=remove                                      # { Ignore, Add, Remove, Force }
-#  Add or remove space inside a non-empty '[' and ']'.
-#
-sp_after_comma=add                                           # { Ignore, Add, Remove, Force }
-#  Add or remove space after ',', 'a,b' vs 'a, b'.
-#
-sp_before_comma=ignore                                       # { Ignore, Add, Remove, Force }
-#  Add or remove space before ','. Default=Remove.
-#
-sp_after_mdatype_commas=remove                               # { Ignore, Add, Remove, Force }
-#  Add or remove space between ',' and ']' in multidimensional array type 'int[,,]'. Only for C#.
-#
-sp_before_mdatype_commas=remove                              # { Ignore, Add, Remove, Force }
-#  Add or remove space between '[' and ',' in multidimensional array type 'int[,,]'. Only for C#.
-#
-sp_between_mdatype_commas=remove                             # { Ignore, Add, Remove, Force }
-#  Add or remove space between ',' in multidimensional array type 'int[,,]'. Only for C#.
-#
-sp_paren_comma=remove                                        # { Ignore, Add, Remove, Force }
-#  Add or remove space between an open paren and comma: '(,' vs '( ,'. Default=Force.
-#
-#sp_before_ellipsis                                          { Ignore, Add, Remove, Force }
-#  Add or remove space before the variadic '...' when preceded by a non-punctuator.
-#
-sp_after_class_colon=force                                   # { Ignore, Add, Remove, Force }
-#  Add or remove space after class ':'.
-#
-sp_before_class_colon=force                                  # { Ignore, Add, Remove, Force }
-#  Add or remove space before class ':'.
-#
-#sp_after_constr_colon                                       { Ignore, Add, Remove, Force }
-#  Add or remove space after class constructor ':'.
-#
-#sp_before_constr_colon                                      { Ignore, Add, Remove, Force }
-#  Add or remove space before class constructor ':'.
-#
-#sp_before_case_colon                                        { Ignore, Add, Remove, Force }
-#  Add or remove space before case ':'. Default=Remove.
-#
-sp_after_operator=remove                                     # { Ignore, Add, Remove, Force }
-#  Add or remove space between 'operator' and operator sign.
-#
-sp_after_operator_sym=remove                                 # { Ignore, Add, Remove, Force }
-#  Add or remove space between the operator symbol and the open paren, as in 'operator ++('.
-#
-sp_after_operator_sym_empty=remove                           # { Ignore, Add, Remove, Force }
-#  Overrides sp_after_operator_sym when the operator has no arguments, as in 'operator *()'.
-#
-sp_after_cast=remove                                         # { Ignore, Add, Remove, Force }
-#  Add or remove space after C/D cast, i.e. 'cast(int)a' vs 'cast(int) a' or '(int)a' vs '(int) a'.
-#
-sp_inside_paren_cast=remove                                  # { Ignore, Add, Remove, Force }
-#  Add or remove spaces inside cast parens.
-#
-sp_cpp_cast_paren=remove                                     # { Ignore, Add, Remove, Force }
-#  Add or remove space between the type and open paren in a C++ cast, i.e. 'int(exp)' vs 'int (exp)'.
-#
-sp_sizeof_paren=remove                                       # { Ignore, Add, Remove, Force }
-#  Add or remove space between 'sizeof' and '('.
-#
-#sp_after_tag                                                { Ignore, Add, Remove, Force }
-#  Add or remove space after the tag keyword (Pawn).
-#
-sp_inside_braces_enum=add                                    # { Ignore, Add, Remove, Force }
-#  Add or remove space inside enum '{' and '}'.
-#
-#sp_inside_braces_struct                                     { Ignore, Add, Remove, Force }
-#  Add or remove space inside struct/union '{' and '}'.
-#
-#sp_inside_braces_oc_dict                                    { Ignore, Add, Remove, Force }
-#  Add or remove space inside OC boxed dictionary @'{' and '}'
-#
-#sp_after_type_brace_init_lst_open                             { Ignore, Add, Remove, Force }
-#  Add or remove space after open brace in an unnamed temporary direct-list-initialization.
-#
-#sp_before_type_brace_init_lst_close                             { Ignore, Add, Remove, Force }
-#  Add or remove space before close brace in an unnamed temporary direct-list-initialization.
-#
-#sp_inside_type_brace_init_lst                               { Ignore, Add, Remove, Force }
-#  Add or remove space inside an unnamed temporary direct-list-initialization.
-#
-#sp_inside_braces                                            { Ignore, Add, Remove, Force }
-#  Add or remove space inside '{' and '}'.
-#
-sp_inside_braces_empty=remove                                # { Ignore, Add, Remove, Force }
-#  Add or remove space inside '{}'.
-#
-#sp_type_func                                                { Ignore, Add, Remove, Force }
-#  Add or remove space between return type and function name
-#  A minimum of 1 is forced except for pointer return types.
-#
-#sp_type_brace_init_lst                                      { Ignore, Add, Remove, Force }
-#  Add or remove space between type and open brace of an unnamed temporary direct-list-initialization.
-#
-sp_func_proto_paren=remove                                   # { Ignore, Add, Remove, Force }
-#  Add or remove space between function name and '(' on function declaration.
-#
-#sp_func_proto_paren_empty                                   { Ignore, Add, Remove, Force }
-#  Add or remove space between function name and '()' on function declaration without parameters.
-#
-sp_func_def_paren=remove                                     # { Ignore, Add, Remove, Force }
-#  Add or remove space between function name and '(' on function definition.
-#
-#sp_func_def_paren_empty                                     { Ignore, Add, Remove, Force }
-#  Add or remove space between function name and '()' on function definition without parameters.
-#
-sp_inside_fparens=remove                                     # { Ignore, Add, Remove, Force }
-#  Add or remove space inside empty function '()'.
-#
-sp_inside_fparen=remove                                      # { Ignore, Add, Remove, Force }
-#  Add or remove space inside function '(' and ')'.
-#
-#sp_inside_tparen                                            { Ignore, Add, Remove, Force }
-#  Add or remove space inside the first parens in the function type: 'void (*x)(...)'.
-#
-#sp_after_tparen_close                                       { Ignore, Add, Remove, Force }
-#  Add or remove between the parens in the function type: 'void (*x)(...)'.
-#
-#sp_square_fparen                                            { Ignore, Add, Remove, Force }
-#  Add or remove space between ']' and '(' when part of a function call.
-#
-sp_fparen_brace=add                                          # { Ignore, Add, Remove, Force }
-#  Add or remove space between ')' and '{' of function.
-#
-#sp_fparen_brace_initializer                                 { Ignore, Add, Remove, Force }
-#  Add or remove space between ')' and '{' of function call in object initialization. Overrides sp_fparen_brace.
-#
-#sp_fparen_dbrace                                            { Ignore, Add, Remove, Force }
-#  Java: Add or remove space between ')' and '{{' of double brace initializer.
-#
-sp_func_call_paren=remove                                    # { Ignore, Add, Remove, Force }
-#  Add or remove space between function name and '(' on function calls.
-#
-sp_func_call_paren_empty=remove                              # { Ignore, Add, Remove, Force }
-#  Add or remove space between function name and '()' on function calls without parameters.
-#  If set to 'ignore' (the default), sp_func_call_paren is used.
-#
-sp_func_call_user_paren=remove                               # { Ignore, Add, Remove, Force }
-#  Add or remove space between the user function name and '(' on function calls
-#  You need to set a keyword to be a user function, like this: 'set func_call_user _' in the config file.
-#
-#sp_func_call_user_inside_fparen                             { Ignore, Add, Remove, Force }
-#  Add or remove space inside user function '(' and ')'
-#  You need to set a keyword to be a user function, like this: 'set func_call_user _' in the config file.
-#
-#sp_func_call_user_paren_paren                               { Ignore, Add, Remove, Force }
-#  Add or remove space between nested parens with user functions: '((' vs ') )'You need to set a keyword to be a user function, like this: 'set func_call_user _' in the config file.
-#
-sp_func_class_paren=remove                                   # { Ignore, Add, Remove, Force }
-#  Add or remove space between a constructor/destructor and the open paren.
-#
-#sp_func_class_paren_empty                                   { Ignore, Add, Remove, Force }
-#  Add or remove space between a constructor without parameters or destructor and '()'.
-#
-sp_return_paren=add                                          # { Ignore, Add, Remove, Force }
-#  Add or remove space between 'return' and '('.
-#
-#sp_attribute_paren                                          { Ignore, Add, Remove, Force }
-#  Add or remove space between '__attribute__' and '('.
-#
-sp_defined_paren=remove                                      # { Ignore, Add, Remove, Force }
-#  Add or remove space between 'defined' and '(' in '#if defined (FOO)'.
-#
-sp_throw_paren=remove                                        # { Ignore, Add, Remove, Force }
-#  Add or remove space between 'throw' and '(' in 'throw (something)'.
-#
-#sp_after_throw                                              { Ignore, Add, Remove, Force }
-#  Add or remove space between 'throw' and anything other than '(' as in '@throw [...];'.
-#
-sp_catch_paren=add                                           # { Ignore, Add, Remove, Force }
-#  Add or remove space between 'catch' and '(' in 'catch (something) { }'
-#  If set to ignore, sp_before_sparen is used.
-#
-#sp_version_paren                                            { Ignore, Add, Remove, Force }
-#  Add or remove space between 'version' and '(' in 'version (something) { }' (D language)
-#  If set to ignore, sp_before_sparen is used.
-#
-#sp_scope_paren                                              { Ignore, Add, Remove, Force }
-#  Add or remove space between 'scope' and '(' in 'scope (something) { }' (D language)
-#  If set to ignore, sp_before_sparen is used.
-#
-#sp_super_paren                                              { Ignore, Add, Remove, Force }
-#  Add or remove space between 'super' and '(' in 'super (something)'. Default=Remove.
-#
-#sp_this_paren                                               { Ignore, Add, Remove, Force }
-#  Add or remove space between 'this' and '(' in 'this (something)'. Default=Remove.
-#
-#sp_macro                                                    { Ignore, Add, Remove, Force }
-#  Add or remove space between macro and value.
-#
-#sp_macro_func                                               { Ignore, Add, Remove, Force }
-#  Add or remove space between macro function ')' and value.
-#
-#sp_else_brace                                               { Ignore, Add, Remove, Force }
-#  Add or remove space between 'else' and '{' if on the same line.
-#
-#sp_brace_else                                               { Ignore, Add, Remove, Force }
-#  Add or remove space between '}' and 'else' if on the same line.
-#
-sp_brace_typedef=add                                         # { Ignore, Add, Remove, Force }
-#  Add or remove space between '}' and the name of a typedef on the same line.
-#
-#sp_catch_brace                                              { Ignore, Add, Remove, Force }
-#  Add or remove space between 'catch' and '{' if on the same line.
-#
-#sp_brace_catch                                              { Ignore, Add, Remove, Force }
-#  Add or remove space between '}' and 'catch' if on the same line.
-#
-#sp_finally_brace                                            { Ignore, Add, Remove, Force }
-#  Add or remove space between 'finally' and '{' if on the same line.
-#
-#sp_brace_finally                                            { Ignore, Add, Remove, Force }
-#  Add or remove space between '}' and 'finally' if on the same line.
-#
-#sp_try_brace                                                { Ignore, Add, Remove, Force }
-#  Add or remove space between 'try' and '{' if on the same line.
-#
-sp_getset_brace=add                                          # { Ignore, Add, Remove, Force }
-#  Add or remove space between get/set and '{' if on the same line.
-#
-#sp_word_brace                                               { Ignore, Add, Remove, Force }
-#  Add or remove space between a variable and '{' for C++ uniform initialization. Default=Add.
-#
-#sp_word_brace_ns                                            { Ignore, Add, Remove, Force }
-#  Add or remove space between a variable and '{' for a namespace. Default=Add.
-#
-#sp_before_dc                                                { Ignore, Add, Remove, Force }
-#  Add or remove space before the '::' operator.
-#
-sp_after_dc=remove                                           # { Ignore, Add, Remove, Force }
-#  Add or remove space after the '::' operator.
-#
-#sp_d_array_colon                                            { Ignore, Add, Remove, Force }
-#  Add or remove around the D named array initializer ':' operator.
-#
-#sp_not                                                      { Ignore, Add, Remove, Force }
-#  Add or remove space after the '!' (not) operator. Default=Remove.
-#
-#sp_inv                                                      { Ignore, Add, Remove, Force }
-#  Add or remove space after the '~' (invert) operator. Default=Remove.
-#
-#sp_addr                                                     { Ignore, Add, Remove, Force }
-#  Add or remove space after the '&' (address-of) operator. Default=Remove
-#  This does not affect the spacing after a '&' that is part of a type.
-#
-#sp_member                                                   { Ignore, Add, Remove, Force }
-#  Add or remove space around the '.' or '->' operators. Default=Remove.
-#
-#sp_deref                                                    { Ignore, Add, Remove, Force }
-#  Add or remove space after the '*' (dereference) operator. Default=Remove
-#  This does not affect the spacing after a '*' that is part of a type.
-#
-#sp_sign                                                     { Ignore, Add, Remove, Force }
-#  Add or remove space after '+' or '-', as in 'x = -5' or 'y = +7'. Default=Remove.
-#
-#sp_incdec                                                   { Ignore, Add, Remove, Force }
-#  Add or remove space before or after '++' and '--', as in '(--x)' or 'y++;'. Default=Remove.
-#
-#sp_before_nl_cont                                           { Ignore, Add, Remove, Force }
-#  Add or remove space before a backslash-newline at the end of a line. Default=Add.
-#
-sp_after_oc_scope=force                                      # { Ignore, Add, Remove, Force }
-#  Add or remove space after the scope '+' or '-', as in '-(void) foo;' or '+(int) bar;'.
-#
-sp_after_oc_colon=remove                                     # { Ignore, Add, Remove, Force }
-#  Add or remove space after the colon in message specs
-#  '-(int) f:(int) x;' vs '-(int) f: (int) x;'.
-#
-sp_before_oc_colon=remove                                    # { Ignore, Add, Remove, Force }
-#  Add or remove space before the colon in message specs
-#  '-(int) f: (int) x;' vs '-(int) f : (int) x;'.
-#
-sp_after_oc_dict_colon=force                                 # { Ignore, Add, Remove, Force }
-#  Add or remove space after the colon in immutable dictionary expression
-#  'NSDictionary *test = @{@"foo" :@"bar"};'.
-#
-sp_before_oc_dict_colon=remove                               # { Ignore, Add, Remove, Force }
-#  Add or remove space before the colon in immutable dictionary expression
-#  'NSDictionary *test = @{@"foo" :@"bar"};'.
-#
-sp_after_send_oc_colon=force                                 # { Ignore, Add, Remove, Force }
-#  Add or remove space after the colon in message specs
-#  '[object setValue:1];' vs '[object setValue: 1];'.
-#
-sp_before_send_oc_colon=remove                               # { Ignore, Add, Remove, Force }
-#  Add or remove space before the colon in message specs
-#  '[object setValue:1];' vs '[object setValue :1];'.
-#
-sp_after_oc_type=remove                                      # { Ignore, Add, Remove, Force }
-#  Add or remove space after the (type) in message specs
-#  '-(int)f: (int) x;' vs '-(int)f: (int)x;'.
-#
-sp_after_oc_return_type=remove                               # { Ignore, Add, Remove, Force }
-#  Add or remove space after the first (type) in message specs
-#  '-(int) f:(int)x;' vs '-(int)f:(int)x;'.
-#
-sp_after_oc_at_sel=remove                                    # { Ignore, Add, Remove, Force }
-#  Add or remove space between '@selector' and '('
-#  '@selector(msgName)' vs '@selector (msgName)'
-#  Also applies to @protocol() constructs.
-#
-#sp_after_oc_at_sel_parens                                   { Ignore, Add, Remove, Force }
-#  Add or remove space between '@selector(x)' and the following word
-#  '@selector(foo) a:' vs '@selector(foo)a:'.
-#
-sp_inside_oc_at_sel_parens=remove                            # { Ignore, Add, Remove, Force }
-#  Add or remove space inside '@selector' parens
-#  '@selector(foo)' vs '@selector( foo )'
-#  Also applies to @protocol() constructs.
-#
-#sp_before_oc_block_caret                                    { Ignore, Add, Remove, Force }
-#  Add or remove space before a block pointer caret
-#  '^int (int arg){...}' vs. ' ^int (int arg){...}'.
-#
-#sp_after_oc_block_caret                                     { Ignore, Add, Remove, Force }
-#  Add or remove space after a block pointer caret
-#  '^int (int arg){...}' vs. '^ int (int arg){...}'.
-#
-#sp_after_oc_msg_receiver                                    { Ignore, Add, Remove, Force }
-#  Add or remove space between the receiver and selector in a message.
-#  '[receiver selector ...]'.
-#
-#sp_after_oc_property                                        { Ignore, Add, Remove, Force }
-#  Add or remove space after @property.
-#
-sp_cond_colon=add                                            # { Ignore, Add, Remove, Force }
-#  Add or remove space around the ':' in 'b ? t : f'.
-#
-#sp_cond_colon_before                                        { Ignore, Add, Remove, Force }
-#  Add or remove space before the ':' in 'b ? t : f'. Overrides sp_cond_colon.
-#
-#sp_cond_colon_after                                         { Ignore, Add, Remove, Force }
-#  Add or remove space after the ':' in 'b ? t : f'. Overrides sp_cond_colon.
-#
-sp_cond_question=add                                         # { Ignore, Add, Remove, Force }
-#  Add or remove space around the '?' in 'b ? t : f'.
-#
-#sp_cond_question_before                                     { Ignore, Add, Remove, Force }
-#  Add or remove space before the '?' in 'b ? t : f'. Overrides sp_cond_question.
-#
-#sp_cond_question_after                                      { Ignore, Add, Remove, Force }
-#  Add or remove space after the '?' in 'b ? t : f'. Overrides sp_cond_question.
-#
-#sp_cond_ternary_short                                       { Ignore, Add, Remove, Force }
-#  In the abbreviated ternary form (a ?: b), add/remove space between ? and :.'. Overrides all other sp_cond_* options.
-#
-#sp_case_label                                               { Ignore, Add, Remove, Force }
-#  Fix the spacing between 'case' and the label. Only 'ignore' and 'force' make sense here.
-#
-#sp_range                                                    { Ignore, Add, Remove, Force }
-#  Control the space around the D '..' operator.
-#
-#sp_after_for_colon                                          { Ignore, Add, Remove, Force }
-#  Control the spacing after ':' in 'for (TYPE VAR : EXPR)'. Only JAVA.
-#
-#sp_before_for_colon                                         { Ignore, Add, Remove, Force }
-#  Control the spacing before ':' in 'for (TYPE VAR : EXPR)'. Only JAVA.
-#
-#sp_extern_paren                                             { Ignore, Add, Remove, Force }
-#  Control the spacing in 'extern (C)' (D).
-#
-#sp_cmt_cpp_start                                            { Ignore, Add, Remove, Force }
-#  Control the space after the opening of a C++ comment '// A' vs '//A'.
-#
-#sp_cmt_cpp_doxygen                                          { False, True }
-#  True: If space is added with sp_cmt_cpp_start, do it after doxygen sequences like '///', '///<', '//!' and '//!<'.
-#
-#sp_cmt_cpp_qttr                                             { False, True }
-#  True: If space is added with sp_cmt_cpp_start, do it after Qt translator or meta-data comments like '//:', '//=', and '//~'.
-#
-#sp_endif_cmt                                                { Ignore, Add, Remove, Force }
-#  Controls the spaces between #else or #endif and a trailing comment.
-#
-sp_after_new=force                                           # { Ignore, Add, Remove, Force }
-#  Controls the spaces after 'new', 'delete' and 'delete[]'.
-#
-sp_between_new_paren=remove                                  # { Ignore, Add, Remove, Force }
-#  Controls the spaces between new and '(' in 'new()'.
-#
-#sp_after_newop_paren                                        { Ignore, Add, Remove, Force }
-#  Controls the spaces between ')' and 'type' in 'new(foo) BAR'.
-#
-#sp_inside_newop_paren                                       { Ignore, Add, Remove, Force }
-#  Controls the spaces inside paren of the new operator: 'new(foo) BAR'.
-#
-#sp_inside_newop_paren_open                                  { Ignore, Add, Remove, Force }
-#  Controls the space after open paren of the new operator: 'new(foo) BAR'.
-#  Overrides sp_inside_newop_paren.
-#
-#sp_inside_newop_paren_close                                 { Ignore, Add, Remove, Force }
-#  Controls the space before close paren of the new operator: 'new(foo) BAR'.
-#  Overrides sp_inside_newop_paren.
-#
-#sp_before_tr_emb_cmt                                        { Ignore, Add, Remove, Force }
-#  Controls the spaces before a trailing or embedded comment.
-#
-#sp_num_before_tr_emb_cmt                                    Unsigned Number
-#  Number of spaces before a trailing or embedded comment.
-#
-#sp_annotation_paren                                         { Ignore, Add, Remove, Force }
-#  Control space between a Java annotation and the open paren.
-#
-sp_skip_vbrace_tokens=true                                   # { False, True }
-#  If True, vbrace tokens are dropped to the previous token and skipped.
-#
-#force_tab_after_define                                      { False, True }
-#  If True, a <TAB> is inserted after #define.
-#
-##
-## Indenting
-##
-#
-indent_columns=4                                             # Unsigned Number
-#  The number of columns to indent per level.
-#  Usually 2, 3, 4, or 8. Default=8.
-#
-#indent_continue                                             Number
-#  The continuation indent. If non-zero, this overrides the indent of '(' and '=' continuation indents.
-#  For FreeBSD, this is set to 4. Negative value is absolute and not increased for each '(' level.
-#
-#indent_param                                                Unsigned Number
-#  The continuation indent for func_*_param if they are true.
-#  If non-zero, this overrides the indent.
-#
-indent_with_tabs=0                                           # Unsigned Number
-#  How to use tabs when indenting code
-#  0=spaces only
-#  1=indent with tabs to brace level, align with spaces (default)
-#  2=indent and align with tabs, using spaces when not on a tabstop
-#
-#indent_cmt_with_tabs                                        { False, True }
-#  Comments that are not a brace level are indented with tabs on a tabstop.
-#  Requires indent_with_tabs=2. If false, will use spaces.
-#
-#indent_align_string                                         { False, True }
-#  Whether to indent strings broken by '\' so that they line up.
-#
-#indent_xml_string                                           Unsigned Number
-#  The number of spaces to indent multi-line XML strings.
-#  Requires indent_align_string=True.
-#
-#indent_brace                                                Unsigned Number
-#  Spaces to indent '{' from level.
-#
-#indent_braces                                               { False, True }
-#  Whether braces are indented to the body level.
-#
-#indent_braces_no_func                                       { False, True }
-#  Disabled indenting function braces if indent_braces is True.
-#
-#indent_braces_no_class                                      { False, True }
-#  Disabled indenting class braces if indent_braces is True.
-#
-#indent_braces_no_struct                                     { False, True }
-#  Disabled indenting struct braces if indent_braces is True.
-#
-#indent_brace_parent                                         { False, True }
-#  Indent based on the size of the brace parent, i.e. 'if' => 3 spaces, 'for' => 4 spaces, etc.
-#
-#indent_paren_open_brace                                     { False, True }
-#  Indent based on the paren open instead of the brace open in '({\n', default is to indent by brace.
-#
-indent_cs_delegate_brace=true                                # { False, True }
-#  indent a C# delegate by another level, default is to not indent by another level.
-#
-indent_namespace=true                                        # { False, True }
-#  Whether the 'namespace' body is indented.
-#
-#indent_namespace_single_indent                              { False, True }
-#  Only indent one namespace and no sub-namespaces.
-#  Requires indent_namespace=True.
-#
-#indent_namespace_level                                      Unsigned Number
-#  The number of spaces to indent a namespace block.
-#
-#indent_namespace_limit                                      Unsigned Number
-#  If the body of the namespace is longer than this number, it won't be indented.
-#  Requires indent_namespace=True. Default=0 (no limit)
-#
-#indent_extern                                               { False, True }
-#  Whether the 'extern "C"' body is indented.
-#
-indent_class=true                                            # { False, True }
-#  Whether the 'class' body is indented.
-#
-#indent_class_colon                                          { False, True }
-#  Whether to indent the stuff after a leading base class colon.
-#
-#indent_class_on_colon                                       { False, True }
-#  Indent based on a class colon instead of the stuff after the colon.
-#  Requires indent_class_colon=True. Default=False.
-#
-#indent_constr_colon                                         { False, True }
-#  Whether to indent the stuff after a leading class initializer colon.
-#
-#indent_ctor_init_leading                                    Unsigned Number
-#  Virtual indent from the ':' for member initializers. Default=2.
-#
-#indent_ctor_init                                            Number
-#  Additional indent for constructor initializer list.
-#  Negative values decrease indent down to the first column. Default=0.
-#
-#indent_else_if                                              { False, True }
-#  False=treat 'else\nif' as 'else if' for indenting purposes
-#  True=indent the 'if' one level.
-#
-#indent_var_def_blk                                          Number
-#  Amount to indent variable declarations after a open brace. neg=relative, pos=absolute.
-#
-#indent_var_def_cont                                         { False, True }
-#  Indent continued variable declarations instead of aligning.
-#
-#indent_shift                                                { False, True }
-#  Indent continued shift expressions ('<<' and '>>') instead of aligning.
-#  Turn align_left_shift off when enabling this.
-#
-#indent_func_def_force_col1                                  { False, True }
-#  True:  force indentation of function definition to start in column 1
-#  False: use the default behavior.
-#
-indent_func_call_param=true                                  # { False, True }
-#  True:  indent continued function call parameters one indent level
-#  False: align parameters under the open paren.
-#
-indent_func_def_param=true                                   # { False, True }
-#  Same as indent_func_call_param, but for function defs.
-#
-indent_func_proto_param=true                                 # { False, True }
-#  Same as indent_func_call_param, but for function protos.
-#
-#indent_func_class_param                                     { False, True }
-#  Same as indent_func_call_param, but for class declarations.
-#
-#indent_func_ctor_var_param                                  { False, True }
-#  Same as indent_func_call_param, but for class variable constructors.
-#
-#indent_template_param                                       { False, True }
-#  Same as indent_func_call_param, but for templates.
-#
-#indent_func_param_double                                    { False, True }
-#  Double the indent for indent_func_xxx_param options.
-#  Use both values of the options indent_columns and indent_param.
-#
-#indent_func_const                                           Unsigned Number
-#  Indentation column for standalone 'const' function decl/proto qualifier.
-#
-#indent_func_throw                                           Unsigned Number
-#  Indentation column for standalone 'throw' function decl/proto qualifier.
-#
-#indent_member                                               Unsigned Number
-#  The number of spaces to indent a continued '->' or '.'
-#  Usually set to 0, 1, or indent_columns.
-#
-#indent_member_single                                        { False, True }
-#  setting to true will indent lines broken at '.' or '->' by a single indent
-#  UO_indent_member option will not be effective if this is set to true.
-#
-#indent_sing_line_comments                                   Unsigned Number
-#  Spaces to indent single line ('//') comments on lines before code.
-#
-#indent_relative_single_line_comments                             { False, True }
-#  If set, will indent trailing single line ('//') comments relative
-#  to the code instead of trying to keep the same absolute column.
-#
-indent_switch_case=4                                         # Unsigned Number
-#  Spaces to indent 'case' from 'switch'
-#  Usually 0 or indent_columns.
-#
-#indent_switch_pp                                            { False, True }
-#  Whether to indent preprocessor statements inside of switch statements.
-#
-#indent_case_shift                                           Unsigned Number
-#  Spaces to shift the 'case' line, without affecting any other lines
-#  Usually 0.
-#
-#indent_case_brace                                           Number
-#  Spaces to indent '{' from 'case'.
-#  By default, the brace will appear under the 'c' in case.
-#  Usually set to 0 or indent_columns.
-#  negative value are OK.
-#
-#indent_col1_comment                                         { False, True }
-#  Whether to indent comments found in first column.
-#
-indent_label=-4                                              # Number
-#  How to indent goto labels
-#    >0: absolute column where 1 is the leftmost column
-#   <=0: subtract from brace indent
-#  Default=1
-#
-indent_access_spec=-4                                        # Number
-#  Same as indent_label, but for access specifiers that are followed by a colon. Default=1
-#
-#indent_access_spec_body                                     { False, True }
-#  Indent the code after an access specifier by one level.
-#  If set, this option forces 'indent_access_spec=0'.
-#
-#indent_paren_nl                                             { False, True }
-#  If an open paren is followed by a newline, indent the next line so that it lines up after the open paren (not recommended).
-#
-#indent_paren_close                                          Unsigned Number
-#  Controls the indent of a close paren after a newline.
-#  0: Indent to body level
-#  1: Align under the open paren
-#  2: Indent to the brace level
-#
-#indent_paren_after_func_def                                 { False, True }
-#  Controls the indent of the open paren of a function definition, if on it's own line.If True, indents the open paren
-#
-#indent_paren_after_func_decl                                { False, True }
-#  Controls the indent of the open paren of a function declaration, if on it's own line.If True, indents the open paren
-#
-#indent_paren_after_func_call                                { False, True }
-#  Controls the indent of the open paren of a function call, if on it's own line.If True, indents the open paren
-#
-#indent_comma_paren                                          { False, True }
-#  Controls the indent of a comma when inside a paren.If True, aligns under the open paren.
-#
-#indent_bool_paren                                           { False, True }
-#  Controls the indent of a BOOL operator when inside a paren.If True, aligns under the open paren.
-#
-#indent_first_bool_expr                                      { False, True }
-#  If 'indent_bool_paren' is True, controls the indent of the first expression. If True, aligns the first expression to the following ones.
-#
-#indent_square_nl                                            { False, True }
-#  If an open square is followed by a newline, indent the next line so that it lines up after the open square (not recommended).
-#
-#indent_preserve_sql                                         { False, True }
-#  Don't change the relative indent of ESQL/C 'EXEC SQL' bodies.
-#
-indent_align_assign=false                                    # { False, True }
-#  Align continued statements at the '='. Default=True
-#  If False or the '=' is followed by a newline, the next line is indent one tab.
-#
-indent_align_paren=false                                     # { False, True }
-#  Align continued statements at the '('. Default=True
-#  If FALSE or the '(' is not followed by a newline, the next line indent is one tab.
-#
-#indent_oc_block                                             { False, True }
-#  Indent OC blocks at brace level instead of usual rules.
-#
-#indent_oc_block_msg                                         Unsigned Number
-#  Indent OC blocks in a message relative to the parameter name.
-#  0=use indent_oc_block rules, 1+=spaces to indent
-#
-#indent_oc_msg_colon                                         Unsigned Number
-#  Minimum indent for subsequent parameters
-#
-#indent_oc_msg_prioritize_first_colon                             { False, True }
-#  If True, prioritize aligning with initial colon (and stripping spaces from lines, if necessary).
-#  Default=True.
-#
-indent_oc_block_msg_xcode_style=true                         # { False, True }
-#  If indent_oc_block_msg and this option are on, blocks will be indented the way that Xcode does by default (from keyword if the parameter is on its own line; otherwise, from the previous indentation level).
-#
-#indent_oc_block_msg_from_keyword                             { False, True }
-#  If indent_oc_block_msg and this option are on, blocks will be indented from where the brace is relative to a msg keyword.
-#
-#indent_oc_block_msg_from_colon                              { False, True }
-#  If indent_oc_block_msg and this option are on, blocks will be indented from where the brace is relative to a msg colon.
-#
-#indent_oc_block_msg_from_caret                              { False, True }
-#  If indent_oc_block_msg and this option are on, blocks will be indented from where the block caret is.
-#
-#indent_oc_block_msg_from_brace                              { False, True }
-#  If indent_oc_block_msg and this option are on, blocks will be indented from where the brace is.
-#
-#indent_min_vbrace_open                                      Unsigned Number
-#  When indenting after virtual brace open and newline add further spaces to reach this min. indent.
-#
-#indent_vbrace_open_on_tabstop                               { False, True }
-#  True: When identing after virtual brace open and newline add further spaces after regular indent to reach next tabstop.
-#
-#indent_token_after_brace                                    { False, True }
-#  If True, a brace followed by another token (not a newline) will indent all contained lines to match the token.Default=True.
-#
-#indent_cpp_lambda_body                                      { False, True }
-#  If True, cpp lambda body will be indentedDefault=False.
-#
-#indent_using_block                                          { False, True }
-#  indent (or not) an using block if no braces are used. Only for C#.Default=True.
-#
-#indent_ternary_operator                                     Unsigned Number
-#  indent the continuation of ternary operator.
-#  0: (Default) off
-#  1: When the `if_false` is a continuation, indent it under `if_false`
-#  2: When the `:` is a continuation, indent it under `?`
-#
-indent_off_after_return_new=true                             # { False, True }
-#  If true, the indentation of the chunks after a `return new` sequence will be set at return indentation column.
-#
-indent_single_after_return=true                              # { False, True }
-#  If true, the tokens after return are indented with regular single indentation.By default (false) the indentation is after the return token.
-#
-#indent_ignore_asm_block                                     { False, True }
-#  If true, ignore indent and align for asm blocks as they have their own indentation.
-#
-##
-## Newline adding and removing options
-##
-#
-#nl_collapse_empty_body                                      { False, True }
-#  Whether to collapse empty blocks between '{' and '}'.
-#
-nl_assign_leave_one_liners=true                              # { False, True }
-#  Don't split one-line braced assignments - 'foo_t f = { 1, 2 };'.
-#
-nl_class_leave_one_liners=true                               # { False, True }
-#  Don't split one-line braced statements inside a class xx { } body.
-#
-nl_enum_leave_one_liners=true                                # { False, True }
-#  Don't split one-line enums: 'enum foo { BAR = 15 };'
-#
-nl_getset_leave_one_liners=true                              # { False, True }
-#  Don't split one-line get or set functions.
-#
-#nl_cs_property_leave_one_liners                             { False, True }
-#  Don't split one-line get or set functions.
-#
-nl_func_leave_one_liners=true                                # { False, True }
-#  Don't split one-line function definitions - 'int foo() { return 0; }'.
-#
-nl_cpp_lambda_leave_one_liners=true                          # { False, True }
-#  Don't split one-line C++11 lambdas - '[]() { return 0; }'.
-#
-#nl_if_leave_one_liners                                      { False, True }
-#  Don't split one-line if/else statements - 'if(a) b++;'.
-#
-#nl_while_leave_one_liners                                   { False, True }
-#  Don't split one-line while statements - 'while(a) b++;'.
-#
-nl_oc_msg_leave_one_liner=true                               # { False, True }
-#  Don't split one-line OC messages.
-#
-#nl_oc_block_brace                                           { Ignore, Add, Remove, Force }
-#  Add or remove newline between Objective-C block signature and '{'.
-#
-nl_start_of_file=remove                                      # { Ignore, Add, Remove, Force }
-#  Add or remove newlines at the start of the file.
-#
-#nl_start_of_file_min                                        Unsigned Number
-#  The number of newlines at the start of the file (only used if nl_start_of_file is 'add' or 'force'.
-#
-nl_end_of_file=force                                         # { Ignore, Add, Remove, Force }
-#  Add or remove newline at the end of the file.
-#
-nl_end_of_file_min=1                                         # Unsigned Number
-#  The number of newlines at the end of the file (only used if nl_end_of_file is 'add' or 'force').
-#
-nl_assign_brace=force                                        # { Ignore, Add, Remove, Force }
-#  Add or remove newline between '=' and '{'.
-#
-#nl_assign_square                                            { Ignore, Add, Remove, Force }
-#  Add or remove newline between '=' and '[' (D only).
-#
-#nl_tsquare_brace                                            { Ignore, Add, Remove, Force }
-#  Add or remove newline between '[]' and '{'.
-#
-#nl_after_square_assign                                      { Ignore, Add, Remove, Force }
-#  Add or remove newline after '= [' (D only). Will also affect the newline before the ']'.
-#
-#nl_func_var_def_blk                                         Unsigned Number
-#  The number of blank lines after a block of variable definitions at the top of a function body
-#  0 = No change (default).
-#
-#nl_typedef_blk_start                                        Unsigned Number
-#  The number of newlines before a block of typedefs
-#  0 = No change (default)
-#  is overridden by the option 'nl_after_access_spec'.
-#
-#nl_typedef_blk_end                                          Unsigned Number
-#  The number of newlines after a block of typedefs
-#  0 = No change (default).
-#
-#nl_typedef_blk_in                                           Unsigned Number
-#  The maximum consecutive newlines within a block of typedefs
-#  0 = No change (default).
-#
-#nl_var_def_blk_start                                        Unsigned Number
-#  The number of newlines before a block of variable definitions not at the top of a function body
-#  0 = No change (default)
-#  is overridden by the option 'nl_after_access_spec'.
-#
-#nl_var_def_blk_end                                          Unsigned Number
-#  The number of newlines after a block of variable definitions not at the top of a function body
-#  0 = No change (default).
-#
-#nl_var_def_blk_in                                           Unsigned Number
-#  The maximum consecutive newlines within a block of variable definitions
-#  0 = No change (default).
-#
-#nl_fcall_brace                                              { Ignore, Add, Remove, Force }
-#  Add or remove newline between a function call's ')' and '{', as in:
-#  list_for_each(item, &list) { }.
-#
-nl_enum_brace=force                                          # { Ignore, Add, Remove, Force }
-#  Add or remove newline between 'enum' and '{'.
-#
-#nl_enum_class                                               { Ignore, Add, Remove, Force }
-#  Add or remove newline between 'enum' and 'class'.
-#
-#nl_enum_class_identifier                                    { Ignore, Add, Remove, Force }
-#  Add or remove newline between 'enum class' and the identifier.
-#
-#nl_enum_identifier_colon                                    { Ignore, Add, Remove, Force }
-#  Add or remove newline between 'enum class' type and ':'.
-#
-#nl_enum_colon_type                                          { Ignore, Add, Remove, Force }
-#  Add or remove newline between 'enum class identifier :' and 'type' and/or 'type'.
-#
-nl_struct_brace=force                                        # { Ignore, Add, Remove, Force }
-#  Add or remove newline between 'struct and '{'.
-#
-nl_union_brace=force                                         # { Ignore, Add, Remove, Force }
-#  Add or remove newline between 'union' and '{'.
-#
-nl_if_brace=force                                            # { Ignore, Add, Remove, Force }
-#  Add or remove newline between 'if' and '{'.
-#
-nl_brace_else=force                                          # { Ignore, Add, Remove, Force }
-#  Add or remove newline between '}' and 'else'.
-#
-#nl_elseif_brace                                             { Ignore, Add, Remove, Force }
-#  Add or remove newline between 'else if' and '{'
-#  If set to ignore, nl_if_brace is used instead.
-#
-nl_else_brace=force                                          # { Ignore, Add, Remove, Force }
-#  Add or remove newline between 'else' and '{'.
-#
-nl_else_if=remove                                            # { Ignore, Add, Remove, Force }
-#  Add or remove newline between 'else' and 'if'.
-#
-#nl_before_if_closing_paren                                  { Ignore, Add, Remove, Force }
-#  Add or remove newline before 'if'/'else if' closing parenthesis.
-#
-nl_brace_finally=force                                       # { Ignore, Add, Remove, Force }
-#  Add or remove newline between '}' and 'finally'.
-#
-nl_finally_brace=force                                       # { Ignore, Add, Remove, Force }
-#  Add or remove newline between 'finally' and '{'.
-#
-nl_try_brace=force                                           # { Ignore, Add, Remove, Force }
-#  Add or remove newline between 'try' and '{'.
-#
-nl_getset_brace=force                                        # { Ignore, Add, Remove, Force }
-#  Add or remove newline between get/set and '{'.
-#
-nl_for_brace=force                                           # { Ignore, Add, Remove, Force }
-#  Add or remove newline between 'for' and '{'.
-#
-nl_catch_brace=force                                         # { Ignore, Add, Remove, Force }
-#  Add or remove newline between 'catch' and '{'.
-#
-nl_brace_catch=force                                         # { Ignore, Add, Remove, Force }
-#  Add or remove newline between '}' and 'catch'.
-#
-#nl_brace_square                                             { Ignore, Add, Remove, Force }
-#  Add or remove newline between '}' and ']'.
-#
-#nl_brace_fparen                                             { Ignore, Add, Remove, Force }
-#  Add or remove newline between '}' and ')' in a function invocation.
-#
-nl_while_brace=force                                         # { Ignore, Add, Remove, Force }
-#  Add or remove newline between 'while' and '{'.
-#
-#nl_scope_brace                                              { Ignore, Add, Remove, Force }
-#  Add or remove newline between 'scope (x)' and '{' (D).
-#
-#nl_unittest_brace                                           { Ignore, Add, Remove, Force }
-#  Add or remove newline between 'unittest' and '{' (D).
-#
-#nl_version_brace                                            { Ignore, Add, Remove, Force }
-#  Add or remove newline between 'version (x)' and '{' (D).
-#
-nl_using_brace=force                                         # { Ignore, Add, Remove, Force }
-#  Add or remove newline between 'using' and '{'.
-#
-#nl_brace_brace                                              { Ignore, Add, Remove, Force }
-#  Add or remove newline between two open or close braces.
-#  Due to general newline/brace handling, REMOVE may not work.
-#
-nl_do_brace=force                                            # { Ignore, Add, Remove, Force }
-#  Add or remove newline between 'do' and '{'.
-#
-nl_brace_while=force                                         # { Ignore, Add, Remove, Force }
-#  Add or remove newline between '}' and 'while' of 'do' statement.
-#
-nl_switch_brace=force                                        # { Ignore, Add, Remove, Force }
-#  Add or remove newline between 'switch' and '{'.
-#
-#nl_synchronized_brace                                       { Ignore, Add, Remove, Force }
-#  Add or remove newline between 'synchronized' and '{'.
-#
-#nl_multi_line_cond                                          { False, True }
-#  Add a newline between ')' and '{' if the ')' is on a different line than the if/for/etc.
-#  Overrides nl_for_brace, nl_if_brace, nl_switch_brace, nl_while_switch and nl_catch_brace.
-#
-#nl_multi_line_define                                        { False, True }
-#  Force a newline in a define after the macro name for multi-line defines.
-#
-#nl_before_case                                              { False, True }
-#  Whether to put a newline before 'case' statement, not after the first 'case'.
-#
-#nl_before_throw                                             { Ignore, Add, Remove, Force }
-#  Add or remove newline between ')' and 'throw'.
-#
-#nl_after_case                                               { False, True }
-#  Whether to put a newline after 'case' statement.
-#
-nl_case_colon_brace=force                                    # { Ignore, Add, Remove, Force }
-#  Add or remove a newline between a case ':' and '{'. Overrides nl_after_case.
-#
-nl_namespace_brace=force                                     # { Ignore, Add, Remove, Force }
-#  Newline between namespace and {.
-#
-#nl_template_class                                           { Ignore, Add, Remove, Force }
-#  Add or remove newline between 'template<>' and whatever follows.
-#
-nl_class_brace=force                                         # { Ignore, Add, Remove, Force }
-#  Add or remove newline between 'class' and '{'.
-#
-#nl_class_init_args                                          { Ignore, Add, Remove, Force }
-#  Add or remove newline before/after each ',' in the base class list,
-#    (tied to pos_class_comma).
-#
-#nl_constr_init_args                                         { Ignore, Add, Remove, Force }
-#  Add or remove newline after each ',' in the constructor member initialization.
-#  Related to nl_constr_colon, pos_constr_colon and pos_constr_comma.
-#
-#nl_enum_own_lines                                           { Ignore, Add, Remove, Force }
-#  Add or remove newline before first element, after comma, and after last element in enum.
-#
-#nl_func_type_name                                           { Ignore, Add, Remove, Force }
-#  Add or remove newline between return type and function name in a function definition.
-#
-#nl_func_type_name_class                                     { Ignore, Add, Remove, Force }
-#  Add or remove newline between return type and function name inside a class {}
-#  Uses nl_func_type_name or nl_func_proto_type_name if set to ignore.
-#
-#nl_func_class_scope                                         { Ignore, Add, Remove, Force }
-#  Add or remove newline between class specification and '::' in 'void A::f() { }'
-#  Only appears in separate member implementation (does not appear with in-line implmementation).
-#
-#nl_func_scope_name                                          { Ignore, Add, Remove, Force }
-#  Add or remove newline between function scope and name
-#  Controls the newline after '::' in 'void A::f() { }'.
-#
-#nl_func_proto_type_name                                     { Ignore, Add, Remove, Force }
-#  Add or remove newline between return type and function name in a prototype.
-#
-#nl_func_paren                                               { Ignore, Add, Remove, Force }
-#  Add or remove newline between a function name and the opening '(' in the declaration.
-#
-#nl_func_paren_empty                                         { Ignore, Add, Remove, Force }
-#  Overrides nl_func_paren for functions with no parameters.
-#
-#nl_func_def_paren                                           { Ignore, Add, Remove, Force }
-#  Add or remove newline between a function name and the opening '(' in the definition.
-#
-#nl_func_def_paren_empty                                     { Ignore, Add, Remove, Force }
-#  Overrides nl_func_def_paren for functions with no parameters.
-#
-#nl_func_call_paren                                          { Ignore, Add, Remove, Force }
-#  Add or remove newline between a function name and the opening '(' in the call
-#
-#nl_func_call_paren_empty                                    { Ignore, Add, Remove, Force }
-#  Overrides nl_func_call_paren for functions with no parameters.
-#
-#nl_func_decl_start                                          { Ignore, Add, Remove, Force }
-#  Add or remove newline after '(' in a function declaration.
-#
-#nl_func_def_start                                           { Ignore, Add, Remove, Force }
-#  Add or remove newline after '(' in a function definition.
-#
-#nl_func_decl_start_single                                   { Ignore, Add, Remove, Force }
-#  Overrides nl_func_decl_start when there is only one parameter.
-#
-#nl_func_def_start_single                                    { Ignore, Add, Remove, Force }
-#  Overrides nl_func_def_start when there is only one parameter.
-#
-#nl_func_decl_start_multi_line                               { False, True }
-#  Whether to add newline after '(' in a function declaration if '(' and ')' are in different lines.
-#
-#nl_func_def_start_multi_line                                { False, True }
-#  Whether to add newline after '(' in a function definition if '(' and ')' are in different lines.
-#
-#nl_func_decl_args                                           { Ignore, Add, Remove, Force }
-#  Add or remove newline after each ',' in a function declaration.
-#
-#nl_func_def_args                                            { Ignore, Add, Remove, Force }
-#  Add or remove newline after each ',' in a function definition.
-#
-#nl_func_decl_args_multi_line                                { False, True }
-#  Whether to add newline after each ',' in a function declaration if '(' and ')' are in different lines.
-#
-#nl_func_def_args_multi_line                                 { False, True }
-#  Whether to add newline after each ',' in a function definition if '(' and ')' are in different lines.
-#
-#nl_func_decl_end                                            { Ignore, Add, Remove, Force }
-#  Add or remove newline before the ')' in a function declaration.
-#
-#nl_func_def_end                                             { Ignore, Add, Remove, Force }
-#  Add or remove newline before the ')' in a function definition.
-#
-#nl_func_decl_end_single                                     { Ignore, Add, Remove, Force }
-#  Overrides nl_func_decl_end when there is only one parameter.
-#
-#nl_func_def_end_single                                      { Ignore, Add, Remove, Force }
-#  Overrides nl_func_def_end when there is only one parameter.
-#
-#nl_func_decl_end_multi_line                                 { False, True }
-#  Whether to add newline before ')' in a function declaration if '(' and ')' are in different lines.
-#
-#nl_func_def_end_multi_line                                  { False, True }
-#  Whether to add newline before ')' in a function definition if '(' and ')' are in different lines.
-#
-#nl_func_decl_empty                                          { Ignore, Add, Remove, Force }
-#  Add or remove newline between '()' in a function declaration.
-#
-#nl_func_def_empty                                           { Ignore, Add, Remove, Force }
-#  Add or remove newline between '()' in a function definition.
-#
-#nl_func_call_empty                                          { Ignore, Add, Remove, Force }
-#  Add or remove newline between '()' in a function call.
-#
-#nl_func_call_start_multi_line                               { False, True }
-#  Whether to add newline after '(' in a function call if '(' and ')' are in different lines.
-#
-#nl_func_call_args_multi_line                                { False, True }
-#  Whether to add newline after each ',' in a function call if '(' and ')' are in different lines.
-#
-#nl_func_call_end_multi_line                                 { False, True }
-#  Whether to add newline before ')' in a function call if '(' and ')' are in different lines.
-#
-#nl_oc_msg_args                                              { False, True }
-#  Whether to put each OC message parameter on a separate line
-#  See nl_oc_msg_leave_one_liner.
-#
-nl_fdef_brace=force                                          # { Ignore, Add, Remove, Force }
-#  Add or remove newline between function signature and '{'.
-#
-#nl_cpp_ldef_brace                                           { Ignore, Add, Remove, Force }
-#  Add or remove newline between C++11 lambda signature and '{'.
-#
-#nl_return_expr                                              { Ignore, Add, Remove, Force }
-#  Add or remove a newline between the return keyword and return expression.
-#
-#nl_after_semicolon                                          { False, True }
-#  Whether to put a newline after semicolons, except in 'for' statements.
-#
-#nl_paren_dbrace_open                                        { Ignore, Add, Remove, Force }
-#  Java: Control the newline between the ')' and '{{' of the double brace initializer.
-#
-#nl_type_brace_init_lst                                      { Ignore, Add, Remove, Force }
-#  Whether to put a newline after the type in an unnamed temporary direct-list-initialization.
-#
-#nl_type_brace_init_lst_open                                 { Ignore, Add, Remove, Force }
-#  Whether to put a newline after open brace in an unnamed temporary direct-list-initialization.
-#
-#nl_type_brace_init_lst_close                                { Ignore, Add, Remove, Force }
-#  Whether to put a newline before close brace in an unnamed temporary direct-list-initialization.
-#
-#nl_after_brace_open                                         { False, True }
-#  Whether to put a newline after brace open.
-#  This also adds a newline before the matching brace close.
-#
-#nl_after_brace_open_cmt                                     { False, True }
-#  If nl_after_brace_open and nl_after_brace_open_cmt are True, a newline is
-#  placed between the open brace and a trailing single-line comment.
-#
-#nl_after_vbrace_open                                        { False, True }
-#  Whether to put a newline after a virtual brace open with a non-empty body.
-#  These occur in un-braced if/while/do/for statement bodies.
-#
-#nl_after_vbrace_open_empty                                  { False, True }
-#  Whether to put a newline after a virtual brace open with an empty body.
-#  These occur in un-braced if/while/do/for statement bodies.
-#
-#nl_after_brace_close                                        { False, True }
-#  Whether to put a newline after a brace close.
-#  Does not apply if followed by a necessary ';'.
-#
-#nl_after_vbrace_close                                       { False, True }
-#  Whether to put a newline after a virtual brace close.
-#  Would add a newline before return in: 'if (foo) a++; return;'.
-#
-#nl_brace_struct_var                                         { Ignore, Add, Remove, Force }
-#  Control the newline between the close brace and 'b' in: 'struct { int a; } b;'
-#  Affects enums, unions and structures. If set to ignore, uses nl_after_brace_close.
-#
-#nl_define_macro                                             { False, True }
-#  Whether to alter newlines in '#define' macros.
-#
-#nl_squeeze_paren_close                                      { False, True }
-#  Whether to alter newlines between consecutive paren closes, 
-#  The number of closing paren in a line will depend on respective open paren lines
-#
-#nl_squeeze_ifdef                                            { False, True }
-#  Whether to remove blanks after '#ifxx' and '#elxx', or before '#elxx' and '#endif'. Does not affect top-level #ifdefs.
-#
-#nl_squeeze_ifdef_top_level                                  { False, True }
-#  Makes the nl_squeeze_ifdef option affect the top-level #ifdefs as well.
-#
-#nl_before_if                                                { Ignore, Add, Remove, Force }
-#  Add or remove blank line before 'if'.
-#
-#nl_after_if                                                 { Ignore, Add, Remove, Force }
-#  Add or remove blank line after 'if' statement.
-#  Add/Force work only if the next token is not a closing brace.
-#
-#nl_before_for                                               { Ignore, Add, Remove, Force }
-#  Add or remove blank line before 'for'.
-#
-#nl_after_for                                                { Ignore, Add, Remove, Force }
-#  Add or remove blank line after 'for' statement.
-#
-#nl_before_while                                             { Ignore, Add, Remove, Force }
-#  Add or remove blank line before 'while'.
-#
-#nl_after_while                                              { Ignore, Add, Remove, Force }
-#  Add or remove blank line after 'while' statement.
-#
-#nl_before_switch                                            { Ignore, Add, Remove, Force }
-#  Add or remove blank line before 'switch'.
-#
-#nl_after_switch                                             { Ignore, Add, Remove, Force }
-#  Add or remove blank line after 'switch' statement.
-#
-#nl_before_synchronized                                      { Ignore, Add, Remove, Force }
-#  Add or remove blank line before 'synchronized'.
-#
-#nl_after_synchronized                                       { Ignore, Add, Remove, Force }
-#  Add or remove blank line after 'synchronized' statement.
-#
-#nl_before_do                                                { Ignore, Add, Remove, Force }
-#  Add or remove blank line before 'do'.
-#
-#nl_after_do                                                 { Ignore, Add, Remove, Force }
-#  Add or remove blank line after 'do/while' statement.
-#
-#nl_ds_struct_enum_cmt                                       { False, True }
-#  Whether to double-space commented-entries in struct/union/enum.
-#
-#nl_ds_struct_enum_close_brace                               { False, True }
-#  force nl before } of a struct/union/enum
-#  (lower priority than 'eat_blanks_before_close_brace').
-#
-#nl_before_func_class_def                                    Unsigned Number
-#  Add or remove blank line before 'func_class_def'.
-#
-#nl_before_func_class_proto                                  Unsigned Number
-#  Add or remove blank line before 'func_class_proto'.
-#
-#nl_class_colon                                              { Ignore, Add, Remove, Force }
-#  Add or remove a newline before/after a class colon,
-#    (tied to pos_class_colon).
-#
-#nl_constr_colon                                             { Ignore, Add, Remove, Force }
-#  Add or remove a newline around a class constructor colon.
-#  Related to nl_constr_init_args, pos_constr_colon and pos_constr_comma.
-#
-#nl_namespace_two_to_one_liner                               { False, True }
-#  If true turns two liner namespace to one liner,else will make then four liners
-#
-#nl_create_if_one_liner                                      { False, True }
-#  Change simple unbraced if statements into a one-liner
-#  'if(b)\n i++;' => 'if(b) i++;'.
-#
-#nl_create_for_one_liner                                     { False, True }
-#  Change simple unbraced for statements into a one-liner
-#  'for (i=0;i<5;i++)\n foo(i);' => 'for (i=0;i<5;i++) foo(i);'.
-#
-#nl_create_while_one_liner                                   { False, True }
-#  Change simple unbraced while statements into a one-liner
-#  'while (i<5)\n foo(i++);' => 'while (i<5) foo(i++);'.
-#
-#nl_create_func_def_one_liner                                { False, True }
-#  Change simple 4,3,2 liner function def statements into a one-liner
-#  
-#
-#nl_split_if_one_liner                                       { False, True }
-#   Change a one-liner if statement into simple unbraced if
-#  'if(b) i++;' => 'if(b)\n i++;'.
-#
-#nl_split_for_one_liner                                      { False, True }
-#  Change a one-liner for statement into simple unbraced for
-#  'for (i=0;<5;i++) foo(i);' => 'for (i=0;<5;i++)\n foo(i);'.
-#
-#nl_split_while_one_liner                                    { False, True }
-#  Change a one-liner while statement into simple unbraced while
-#  'while (i<5) foo(i++);' => 'while (i<5)\n foo(i++);'.
-#
-##
-## Blank line options
-##
-#
-nl_max=3                                                     # Unsigned Number
-#  The maximum consecutive newlines (3 = 2 blank lines).
-#
-#nl_max_blank_in_func                                        Unsigned Number
-#  The maximum consecutive newlines in function.
-#
-#nl_after_func_proto                                         Unsigned Number
-#  The number of newlines after a function prototype, if followed by another function prototype.
-#
-#nl_after_func_proto_group                                   Unsigned Number
-#  The number of newlines after a function prototype, if not followed by another function prototype.
-#
-#nl_after_func_class_proto                                   Unsigned Number
-#  The number of newlines after a function class prototype, if followed by another function class prototype.
-#
-#nl_after_func_class_proto_group                             Unsigned Number
-#  The number of newlines after a function class prototype, if not followed by another function class prototype.
-#
-#nl_before_func_body_def                                     Unsigned Number
-#  The number of newlines before a multi-line function def body.
-#
-#nl_before_func_body_proto                                   Unsigned Number
-#  The number of newlines before a multi-line function prototype body.
-#
-nl_after_func_body=2                                         # Unsigned Number
-#  The number of newlines after '}' of a multi-line function body.
-#
-#nl_after_func_body_class                                    Unsigned Number
-#  The number of newlines after '}' of a multi-line function body in a class declaration.
-#
-#nl_after_func_body_one_liner                                Unsigned Number
-#  The number of newlines after '}' of a single line function body.
-#
-#nl_before_block_comment                                     Unsigned Number
-#  The minimum number of newlines before a multi-line comment.
-#  Doesn't apply if after a brace open or another multi-line comment.
-#
-#nl_before_c_comment                                         Unsigned Number
-#  The minimum number of newlines before a single-line C comment.
-#  Doesn't apply if after a brace open or other single-line C comments.
-#
-#nl_before_cpp_comment                                       Unsigned Number
-#  The minimum number of newlines before a CPP comment.
-#  Doesn't apply if after a brace open or other CPP comments.
-#
-#nl_after_multiline_comment                                  { False, True }
-#  Whether to force a newline after a multi-line comment.
-#
-#nl_after_label_colon                                        { False, True }
-#  Whether to force a newline after a label's colon.
-#
-#nl_after_struct                                             Unsigned Number
-#  The number of newlines after '}' or ';' of a struct/enum/union definition.
-#
-#nl_before_class                                             Unsigned Number
-#  The number of newlines before a class definition.
-#
-#nl_after_class                                              Unsigned Number
-#  The number of newlines after '}' or ';' of a class definition.
-#
-#nl_before_access_spec                                       Unsigned Number
-#  The number of newlines before a 'private:', 'public:', 'protected:', 'signals:', or 'slots:' label.
-#  Will not change the newline count if after a brace open.
-#  0 = No change.
-#
-#nl_after_access_spec                                        Unsigned Number
-#  The number of newlines after a 'private:', 'public:', 'protected:', 'signals:' or 'slots:' label.
-#  0 = No change.
-#  Overrides 'nl_typedef_blk_start' and 'nl_var_def_blk_start'.
-#
-#nl_comment_func_def                                         Unsigned Number
-#  The number of newlines between a function def and the function comment.
-#  0 = No change.
-#
-#nl_after_try_catch_finally                                  Unsigned Number
-#  The number of newlines after a try-catch-finally block that isn't followed by a brace close.
-#  0 = No change.
-#
-#nl_around_cs_property                                       Unsigned Number
-#  The number of newlines before and after a property, indexer or event decl.
-#  0 = No change.
-#
-#nl_between_get_set                                          Unsigned Number
-#  The number of newlines between the get/set/add/remove handlers in C#.
-#  0 = No change.
-#
-nl_property_brace=force                                      # { Ignore, Add, Remove, Force }
-#  Add or remove newline between C# property and the '{'.
-#
-eat_blanks_after_open_brace=true                             # { False, True }
-#  Whether to remove blank lines after '{'.
-#
-eat_blanks_before_close_brace=true                           # { False, True }
-#  Whether to remove blank lines before '}'.
-#
-#nl_remove_extra_newlines                                    Unsigned Number
-#  How aggressively to remove extra newlines not in preproc.
-#  0: No change
-#  1: Remove most newlines not handled by other config
-#  2: Remove all newlines and reformat completely by config
-#
-#nl_before_return                                            { False, True }
-#  Whether to put a blank line before 'return' statements, unless after an open brace.
-#
-#nl_after_return                                             { False, True }
-#  Whether to put a blank line after 'return' statements, unless followed by a close brace.
-#
-#nl_after_annotation                                         { Ignore, Add, Remove, Force }
-#  Whether to put a newline after a Java annotation statement.
-#  Only affects annotations that are after a newline.
-#
-#nl_between_annotation                                       { Ignore, Add, Remove, Force }
-#  Controls the newline between two annotations.
-#
-##
-## Positioning options
-##
-#
-#pos_arith                                                   { Ignore, Lead, Trail }
-#  The position of arithmetic operators in wrapped expressions.
-#
-#pos_assign                                                  { Ignore, Lead, Trail }
-#  The position of assignment in wrapped expressions.
-#  Do not affect '=' followed by '{'.
-#
-#pos_bool                                                    { Ignore, Lead, Trail }
-#  The position of boolean operators in wrapped expressions.
-#
-#pos_compare                                                 { Ignore, Lead, Trail }
-#  The position of comparison operators in wrapped expressions.
-#
-#pos_conditional                                             { Ignore, Lead, Trail }
-#  The position of conditional (b ? t : f) operators in wrapped expressions.
-#
-#pos_comma                                                   { Ignore, Lead, Trail }
-#  The position of the comma in wrapped expressions.
-#
-#pos_enum_comma                                              { Ignore, Lead, Trail }
-#  The position of the comma in enum entries.
-#
-#pos_class_comma                                             { Ignore, Lead, Trail }
-#  The position of the comma in the base class list if there are more than one line,
-#    (tied to nl_class_init_args).
-#
-#pos_constr_comma                                            { Ignore, Lead, Trail }
-#  The position of the comma in the constructor initialization list.
-#  Related to nl_constr_colon, nl_constr_init_args and pos_constr_colon.
-#
-#pos_class_colon                                             { Ignore, Lead, Trail }
-#  The position of trailing/leading class colon, between class and base class list
-#    (tied to nl_class_colon).
-#
-#pos_constr_colon                                            { Ignore, Lead, Trail }
-#  The position of colons between constructor and member initialization,
-#  (tied to nl_constr_colon).
-#  Related to nl_constr_colon, nl_constr_init_args and pos_constr_comma.
-#
-##
-## Line Splitting options
-##
-#
-#code_width                                                  Unsigned Number
-#  Try to limit code width to N number of columns
-#
-#ls_for_split_full                                           { False, True }
-#  Whether to fully split long 'for' statements at semi-colons.
-#
-#ls_func_split_full                                          { False, True }
-#  Whether to fully split long function protos/calls at commas.
-#
-#ls_code_width                                               { False, True }
-#  Whether to split lines as close to code_width as possible and ignore some groupings.
-#
-##
-## Code alignment (not left column spaces/tabs)
-##
-#
-#align_keep_tabs                                             { False, True }
-#  Whether to keep non-indenting tabs.
-#
-#align_with_tabs                                             { False, True }
-#  Whether to use tabs for aligning.
-#
-#align_on_tabstop                                            { False, True }
-#  Whether to bump out to the next tab when aligning.
-#
-#align_number_right                                          { False, True }
-#  Whether to right-align numbers.
-#
-#align_keep_extra_space                                      { False, True }
-#  Whether to keep whitespace not required for alignment.
-#
-#align_func_params                                           { False, True }
-#  Align variable definitions in prototypes and functions.
-#
-#align_func_params_span                                      Unsigned Number
-#  The span for aligning parameter definitions in function on parameter name (0=don't align).
-#
-#align_func_params_thresh                                    Unsigned Number
-#  The threshold for aligning function parameter definitions (0=no limit).
-#
-#align_func_params_gap                                       Unsigned Number
-#  The gap for aligning function parameter definitions.
-#
-#align_same_func_call_params                                 { False, True }
-#  Align parameters in single-line functions that have the same name.
-#  The function names must already be aligned with each other.
-#
-#align_var_def_span                                          Unsigned Number
-#  The span for aligning variable definitions (0=don't align)
-#
-#align_var_def_star_style                                    Unsigned Number
-#  How to align the star in variable definitions.
-#   0=Part of the type     'void *   foo;'
-#   1=Part of the variable 'void     *foo;'
-#   2=Dangling             'void    *foo;'
-#
-#align_var_def_amp_style                                     Unsigned Number
-#  How to align the '&' in variable definitions.
-#   0=Part of the type
-#   1=Part of the variable
-#   2=Dangling
-#
-#align_var_def_thresh                                        Unsigned Number
-#  The threshold for aligning variable definitions (0=no limit)
-#
-#align_var_def_gap                                           Unsigned Number
-#  The gap for aligning variable definitions.
-#
-#align_var_def_colon                                         { False, True }
-#  Whether to align the colon in struct bit fields.
-#
-#align_var_def_colon_gap                                     Unsigned Number
-#  align variable defs gap for bit colons.
-#
-#align_var_def_attribute                                     { False, True }
-#  Whether to align any attribute after the variable name.
-#
-#align_var_def_inline                                        { False, True }
-#  Whether to align inline struct/enum/union variable definitions.
-#
-#align_assign_span                                           Unsigned Number
-#  The span for aligning on '=' in assignments (0=don't align)
-#
-#align_assign_thresh                                         Unsigned Number
-#  The threshold for aligning on '=' in assignments (0=no limit)
-#
-#align_enum_equ_span                                         Unsigned Number
-#  The span for aligning on '=' in enums (0=don't align)
-#
-#align_enum_equ_thresh                                       Unsigned Number
-#  The threshold for aligning on '=' in enums (0=no limit)
-#
-#align_var_class_span                                        Unsigned Number
-#  The span for aligning class (0=don't align)
-#
-#align_var_class_thresh                                      Unsigned Number
-#  The threshold for aligning class member definitions (0=no limit).
-#
-#align_var_class_gap                                         Unsigned Number
-#  The gap for aligning class member definitions.
-#
-#align_var_struct_span                                       Unsigned Number
-#  The span for aligning struct/union (0=don't align)
-#
-#align_var_struct_thresh                                     Unsigned Number
-#  The threshold for aligning struct/union member definitions (0=no limit)
-#
-#align_var_struct_gap                                        Unsigned Number
-#  The gap for aligning struct/union member definitions.
-#
-#align_struct_init_span                                      Unsigned Number
-#  The span for aligning struct initializer values (0=don't align)
-#
-#align_typedef_gap                                           Unsigned Number
-#  The minimum space between the type and the synonym of a typedef.
-#
-#align_typedef_span                                          Unsigned Number
-#  The span for aligning single-line typedefs (0=don't align).
-#
-#align_typedef_func                                          Unsigned Number
-#  How to align typedef'd functions with other typedefs
-#  0: Don't mix them at all
-#  1: align the open paren with the types
-#  2: align the function type name with the other type names
-#
-#align_typedef_star_style                                    Unsigned Number
-#  Controls the positioning of the '*' in typedefs. Just try it.
-#  0: Align on typedef type, ignore '*'
-#  1: The '*' is part of type name: typedef int  *pint;
-#  2: The '*' is part of the type, but dangling: typedef int *pint;
-#
-#align_typedef_amp_style                                     Unsigned Number
-#  Controls the positioning of the '&' in typedefs. Just try it.
-#  0: Align on typedef type, ignore '&'
-#  1: The '&' is part of type name: typedef int  &pint;
-#  2: The '&' is part of the type, but dangling: typedef int &pint;
-#
-#align_right_cmt_span                                        Unsigned Number
-#  The span for aligning comments that end lines (0=don't align)
-#
-#align_right_cmt_mix                                         { False, True }
-#  If aligning comments, mix with comments after '}' and #endif with less than 3 spaces before the comment.
-#
-#align_right_cmt_gap                                         Unsigned Number
-#  If a trailing comment is more than this number of columns away from the text it follows,
-#  it will qualify for being aligned. This has to be > 0 to do anything.
-#
-#align_right_cmt_at_col                                      Unsigned Number
-#  Align trailing comment at or beyond column N; 'pulls in' comments as a bonus side effect (0=ignore)
-#
-#align_func_proto_span                                       Unsigned Number
-#  The span for aligning function prototypes (0=don't align).
-#
-#align_func_proto_gap                                        Unsigned Number
-#  Minimum gap between the return type and the function name.
-#
-#align_on_operator                                           { False, True }
-#  Align function protos on the 'operator' keyword instead of what follows.
-#
-#align_mix_var_proto                                         { False, True }
-#  Whether to mix aligning prototype and variable declarations.
-#  If True, align_var_def_XXX options are used instead of align_func_proto_XXX options.
-#
-#align_single_line_func                                      { False, True }
-#  Align single-line functions with function prototypes, uses align_func_proto_span.
-#
-#align_single_line_brace                                     { False, True }
-#  Aligning the open brace of single-line functions.
-#  Requires align_single_line_func=True, uses align_func_proto_span.
-#
-#align_single_line_brace_gap                                 Unsigned Number
-#  Gap for align_single_line_brace.
-#
-#align_oc_msg_spec_span                                      Unsigned Number
-#  The span for aligning ObjC msg spec (0=don't align)
-#
-#align_nl_cont                                               { False, True }
-#  Whether to align macros wrapped with a backslash and a newline.
-#  This will not work right if the macro contains a multi-line comment.
-#
-#align_pp_define_together                                    { False, True }
-#  # Align macro functions and variables together.
-#
-#align_pp_define_gap                                         Unsigned Number
-#  The minimum space between label and value of a preprocessor define.
-#
-#align_pp_define_span                                        Unsigned Number
-#  The span for aligning on '#define' bodies (0=don't align, other=number of lines including comments between blocks)
-#
-align_left_shift=false                                       # { False, True }
-#  Align lines that start with '<<' with previous '<<'. Default=True.
-#
-#align_asm_colon                                             { False, True }
-#  Align text after asm volatile () colons.
-#
-#align_oc_msg_colon_span                                     Unsigned Number
-#  Span for aligning parameters in an Obj-C message call on the ':' (0=don't align)
-#
-#align_oc_msg_colon_first                                    { False, True }
-#  If True, always align with the first parameter, even if it is too short.
-#
-#align_oc_decl_colon                                         { False, True }
-#  Aligning parameters in an Obj-C '+' or '-' declaration on the ':'.
-#
-##
-## Comment modifications
-##
-#
-#cmt_width                                                   Unsigned Number
-#  Try to wrap comments at cmt_width columns
-#
-#cmt_reflow_mode                                             Unsigned Number
-#  Set the comment reflow mode (Default=0)
-#  0: no reflowing (apart from the line wrapping due to cmt_width)
-#  1: no touching at all
-#  2: full reflow
-#
-cmt_convert_tab_to_spaces=true                               # { False, True }
-#  Whether to convert all tabs to spaces in comments. Default is to leave tabs inside comments alone, unless used for indenting.
-#
-cmt_indent_multi=false                                       # { False, True }
-#  If False, disable all multi-line comment changes, including cmt_width. keyword substitution and leading chars.
-#  Default=True.
-#
-#cmt_c_group                                                 { False, True }
-#  Whether to group c-comments that look like they are in a block.
-#
-#cmt_c_nl_start                                              { False, True }
-#  Whether to put an empty '/*' on the first line of the combined c-comment.
-#
-#cmt_c_nl_end                                                { False, True }
-#  Whether to put a newline before the closing '*/' of the combined c-comment.
-#
-#cmt_cpp_group                                               { False, True }
-#  Whether to group cpp-comments that look like they are in a block.
-#
-#cmt_cpp_nl_start                                            { False, True }
-#  Whether to put an empty '/*' on the first line of the combined cpp-comment.
-#
-#cmt_cpp_nl_end                                              { False, True }
-#  Whether to put a newline before the closing '*/' of the combined cpp-comment.
-#
-#cmt_cpp_to_c                                                { False, True }
-#  Whether to change cpp-comments into c-comments.
-#
-#cmt_star_cont                                               { False, True }
-#  Whether to put a star on subsequent comment lines.
-#
-#cmt_sp_before_star_cont                                     Unsigned Number
-#  The number of spaces to insert at the start of subsequent comment lines.
-#
-#cmt_sp_after_star_cont                                      Number
-#  The number of spaces to insert after the star on subsequent comment lines.
-#
-cmt_multi_check_last=false                                   # { False, True }
-#  For multi-line comments with a '*' lead, remove leading spaces if the first and last lines of
-#  the comment are the same length. Default=True.
-#
-#cmt_multi_first_len_minimum                                 Unsigned Number
-#  For multi-line comments with a '*' lead, remove leading spaces if the first and last lines of
-#  the comment are the same length AND if the length is bigger as the first_len minimum. Default=4
-#
-#cmt_insert_file_header                                      String
-#  The filename that contains text to insert at the head of a file if the file doesn't start with a C/C++ comment.
-#  Will substitute $(filename) with the current file's name.
-#
-#cmt_insert_file_footer                                      String
-#  The filename that contains text to insert at the end of a file if the file doesn't end with a C/C++ comment.
-#  Will substitute $(filename) with the current file's name.
-#
-#cmt_insert_func_header                                      String
-#  The filename that contains text to insert before a function implementation if the function isn't preceded with a C/C++ comment.
-#  Will substitute $(function) with the function name and $(javaparam) with the javadoc @param and @return stuff.
-#  Will also substitute $(fclass) with the class name: void CFoo::Bar() { ... }.
-#
-#cmt_insert_class_header                                     String
-#  The filename that contains text to insert before a class if the class isn't preceded with a C/C++ comment.
-#  Will substitute $(class) with the class name.
-#
-#cmt_insert_oc_msg_header                                    String
-#  The filename that contains text to insert before a Obj-C message specification if the method isn't preceded with a C/C++ comment.
-#  Will substitute $(message) with the function name and $(javaparam) with the javadoc @param and @return stuff.
-#
-#cmt_insert_before_preproc                                   { False, True }
-#  If a preprocessor is encountered when stepping backwards from a function name, then
-#  this option decides whether the comment should be inserted.
-#  Affects cmt_insert_oc_msg_header, cmt_insert_func_header and cmt_insert_class_header.
-#
-#cmt_insert_before_inlines                                   { False, True }
-#  If a function is declared inline to a class definition, then
-#  this option decides whether the comment should be inserted.
-#  Affects cmt_insert_func_header.
-#
-#cmt_insert_before_ctor_dtor                                 { False, True }
-#  If the function is a constructor/destructor, then
-#  this option decides whether the comment should be inserted.
-#  Affects cmt_insert_func_header.
-#
-##
-## Code modifying options (non-whitespace)
-##
-#
-#mod_full_brace_do                                           { Ignore, Add, Remove, Force }
-#  Add or remove braces on single-line 'do' statement.
-#
-#mod_full_brace_for                                          { Ignore, Add, Remove, Force }
-#  Add or remove braces on single-line 'for' statement.
-#
-#mod_full_brace_function                                     { Ignore, Add, Remove, Force }
-#  Add or remove braces on single-line function definitions. (Pawn).
-#
-#mod_full_brace_if                                           { Ignore, Add, Remove, Force }
-#  Add or remove braces on single-line 'if' statement. Will not remove the braces if they contain an 'else'.
-#
-#mod_full_brace_if_chain                                     { False, True }
-#  Make all if/elseif/else statements in a chain be braced or not. Overrides mod_full_brace_if.
-#  If any must be braced, they are all braced.  If all can be unbraced, then the braces are removed.
-#
-#mod_full_brace_if_chain_only                                { False, True }
-#  Make all if/elseif/else statements with at least one 'else' or 'else if' fully braced.
-#  If mod_full_brace_if_chain is used together with this option, all if-else chains will get braces,
-#  and simple 'if' statements will lose them (if possible).
-#
-#mod_full_brace_nl                                           Unsigned Number
-#  Don't remove braces around statements that span N newlines
-#
-#mod_full_brace_nl_block_rem_mlcond                             { False, True }
-#  Blocks removal of braces if the parenthesis of if/for/while/.. span multiple lines.
-#
-#mod_full_brace_while                                        { Ignore, Add, Remove, Force }
-#  Add or remove braces on single-line 'while' statement.
-#
-#mod_full_brace_using                                        { Ignore, Add, Remove, Force }
-#  Add or remove braces on single-line 'using ()' statement.
-#
-#mod_paren_on_return                                         { Ignore, Add, Remove, Force }
-#  Add or remove unnecessary paren on 'return' statement.
-#
-#mod_pawn_semicolon                                          { False, True }
-#  Whether to change optional semicolons to real semicolons.
-#
-#mod_full_paren_if_bool                                      { False, True }
-#  Add parens on 'while' and 'if' statement around bools.
-#
-mod_remove_extra_semicolon=true                              # { False, True }
-#  Whether to remove superfluous semicolons.
-#
-#mod_add_long_function_closebrace_comment                             Unsigned Number
-#  If a function body exceeds the specified number of newlines and doesn't have a comment after
-#  the close brace, a comment will be added.
-#
-#mod_add_long_namespace_closebrace_comment                             Unsigned Number
-#  If a namespace body exceeds the specified number of newlines and doesn't have a comment after
-#  the close brace, a comment will be added.
-#
-#mod_add_long_class_closebrace_comment                             Unsigned Number
-#  If a class body exceeds the specified number of newlines and doesn't have a comment after
-#  the close brace, a comment will be added.
-#
-#mod_add_long_switch_closebrace_comment                             Unsigned Number
-#  If a switch body exceeds the specified number of newlines and doesn't have a comment after
-#  the close brace, a comment will be added.
-#
-#mod_add_long_ifdef_endif_comment                             Unsigned Number
-#  If an #ifdef body exceeds the specified number of newlines and doesn't have a comment after
-#  the #endif, a comment will be added.
-#
-#mod_add_long_ifdef_else_comment                             Unsigned Number
-#  If an #ifdef or #else body exceeds the specified number of newlines and doesn't have a comment after
-#  the #else, a comment will be added.
-#
-#mod_sort_import                                             { False, True }
-#  If True, will sort consecutive single-line 'import' statements [Java, D].
-#
-#mod_sort_using                                              { False, True }
-#  If True, will sort consecutive single-line 'using' statements [C#].
-#
-#mod_sort_include                                            { False, True }
-#  If True, will sort consecutive single-line '#include' statements [C/C++] and '#import' statements [Obj-C]
-#  This is generally a bad idea, as it may break your code.
-#
-#mod_move_case_break                                         { False, True }
-#  If True, it will move a 'break' that appears after a fully braced 'case' before the close brace.
-#
-#mod_case_brace                                              { Ignore, Add, Remove, Force }
-#  Will add or remove the braces around a fully braced case statement.
-#  Will only remove the braces if there are no variable declarations in the block.
-#
-mod_remove_empty_return=true                                 # { False, True }
-#  If True, it will remove a void 'return;' that appears as the last statement in a function.
-#
-#mod_sort_oc_properties                                      { False, True }
-#  If True, it will organize the properties (Obj-C).
-#
-#mod_sort_oc_property_class_weight                             Number
-#  Determines weight of class property modifier (Obj-C).
-#
-#mod_sort_oc_property_thread_safe_weight                             Number
-#  Determines weight of atomic, nonatomic (Obj-C).
-#
-#mod_sort_oc_property_readwrite_weight                             Number
-#  Determines weight of readwrite (Obj-C).
-#
-#mod_sort_oc_property_reference_weight                             Number
-#  Determines weight of reference type (retain, copy, assign, weak, strong) (Obj-C).
-#
-#mod_sort_oc_property_getter_weight                             Number
-#  Determines weight of getter type (getter=) (Obj-C).
-#
-#mod_sort_oc_property_setter_weight                             Number
-#  Determines weight of setter type (setter=) (Obj-C).
-#
-#mod_sort_oc_property_nullability_weight                             Number
-#  Determines weight of nullability type (nullable, nonnull, null_unspecified, null_resettable) (Obj-C).
-#
-##
-## Preprocessor options
-##
-#
-#pp_indent                                                   { Ignore, Add, Remove, Force }
-#  Control indent of preprocessors inside #if blocks at brace level 0 (file-level).
-#
-#pp_indent_at_level                                          { False, True }
-#  Whether to indent #if/#else/#endif at the brace level (True) or from column 1 (False).
-#
-#pp_indent_count                                             Unsigned Number
-#  Specifies the number of columns to indent preprocessors per level at brace level 0 (file-level).
-#  If pp_indent_at_level=False, specifies the number of columns to indent preprocessors per level at brace level > 0 (function-level).
-#  Default=1.
-#
-#pp_space                                                    { Ignore, Add, Remove, Force }
-#  Add or remove space after # based on pp_level of #if blocks.
-#
-#pp_space_count                                              Unsigned Number
-#  Sets the number of spaces added with pp_space.
-#
-#pp_indent_region                                            Number
-#  The indent for #region and #endregion in C# and '#pragma region' in C/C++.
-#
-#pp_region_indent_code                                       { False, True }
-#  Whether to indent the code between #region and #endregion.
-#
-#pp_indent_if                                                Number
-#  If pp_indent_at_level=True, sets the indent for #if, #else and #endif when not at file-level.
-#  0:  indent preprocessors using output_tab_size.
-#  >0: column at which all preprocessors will be indented.
-#
-#pp_if_indent_code                                           { False, True }
-#  Control whether to indent the code between #if, #else and #endif.
-#
-#pp_define_at_level                                          { False, True }
-#  Whether to indent '#define' at the brace level (True) or from column 1 (false).
-#
-#pp_ignore_define_body                                       { False, True }
-#  Whether to ignore the '#define' body while formatting.
-#
-#pp_indent_case                                              { False, True }
-#  Whether to indent case statements between #if, #else, and #endif.
-#  Only applies to the indent of the preprocesser that the case statements directly inside of.
-#
-#pp_indent_func_def                                          { False, True }
-#  Whether to indent whole function definitions between #if, #else, and #endif.
-#  Only applies to the indent of the preprocesser that the function definition is directly inside of.
-#
-#pp_indent_extern                                            { False, True }
-#  Whether to indent extern C blocks between #if, #else, and #endif.
-#  Only applies to the indent of the preprocesser that the extern block is directly inside of.
-#
-#pp_indent_brace                                             { False, True }
-#  Whether to indent braces directly inside #if, #else, and #endif.
-#  Only applies to the indent of the preprocesser that the braces are directly inside of.
-#
-##
-## Sort includes options
-##
-#
-#include_category_0                                          String
-#  The regex for include category with priority 0.
-#
-#include_category_1                                          String
-#  The regex for include category with priority 1.
-#
-#include_category_2                                          String
-#  The regex for include category with priority 2.
-#
-##
-## Use or Do not Use options
-##
-#
-#use_indent_func_call_param                                  { False, True }
-#  True:  indent_func_call_param will be used (default)
-#  False: indent_func_call_param will NOT be used.
-#
-#use_indent_continue_only_once                               { False, True }
-#  The value of the indentation for a continuation line is calculate differently if the line is:
-#    a declaration :your case with QString fileName ...
-#    an assignment  :your case with pSettings = new QSettings( ...
-#  At the second case the option value might be used twice:
-#    at the assignment
-#    at the function call (if present)
-#  To prevent the double use of the option value, use this option with the value 'True'.
-#  True:  indent_continue will be used only once
-#  False: indent_continue will be used every time (default).
-#
-use_options_overriding_for_qt_macros=false                   # { False, True }
-#  SIGNAL/SLOT Qt macros have special formatting options. See options_for_QT.cpp for details.
-#  Default=True.
-#
-#use_mod_strict_ASCII                                        { False, True }
-#  If True, will report an error if non-ascii characters outside of strings or comments are found
-
-#
-# Warn levels - 1: error, 2: warning (default), 3: note
-#
-
-warn_level_tabs_found_in_verbatim_string_literals=1          # Unsigned Number
-#  Warning is given if doing tab-to-\t replacement and we have found one in a C# verbatim string literal.
-
-
-# Meaning of the settings:
-#   Ignore - do not do any changes
-#   Add    - makes sure there is 1 or more space/brace/newline/etc
-#   Force  - makes sure there is exactly 1 space/brace/newline/etc,
-#            behaves like Add in some contexts
-#   Remove - removes space/brace/newline/etc
-#
-#
-# - Token(s) can be treated as specific type(s) with the 'set' option:
-#     `set tokenType tokenString [tokenString...]`
-#
-#     Example:
-#       `set BOOL __AND__ __OR__`
-#
-#     tokenTypes are defined in src/token_enum.h, use them without the
-#     'CT_' prefix: 'CT_BOOL' -> 'BOOL'
-#
-#
-# - Token(s) can be treated as type(s) with the 'type' option.
-#     `type tokenString [tokenString...]`
-#
-#     Example:
-#       `type int c_uint_8 Rectangle`
-#
-#     This can also be achieved with `set TYPE int c_uint_8 Rectangle`
-#
-#
-# To embed whitespace in tokenStrings use the '\' escape character, or quote
-# the tokenStrings. These quotes are supported: "'`
-#
-#
-# - Support for the auto detection of languages through the file ending can be
-#   added using the 'file_ext' command.
-#     `file_ext langType langString [langString..]`
-#
-#     Example:
-#       `file_ext CPP .ch .cxx .cpp.in`
-#
-#     langTypes are defined in uncrusify_types.h in the lang_flag_e enum, use
-#     them without the 'LANG_' prefix: 'LANG_CPP' -> 'CPP'
-#
-#
-# - Custom macro-based indentation can be set up using 'macro-open',
-#   'macro-else' and 'macro-close'.
-#     `(macro-open | macro-else | macro-close) tokenString`
-#
-#     Example:
-#       `macro-open  BEGIN_TEMPLATE_MESSAGE_MAP`
-#       `macro-open  BEGIN_MESSAGE_MAP`
-#       `macro-close END_MESSAGE_MAP`
-#
-#
-=======
-### This file holds rules common to all c-style languages (currently C# and C++)
-#
-##
-## General options
-##
-#
-#newlines                                          { Auto, LF, CR, CRLF }
-#  The type of line endings. Default=Auto
-#
-input_tab_size=4                                    # Number
-#  The original size of tabs in the input. Default=8
-#
-#output_tab_size                                   Number
-#  The size of tabs in the output (only used if align_with_tabs=true). Default=8
-#
-#string_escape_char                                Number
-#  The ASCII value of the string escape char, usually 92 (\) or 94 (^). (Pawn)
-#
-#string_escape_char2                               Number
-#  Alternate string escape char for Pawn. Only works right before the quote char.
-#
-string_replace_tab_chars=true                       # { False, True }
-#  Replace tab characters found in string literals with the escape sequence \t instead.
-#
-tok_split_gte=false                                 # { False, True }
-#  Allow interpreting '>=' and '>>=' as part of a template in 'void f(list<list<B>>=val);'.
-#  If true, 'assert(x<0 && y>=3)' will be broken. Default=False
-#  Improvements to template detection may make this option obsolete.
-#
-disable_processing_cmt=*begin-nonstandard-formatting*
-#  Override the default ' *INDENT-OFF*' in comments for disabling processing of part of the file.
-#
-enable_processing_cmt=*end-nonstandard-formatting*
-#  Override the default ' *INDENT-ON*' in comments for enabling processing of part of the file.
-#
-#enable_digraphs                                   { False, True }
-#  Enable parsing of digraphs. Default=False
-#
-utf8_bom=remove                                     # { Ignore, Add, Remove, Force }
-#  Control what to do with the UTF-8 BOM (recommend 'remove')
-#
-utf8_byte=false                                     # { False, True }
-#  If the file contains bytes with values between 128 and 255, but is not UTF-8, then output as UTF-8
-#
-utf8_force=false                                    # { False, True }
-#  Force the output encoding to UTF-8
-#
-##
-## Indenting
-##
-#
-indent_columns=4                                    # Number
-#  The number of columns to indent per level.
-#  Usually 2, 3, 4, or 8. Default=8
-#
-#indent_continue                                   Number
-#  The continuation indent. If non-zero, this overrides the indent of '(' and '=' continuation indents.
-#  For FreeBSD, this is set to 4. Negative value is absolute and not increased for each ( level
-#
-indent_with_tabs=0                                  # Number
-#  How to use tabs when indenting code
-#  0=spaces only
-#  1=indent with tabs to brace level, align with spaces (default)
-#  2=indent and align with tabs, using spaces when not on a tabstop
-#
-indent_cmt_with_tabs=false                          # { False, True }
-#  Comments that are not a brace level are indented with tabs on a tabstop.
-#  Requires indent_with_tabs=2. If false, will use spaces.
-#
-indent_align_string=false                           # { False, True }
-#  Whether to indent strings broken by '\' so that they line up
-#
-#indent_xml_string                                 Number
-#  The number of spaces to indent multi-line XML strings.
-#  Requires indent_align_string=True
-#
-#indent_brace                                      Number
-#  Spaces to indent '{' from level
-#
-indent_braces=false                                 # { False, True }
-#  Whether braces are indented to the body level
-#
-indent_braces_no_func=false                         # { False, True }
-#  Disabled indenting function braces if indent_braces is true
-#
-indent_braces_no_class=false                        # { False, True }
-#  Disabled indenting class braces if indent_braces is true
-#
-indent_braces_no_struct=false                       # { False, True }
-#  Disabled indenting struct braces if indent_braces is true
-#
-indent_brace_parent=false                           # { False, True }
-#  Indent based on the size of the brace parent, i.e. 'if' => 3 spaces, 'for' => 4 spaces, etc.
-#
-#indent_paren_open_brace                            { False, True }
-#  Indent based on the paren open instead of the brace open in '({\n', default is to indent by brace.
-#
-indent_cs_delegate_brace=true                      # { False, True }
-#  indent a C# delegate by another level, default is to not indent by another level.
-#
-indent_namespace=true                               # { False, True }
-#  Whether the 'namespace' body is indented
-#
-#indent_namespace_single_indent                    { False, True }
-#  Only indent one namespace and no sub-namespaces.
-#  Requires indent_namespace=true.
-#
-#indent_namespace_level                            Number
-#  The number of spaces to indent a namespace block
-#
-#indent_namespace_limit                            Number
-#  If the body of the namespace is longer than this number, it won't be indented.
-#  Requires indent_namespace=true. Default=0 (no limit)
-#
-indent_extern=false                                 # { False, True }
-#  Whether the 'extern "C"' body is indented
-#
-indent_class=true                                   # { False, True }
-#  Whether the 'class' body is indented
-#
-indent_class_colon=false                            # { False, True }
-#  Whether to indent the stuff after a leading base class colon
-#
-#indent_class_on_colon                             { False, True }
-#  Indent based on a class colon instead of the stuff after the colon.
-#  Requires indent_class_colon=true. Default=False
-#
-#indent_constr_colon                               { False, True }
-#  Whether to indent the stuff after a leading class initializer colon
-#
-#indent_ctor_init_leading                          Number
-#  Virtual indent from the ':' for member initializers. Default=2
-#
-#indent_ctor_init                                  Number
-#  Additional indenting for constructor initializer list
-#
-indent_else_if=false                                # { False, True }
-#  False=treat 'else\nif' as 'else if' for indenting purposes
-#  True=indent the 'if' one level
-#
-#indent_var_def_blk                                Number
-#  Amount to indent variable declarations after a open brace. neg=relative, pos=absolute
-#
-indent_var_def_cont=false                           # { False, True }
-#  Indent continued variable declarations instead of aligning.
-#
-#indent_shift                                      { False, True }
-#  Indent continued shift expressions ('<<' and '>>') instead of aligning.
-#  Turn align_left_shift off when enabling this.
-#
-#indent_func_def_force_col1                        { False, True }
-#  True:  force indentation of function definition to start in column 1
-#  False: use the default behavior
-#
-indent_func_call_param=true                         # { False, True }
-#  True:  indent continued function call parameters one indent level
-#  False: align parameters under the open paren
-#
-indent_func_def_param=true                          # { False, True }
-#  Same as indent_func_call_param, but for function defs
-#
-indent_func_proto_param=true                        # { False, True }
-#  Same as indent_func_call_param, but for function protos
-#
-indent_func_class_param=false                       # { False, True }
-#  Same as indent_func_call_param, but for class declarations
-#
-indent_func_ctor_var_param=false                    # { False, True }
-#  Same as indent_func_call_param, but for class variable constructors
-#
-indent_template_param=false                         # { False, True }
-#  Same as indent_func_call_param, but for templates
-#
-indent_func_param_double=false                      # { False, True }
-#  Double the indent for indent_func_xxx_param options
-#
-#indent_func_const                                 Number
-#  Indentation column for standalone 'const' function decl/proto qualifier
-#
-#indent_func_throw                                 Number
-#  Indentation column for standalone 'throw' function decl/proto qualifier
-#
-#indent_member                                     Number
-#  The number of spaces to indent a continued '->' or '.'
-#  Usually set to 0, 1, or indent_columns.
-#
-indent_member_single=false                          # false/true
-# setting to true will indent lines broken at '.' or '->' by a single indent
-# UO_indent_member option will not be effective if this is set to true.
-#
-#indent_sing_line_comments                         Number
-#  Spaces to indent single line ('//') comments on lines before code
-#
-indent_relative_single_line_comments=false          # { False, True }
-#  If set, will indent trailing single line ('//') comments relative
-#  to the code instead of trying to keep the same absolute column
-#
-indent_switch_case=4                                # Number
-#  Spaces to indent 'case' from 'switch'
-#  Usually 0 or indent_columns.
-#
-indent_case_shift=0                                 # Number
-#  Spaces to shift the 'case' line, without affecting any other lines
-#  Usually 0.
-#
-indent_case_brace=0                                 # Number
-#  Spaces to indent '{' from 'case'.
-#  By default, the brace will appear under the 'c' in case.
-#  Usually set to 0 or indent_columns.
-#
-indent_col1_comment=false                           # { False, True }
-#  Whether to indent comments found in first column
-#
-indent_label=-4                                     # Number
-#  How to indent goto labels
-#    >0: absolute column where 1 is the leftmost column
-#   <=0: subtract from brace indent
-#  Default=1
-#
-indent_access_spec=-4                               # Number
-#  Same as indent_label, but for access specifiers that are followed by a colon. Default=1
-#
-#indent_access_spec_body                           { False, True }
-#  Indent the code after an access specifier by one level.
-#  If set, this option forces 'indent_access_spec=0'
-#
-indent_paren_nl=false                               # { False, True }
-#  If an open paren is followed by a newline, indent the next line so that it lines up after the open paren (not recommended)
-#
-#indent_paren_close                                Number
-#  Controls the indent of a close paren after a newline.
-#  0: Indent to body level
-#  1: Align under the open paren
-#  2: Indent to the brace level
-#
-indent_comma_paren=false                            # { False, True }
-#  Controls the indent of a comma when inside a paren.If TRUE, aligns under the open paren
-#
-indent_bool_paren=false                             # { False, True }
-#  Controls the indent of a BOOL operator when inside a paren.If TRUE, aligns under the open paren
-#
-indent_first_bool_expr=false                        # { False, True }
-#  If 'indent_bool_paren' is true, controls the indent of the first expression. If TRUE, aligns the first expression to the following ones
-#
-indent_square_nl=false                              # { False, True }
-#  If an open square is followed by a newline, indent the next line so that it lines up after the open square (not recommended)
-#
-indent_preserve_sql=false                           # { False, True }
-#  Don't change the relative indent of ESQL/C 'EXEC SQL' bodies
-#
-#indent_align_assign                               { False, True }
-#  Align continued statements at the '='. Default=True
-#  If FALSE or the '=' is followed by a newline, the next line is indent one tab.
-#
-indent_align_paren=false    						# { False, True }
-#  Align continued statements at the '('. Default=True
-#  If FALSE or the '(' is not followed by a newline, the next line indent is one tab.
-#
-#indent_oc_block                                   { False, True }
-#  Indent OC blocks at brace level instead of usual rules.
-#
-#indent_oc_block_msg                               Number
-#  Indent OC blocks in a message relative to the parameter name.
-#  0=use indent_oc_block rules, 1+=spaces to indent
-#
-#indent_oc_msg_colon                               Number
-#  Minimum indent for subsequent parameters
-#
-#indent_oc_msg_prioritize_first_colon              { False, True }
-#  If true, prioritize aligning with initial colon (and stripping spaces from lines, if necessary).
-#  Default=True.
-#
-indent_oc_block_msg_xcode_style=true                # { False, True }
-#  If indent_oc_block_msg and this option are on, blocks will be indented the way that Xcode does by default (from keyword if the parameter is on its own line; otherwise, from the previous indentation level).
-#
-#indent_oc_block_msg_from_keyword                  { False, True }
-#  If indent_oc_block_msg and this option are on, blocks will be indented from where the brace is relative to a msg keyword.
-#
-#indent_oc_block_msg_from_colon                    { False, True }
-#  If indent_oc_block_msg and this option are on, blocks will be indented from where the brace is relative to a msg colon.
-#
-#indent_oc_block_msg_from_caret                    { False, True }
-#  If indent_oc_block_msg and this option are on, blocks will be indented from where the block caret is.
-#
-#indent_oc_block_msg_from_brace                    { False, True }
-#  If indent_oc_block_msg and this option are on, blocks will be indented from where the brace is.
-#
-#indent_min_vbrace_open                            Number
-#  When indenting after virtual brace open and newline add further spaces to reach this min. indent.
-#
-#indent_vbrace_open_on_tabstop                     { False, True }
-#  TRUE: When indenting after virtual brace open and newline add further spaces after regular indent to reach next tabstop.
-#
-#indent_token_after_brace                          { False, True }
-#  If true, a brace followed by another token (not a newline) will indent all contained lines to match the token. Default=True.
-#
-#indent_cpp_lambda_body                            { False, True }
-#  If true, cpp lambda body will be indented.
-#
-#indent_using_block                                { False, True }
-#  indent (or not) an using block if no braces are used. Only for C#.Default=True.
-#
-indent_off_after_return_new=true                    # { False, True }
-#  If true, the indentation of the chunks after a `return new` sequence will be set at return indentation column.
-#
-indent_single_after_return=true                     # { False, True }
-#  If true, the tokens after return are indented with regular single indentation.By default (false) the indentation is after the return token.
-#
-##
-## Spacing options
-##
-#
-sp_arith=add                                        # { Ignore, Add, Remove, Force }
-#  Add or remove space around arithmetic operator '+', '-', '/', '*', etc
-#  also '>>>' '<<' '>>' '%' '|'
-#
-sp_assign=add                                       # { Ignore, Add, Remove, Force }
-#  Add or remove space around assignment operator '=', '+=', etc
-#
-#sp_cpp_lambda_assign                              { Ignore, Add, Remove, Force }
-#  Add or remove space around '=' in C++11 lambda capture specifications. Overrides sp_assign
-#
-#sp_cpp_lambda_paren                               { Ignore, Add, Remove, Force }
-#  Add or remove space after the capture specification in C++11 lambda.
-#
-sp_assign_default=add                               # { Ignore, Add, Remove, Force }
-#  Add or remove space around assignment operator '=' in a prototype
-#
-#sp_before_assign                                  { Ignore, Add, Remove, Force }
-#  Add or remove space before assignment operator '=', '+=', etc. Overrides sp_assign.
-#
-#sp_after_assign                                   { Ignore, Add, Remove, Force }
-#  Add or remove space after assignment operator '=', '+=', etc. Overrides sp_assign.
-#
-#sp_enum_paren                                     { Ignore, Add, Remove, Force }
-#  Add or remove space in 'NS_ENUM ('
-#
-sp_enum_assign=add                                  # { Ignore, Add, Remove, Force }
-#  Add or remove space around assignment '=' in enum
-#
-#sp_enum_before_assign                             { Ignore, Add, Remove, Force }
-#  Add or remove space before assignment '=' in enum. Overrides sp_enum_assign.
-#
-#sp_enum_after_assign                              { Ignore, Add, Remove, Force }
-#  Add or remove space after assignment '=' in enum. Overrides sp_enum_assign.
-#
-sp_pp_concat=remove                                 # { Ignore, Add, Remove, Force }
-#  Add or remove space around preprocessor '##' concatenation operator. Default=Add
-#
-sp_pp_stringify=remove                              # { Ignore, Add, Remove, Force }
-#  Add or remove space after preprocessor '#' stringify operator. Also affects the '#@' charizing operator.
-#
-#sp_before_pp_stringify                            { Ignore, Add, Remove, Force }
-#  Add or remove space before preprocessor '#' stringify operator as in '#define x(y) L#y'.
-#
-sp_bool=add                                         # { Ignore, Add, Remove, Force }
-#  Add or remove space around boolean operators '&&' and '||'
-#
-sp_compare=add                                      # { Ignore, Add, Remove, Force }
-#  Add or remove space around compare operator '<', '>', '==', etc
-#
-sp_inside_paren=remove                              # { Ignore, Add, Remove, Force }
-#  Add or remove space inside '(' and ')'
-#
-sp_paren_paren=remove                               # { Ignore, Add, Remove, Force }
-#  Add or remove space between nested parens: '((' vs ') )'
-#
-#sp_cparen_oparen                                  { Ignore, Add, Remove, Force }
-#  Add or remove space between back-to-back parens: ')(' vs ') ('
-#
-sp_balance_nested_parens=false                      # { False, True }
-#  Whether to balance spaces inside nested parens
-#
-sp_paren_brace=force                                # { Ignore, Add, Remove, Force }
-#  Add or remove space between ')' and '{'
-#
-#sp_before_ptr_star                                { Ignore, Add, Remove, Force }
-#  Add or remove space before pointer star '*'
-#
-#sp_before_unnamed_ptr_star                        { Ignore, Add, Remove, Force }
-#  Add or remove space before pointer star '*' that isn't followed by a variable name
-#  If set to 'ignore', sp_before_ptr_star is used instead.
-#
-#sp_between_ptr_star                               { Ignore, Add, Remove, Force }
-#  Add or remove space between pointer stars '*'
-#
-#sp_after_ptr_star                                 { Ignore, Add, Remove, Force }
-#  Add or remove space after pointer star '*', if followed by a word.
-#
-#sp_after_ptr_star_qualifier                       { Ignore, Add, Remove, Force }
-#  Add or remove space after pointer star '*', if followed by a qualifier.
-#
-#sp_after_ptr_star_func                            { Ignore, Add, Remove, Force }
-#  Add or remove space after a pointer star '*', if followed by a func proto/def.
-#
-#sp_ptr_star_paren                                 { Ignore, Add, Remove, Force }
-#  Add or remove space after a pointer star '*', if followed by an open paren (function types).
-#
-#sp_before_ptr_star_func                           { Ignore, Add, Remove, Force }
-#  Add or remove space before a pointer star '*', if followed by a func proto/def.
-#
-#sp_before_byref                                   { Ignore, Add, Remove, Force }
-#  Add or remove space before a reference sign '&'
-#
-#sp_before_unnamed_byref                           { Ignore, Add, Remove, Force }
-#  Add or remove space before a reference sign '&' that isn't followed by a variable name
-#  If set to 'ignore', sp_before_byref is used instead.
-#
-#sp_after_byref                                    { Ignore, Add, Remove, Force }
-#  Add or remove space after reference sign '&', if followed by a word.
-#
-#sp_after_byref_func                               { Ignore, Add, Remove, Force }
-#  Add or remove space after a reference sign '&', if followed by a func proto/def.
-#
-#sp_before_byref_func                              { Ignore, Add, Remove, Force }
-#  Add or remove space before a reference sign '&', if followed by a func proto/def.
-#
-sp_after_type=ignore                                # { Ignore, Add, Remove, Force }
-#  Add or remove space between type and word. Default=Force
-#
-#sp_before_template_paren                          { Ignore, Add, Remove, Force }
-#  Add or remove space before the paren in the D constructs 'template Foo(' and 'class Foo('.
-#
-sp_template_angle=remove                            # { Ignore, Add, Remove, Force }
-#  Add or remove space in 'template <' vs 'template<'.
-#  If set to ignore, sp_before_angle is used.
-#
-sp_before_angle=remove                              # { Ignore, Add, Remove, Force }
-#  Add or remove space before '<>'
-#
-sp_inside_angle=remove                              # { Ignore, Add, Remove, Force }
-#  Add or remove space inside '<' and '>'
-#
-#sp_after_angle                                    { Ignore, Add, Remove, Force }
-#  Add or remove space after '<>'
-#
-sp_angle_paren=remove                               # { Ignore, Add, Remove, Force }
-#  Add or remove space between '<>' and '(' as found in 'new List<byte>(foo);'
-#
-sp_angle_paren_empty=remove                         # { Ignore, Add, Remove, Force }
-#  Add or remove space between '<>' and '()' as found in 'new List<byte>();'
-#
-sp_angle_word=add                                   # { Ignore, Add, Remove, Force }
-#  Add or remove space between '<>' and a word as in 'List<byte> m;' or 'template <typename T> static ...'
-#
-sp_angle_shift=remove                               # { Ignore, Add, Remove, Force }
-#  Add or remove space between '>' and '>' in '>>' (template stuff C++/C# only). Default=Add
-#
-#sp_permit_cpp11_shift                             { False, True }
-#  Permit removal of the space between '>>' in 'foo<bar<int> >' (C++11 only). Default=False
-#  sp_angle_shift cannot remove the space without this option.
-#
-sp_before_sparen=force                              # { Ignore, Add, Remove, Force }
-#  Add or remove space before '(' of 'if', 'for', 'switch', 'while', etc.
-#
-sp_inside_sparen=remove                             # { Ignore, Add, Remove, Force }
-#  Add or remove space inside if-condition '(' and ')'
-#
-#sp_inside_sparen_close                            { Ignore, Add, Remove, Force }
-#  Add or remove space before if-condition ')'. Overrides sp_inside_sparen.
-#
-#sp_inside_sparen_open                             { Ignore, Add, Remove, Force }
-#  Add or remove space after if-condition '('. Overrides sp_inside_sparen.
-#
-sp_after_sparen=add                                 # { Ignore, Add, Remove, Force }
-#  Add or remove space after ')' of 'if', 'for', 'switch', and 'while', etc.
-#
-sp_sparen_brace=force                               # { Ignore, Add, Remove, Force }
-#  Add or remove space between ')' and '{' of 'if', 'for', 'switch', and 'while', etc.
-#
-#sp_invariant_paren                                { Ignore, Add, Remove, Force }
-#  Add or remove space between 'invariant' and '(' in the D language.
-#
-#sp_after_invariant_paren                          { Ignore, Add, Remove, Force }
-#  Add or remove space after the ')' in 'invariant (C) c' in the D language.
-#
-sp_special_semi=force                               # { Ignore, Add, Remove, Force }
-#  Add or remove space before empty statement ';' on 'if', 'for' and 'while'
-#
-sp_before_semi=remove                               # { Ignore, Add, Remove, Force }
-#  Add or remove space before ';'. Default=Remove
-#
-sp_before_semi_for=remove                           # { Ignore, Add, Remove, Force }
-#  Add or remove space before ';' in non-empty 'for' statements
-#
-sp_before_semi_for_empty=remove                     # { Ignore, Add, Remove, Force }
-#  Add or remove space before a semicolon of an empty part of a for statement.
-#
-sp_after_semi=add                                   # { Ignore, Add, Remove, Force }
-#  Add or remove space after ';', except when followed by a comment. Default=Add
-#
-sp_after_semi_for=force                             # { Ignore, Add, Remove, Force }
-#  Add or remove space after ';' in non-empty 'for' statements. Default=Force
-#
-sp_after_semi_for_empty=remove                      # { Ignore, Add, Remove, Force }
-#  Add or remove space after the final semicolon of an empty part of a for statement: for ( ; ; <here> ).
-#
-sp_before_square=remove                             # { Ignore, Add, Remove, Force }
-#  Add or remove space before '[' (except '[]')
-#
-sp_before_squares=remove                            # { Ignore, Add, Remove, Force }
-#  Add or remove space before '[]'
-#
-sp_inside_square=remove                             # { Ignore, Add, Remove, Force }
-#  Add or remove space inside a non-empty '[' and ']'
-#
-sp_after_comma=add                                  # { Ignore, Add, Remove, Force }
-#  Add or remove space after ','
-#
-sp_before_comma=ignore                              # { Ignore, Add, Remove, Force }
-#  Add or remove space before ','. Default=Remove
-#
-sp_after_mdatype_commas=remove                      # { Ignore, Add, Remove, Force }
-#  Add or remove space between ',' and ']' in multidimensional array type 'int[,,]'
-#
-sp_before_mdatype_commas=remove                     # { Ignore, Add, Remove, Force }
-#  Add or remove space between '[' and ',' in multidimensional array type 'int[,,]'
-#
-sp_between_mdatype_commas=remove                    # { Ignore, Add, Remove, Force }
-#  Add or remove space between ',' in multidimensional array type 'int[,,]'
-#
-sp_paren_comma=remove                               # { Ignore, Add, Remove, Force }
-#  Add or remove space between an open paren and comma: '(,' vs '( ,'. Default=Force
-#
-#sp_before_ellipsis                                { Ignore, Add, Remove, Force }
-#  Add or remove space before the variadic '...' when preceded by a non-punctuator
-#
-sp_after_class_colon=force                          # { Ignore, Add, Remove, Force }
-#  Add or remove space after class ':'
-#
-sp_before_class_colon=force                         # { Ignore, Add, Remove, Force }
-#  Add or remove space before class ':'
-#
-#sp_after_constr_colon                             { Ignore, Add, Remove, Force }
-#  Add or remove space after class constructor ':'
-#
-#sp_before_constr_colon                            { Ignore, Add, Remove, Force }
-#  Add or remove space before class constructor ':'
-#
-sp_before_case_colon=remove                         # { Ignore, Add, Remove, Force }
-#  Add or remove space before case ':'. Default=Remove
-#
-sp_after_operator=remove                            # { Ignore, Add, Remove, Force }
-#  Add or remove space between 'operator' and operator sign
-#
-sp_after_operator_sym=remove                        # { Ignore, Add, Remove, Force }
-#  Add or remove space between the operator symbol and the open paren, as in 'operator ++('
-#
-sp_after_operator_sym_empty=remove                  # { Ignore, Add, Remove, Force }
-#  Add or remove space between the operator symbol and the open paren when the operator has no arguments, as in 'operator *()'
-#
-sp_after_cast=remove                                # { Ignore, Add, Remove, Force }
-#  Add or remove space after C/D cast, i.e. 'cast(int)a' vs 'cast(int) a' or '(int)a' vs '(int) a'
-#
-sp_inside_paren_cast=remove                         # { Ignore, Add, Remove, Force }
-#  Add or remove spaces inside cast parens
-#
-sp_cpp_cast_paren=remove                            # { Ignore, Add, Remove, Force }
-#  Add or remove space between the type and open paren in a C++ cast, i.e. 'int(exp)' vs 'int (exp)'
-#
-sp_sizeof_paren=remove                              # { Ignore, Add, Remove, Force }
-#  Add or remove space between 'sizeof' and '('
-#
-#sp_after_tag                                      { Ignore, Add, Remove, Force }
-#  Add or remove space after the tag keyword (Pawn)
-#
-sp_inside_braces_enum=add                           # { Ignore, Add, Remove, Force }
-#  Add or remove space inside enum '{' and '}'
-#
-#sp_inside_braces_struct                           { Ignore, Add, Remove, Force }
-#  Add or remove space inside struct/union '{' and '}'
-#
-#sp_inside_braces                                  { Ignore, Add, Remove, Force }
-#  Add or remove space inside '{' and '}'
-#
-sp_inside_braces_empty=remove                       # { Ignore, Add, Remove, Force }
-#  Add or remove space inside '{}'
-#
-sp_type_func=ignore                                 # { Ignore, Add, Remove, Force }
-#  Add or remove space between return type and function name
-#  A minimum of 1 is forced except for pointer return types.
-#
-sp_func_proto_paren=remove                          # { Ignore, Add, Remove, Force }
-#  Add or remove space between function name and '(' on function declaration
-#
-#sp_func_proto_paren_empty                         { Ignore, Add, Remove, Force }
-#  Add or remove space between function name and '()' on function declaration without parameters
-#
-sp_func_def_paren=remove                            # { Ignore, Add, Remove, Force }
-#  Add or remove space between function name and '(' on function definition
-#
-#sp_func_def_paren_empty                           { Ignore, Add, Remove, Force }
-#  Add or remove space between function name and '()' on function definition without parameters
-#
-sp_inside_fparens=remove                            # { Ignore, Add, Remove, Force }
-#  Add or remove space inside empty function '()'
-#
-sp_inside_fparen=remove                             # { Ignore, Add, Remove, Force }
-#  Add or remove space inside function '(' and ')'
-#
-#sp_inside_tparen                                  { Ignore, Add, Remove, Force }
-#  Add or remove space inside the first parens in the function type: 'void (*x)(...)'
-#
-#sp_after_tparen_close                             { Ignore, Add, Remove, Force }
-#  Add or remove between the parens in the function type: 'void (*x)(...)'
-#
-#sp_square_fparen                                  { Ignore, Add, Remove, Force }
-#  Add or remove space between ']' and '(' when part of a function call.
-#
-sp_fparen_brace=add                                 # { Ignore, Add, Remove, Force }
-#  Add or remove space between ')' and '{' of function
-#
-#sp_fparen_dbrace                                  { Ignore, Add, Remove, Force }
-#  Java: Add or remove space between ')' and '{{' of double brace initializer.
-#
-sp_func_call_paren=remove                           # { Ignore, Add, Remove, Force }
-#  Add or remove space between function name and '(' on function calls
-#
-sp_func_call_paren_empty=remove                     # { Ignore, Add, Remove, Force }
-#  Add or remove space between function name and '()' on function calls without parameters.
-#  If set to 'ignore' (the default), sp_func_call_paren is used.
-#
-sp_func_call_user_paren=remove                      # { Ignore, Add, Remove, Force }
-#  Add or remove space between the user function name and '(' on function calls
-#  You need to set a keyword to be a user function, like this: 'set func_call_user _' in the config file.
-#
-sp_func_class_paren=remove                          # { Ignore, Add, Remove, Force }
-#  Add or remove space between a constructor/destructor and the open paren
-#
-#sp_func_class_paren_empty                         { Ignore, Add, Remove, Force }
-#  Add or remove space between a constructor without parameters or destructor and '()'
-#
-sp_return_paren=add                                 # { Ignore, Add, Remove, Force }
-#  Add or remove space between 'return' and '('
-#
-#sp_attribute_paren                                { Ignore, Add, Remove, Force }
-#  Add or remove space between '__attribute__' and '('
-#
-sp_defined_paren=remove                             # { Ignore, Add, Remove, Force }
-#  Add or remove space between 'defined' and '(' in '#if defined (FOO)'
-#
-sp_throw_paren=add                                  # { Ignore, Add, Remove, Force }
-#  Add or remove space between 'throw' and '(' in 'throw (something)'
-#
-#sp_after_throw                                    { Ignore, Add, Remove, Force }
-#  Add or remove space between 'throw' and anything other than '(' as in '@throw [...];'
-#
-sp_catch_paren=add                                  # { Ignore, Add, Remove, Force }
-#  Add or remove space between 'catch' and '(' in 'catch (something) { }'
-#  If set to ignore, sp_before_sparen is used.
-#
-#sp_version_paren                                  { Ignore, Add, Remove, Force }
-#  Add or remove space between 'version' and '(' in 'version (something) { }' (D language)
-#  If set to ignore, sp_before_sparen is used.
-#
-#sp_scope_paren                                    { Ignore, Add, Remove, Force }
-#  Add or remove space between 'scope' and '(' in 'scope (something) { }' (D language)
-#  If set to ignore, sp_before_sparen is used.
-#
-#sp_super_paren                                    { Ignore, Add, Remove, Force }
-#  Add or remove space between 'super' and '(' in 'super (something)'. Default=Remove
-#
-#sp_this_paren                                     { Ignore, Add, Remove, Force }
-#  Add or remove space between 'this' and '(' in 'this (something)'. Default=Remove
-#
-#sp_macro                                          { Ignore, Add, Remove, Force }
-#  Add or remove space between macro and value
-#
-#sp_macro_func                                     { Ignore, Add, Remove, Force }
-#  Add or remove space between macro function ')' and value
-#
-#sp_else_brace                                     { Ignore, Add, Remove, Force }
-#  Add or remove space between 'else' and '{' if on the same line
-#
-#sp_brace_else                                     { Ignore, Add, Remove, Force }
-#  Add or remove space between '}' and 'else' if on the same line
-#
-sp_brace_typedef=add                                # { Ignore, Add, Remove, Force }
-#  Add or remove space between '}' and the name of a typedef on the same line
-#
-#sp_catch_brace                                    { Ignore, Add, Remove, Force }
-#  Add or remove space between 'catch' and '{' if on the same line
-#
-#sp_brace_catch                                    { Ignore, Add, Remove, Force }
-#  Add or remove space between '}' and 'catch' if on the same line
-#
-#sp_finally_brace                                  { Ignore, Add, Remove, Force }
-#  Add or remove space between 'finally' and '{' if on the same line
-#
-#sp_brace_finally                                  { Ignore, Add, Remove, Force }
-#  Add or remove space between '}' and 'finally' if on the same line
-#
-#sp_try_brace                                      { Ignore, Add, Remove, Force }
-#  Add or remove space between 'try' and '{' if on the same line
-#
-sp_getset_brace=add                                 # { Ignore, Add, Remove, Force }
-#  Add or remove space between get/set and '{' if on the same line
-#
-#sp_word_brace                                     { Ignore, Add, Remove, Force }
-#  Add or remove space between a variable and '{' for C++ uniform initialization. Default=Add
-#
-#sp_word_brace_ns                                  { Ignore, Add, Remove, Force }
-#  Add or remove space between a variable and '{' for a namespace. Default=Add
-#
-# bug: UNI-10496
-#sp_before_dc=remove                               # { Ignore, Add, Remove, Force }
-#  Add or remove space before the '::' operator
-#
-sp_after_dc=remove                                 # { Ignore, Add, Remove, Force }
-#  Add or remove space after the '::' operator
-#
-#sp_d_array_colon                                  { Ignore, Add, Remove, Force }
-#  Add or remove around the D named array initializer ':' operator
-#
-sp_not=remove                                       # { Ignore, Add, Remove, Force }
-#  Add or remove space after the '!' (not) operator. Default=Remove
-#
-sp_inv=remove                                       # { Ignore, Add, Remove, Force }
-#  Add or remove space after the '~' (invert) operator. Default=Remove
-#
-sp_addr=remove                                      # { Ignore, Add, Remove, Force }
-#  Add or remove space after the '&' (address-of) operator. Default=Remove
-#  This does not affect the spacing after a '&' that is part of a type.
-#
-sp_member=remove                                    # { Ignore, Add, Remove, Force }
-#  Add or remove space around the '.' or '->' operators. Default=Remove
-#
-sp_deref=remove                                     # { Ignore, Add, Remove, Force }
-#  Add or remove space after the '*' (dereference) operator. Default=Remove
-#  This does not affect the spacing after a '*' that is part of a type.
-#
-sp_sign=remove                                      # { Ignore, Add, Remove, Force }
-#  Add or remove space after '+' or '-', as in 'x = -5' or 'y = +7'. Default=Remove
-#
-sp_incdec=remove                                    # { Ignore, Add, Remove, Force }
-#  Add or remove space before or after '++' and '--', as in '(--x)' or 'y++;'. Default=Remove
-#
-sp_before_nl_cont=add                               # { Ignore, Add, Remove, Force }
-#  Add or remove space before a backslash-newline at the end of a line. Default=Add
-#
-sp_after_oc_scope=force                             # { Ignore, Add, Remove, Force }
-#  Add or remove space after the scope '+' or '-', as in '-(void) foo;' or '+(int) bar;'
-#
-sp_after_oc_colon=remove                            # { Ignore, Add, Remove, Force }
-#  Add or remove space after the colon in message specs
-#  '-(int) f:(int) x;' vs '-(int) f: (int) x;'
-#
-sp_before_oc_colon=remove                           # { Ignore, Add, Remove, Force }
-#  Add or remove space before the colon in message specs
-#  '-(int) f: (int) x;' vs '-(int) f : (int) x;'
-#
-sp_after_oc_dict_colon=force                        # { Ignore, Add, Remove, Force }
-#  Add or remove space after the colon in immutable dictionary expression
-#  'NSDictionary *test = @{@"foo" :@"bar"};'
-#
-sp_before_oc_dict_colon=remove                      # { Ignore, Add, Remove, Force }
-#  Add or remove space before the colon in immutable dictionary expression
-#  'NSDictionary *test = @{@"foo" :@"bar"};'
-#
-sp_after_send_oc_colon=force                        # { Ignore, Add, Remove, Force }
-#  Add or remove space after the colon in message specs
-#  '[object setValue:1];' vs '[object setValue: 1];'
-#
-sp_before_send_oc_colon=remove                      # { Ignore, Add, Remove, Force }
-#  Add or remove space before the colon in message specs
-#  '[object setValue:1];' vs '[object setValue :1];'
-#
-sp_after_oc_type=remove                             # { Ignore, Add, Remove, Force }
-#  Add or remove space after the (type) in message specs
-#  '-(int)f: (int) x;' vs '-(int)f: (int)x;'
-#
-sp_after_oc_return_type=remove                      # { Ignore, Add, Remove, Force }
-#  Add or remove space after the first (type) in message specs
-#  '-(int) f:(int)x;' vs '-(int)f:(int)x;'
-#
-sp_after_oc_at_sel=remove                           # { Ignore, Add, Remove, Force }
-#  Add or remove space between '@selector' and '('
-#  '@selector(msgName)' vs '@selector (msgName)'
-#  Also applies to @protocol() constructs
-#
-#sp_after_oc_at_sel_parens                         { Ignore, Add, Remove, Force }
-#  Add or remove space between '@selector(x)' and the following word
-#  '@selector(foo) a:' vs '@selector(foo)a:'
-#
-sp_inside_oc_at_sel_parens=remove                   # { Ignore, Add, Remove, Force }
-#  Add or remove space inside '@selector' parens
-#  '@selector(foo)' vs '@selector( foo )'
-#  Also applies to @protocol() constructs
-#
-#sp_before_oc_block_caret                          { Ignore, Add, Remove, Force }
-#  Add or remove space before a block pointer caret
-#  '^int (int arg){...}' vs. ' ^int (int arg){...}'
-#
-#sp_after_oc_block_caret                           { Ignore, Add, Remove, Force }
-#  Add or remove space after a block pointer caret
-#  '^int (int arg){...}' vs. '^ int (int arg){...}'
-#
-#sp_after_oc_msg_receiver                          { Ignore, Add, Remove, Force }
-#  Add or remove space between the receiver and selector in a message.
-#  '[receiver selector ...]'
-#
-#sp_after_oc_property                              { Ignore, Add, Remove, Force }
-#  Add or remove space after @property.
-#
-sp_cond_colon=add                                   # { Ignore, Add, Remove, Force }
-#  Add or remove space around the ':' in 'b ? t : f'
-#
-#sp_cond_colon_before                              { Ignore, Add, Remove, Force }
-#  Add or remove space before the ':' in 'b ? t : f'. Overrides sp_cond_colon.
-#
-#sp_cond_colon_after                               { Ignore, Add, Remove, Force }
-#  Add or remove space after the ':' in 'b ? t : f'. Overrides sp_cond_colon.
-#
-sp_cond_question=add                                # { Ignore, Add, Remove, Force }
-#  Add or remove space around the '?' in 'b ? t : f'
-#
-#sp_cond_question_before                           { Ignore, Add, Remove, Force }
-#  Add or remove space before the '?' in 'b ? t : f'. Overrides sp_cond_question.
-#
-#sp_cond_question_after                            { Ignore, Add, Remove, Force }
-#  Add or remove space after the '?' in 'b ? t : f'. Overrides sp_cond_question.
-#
-#sp_cond_ternary_short                             { Ignore, Add, Remove, Force }
-#  In the abbreviated ternary form (a ?: b), add/remove space between ? and :.'. Overrides all other sp_cond_* options.
-#
-sp_case_label=ignore                                # { Ignore, Add, Remove, Force }
-#  Fix the spacing between 'case' and the label. Only 'ignore' and 'force' make sense here.
-#
-#sp_range                                          { Ignore, Add, Remove, Force }
-#  Control the space around the D '..' operator.
-#
-#sp_after_for_colon                                { Ignore, Add, Remove, Force }
-#  Control the spacing after ':' in 'for (TYPE VAR : EXPR)'
-#
-#sp_before_for_colon                               { Ignore, Add, Remove, Force }
-#  Control the spacing before ':' in 'for (TYPE VAR : EXPR)'
-#
-#sp_extern_paren                                   { Ignore, Add, Remove, Force }
-#  Control the spacing in 'extern (C)' (D)
-#
-#sp_cmt_cpp_start                                  { Ignore, Add, Remove, Force }
-#  Control the space after the opening of a C++ comment '// A' vs '//A'
-#
-#sp_cmt_cpp_doxygen                                { False, True }
-#  TRUE: If space is added with sp_cmt_cpp_start, do it after doxygen sequences like '///', '///<', '//!' and '//!<'.
-#
-#sp_cmt_cpp_qttr                                   { False, True }
-#  TRUE: If space is added with sp_cmt_cpp_start, do it after Qt translator or meta-data comments like '//:', '//=', and '//~'.
-#
-#sp_endif_cmt                                      { Ignore, Add, Remove, Force }
-#  Controls the spaces between #else or #endif and a trailing comment
-#
-sp_after_new=force                                  # { Ignore, Add, Remove, Force }
-#  Controls the spaces after 'new', 'delete' and 'delete[]'
-#
-sp_between_new_paren=remove                         # { Ignore, Add, Remove, Force }
-#  Controls the spaces between new and '(' in 'new()'
-#
-#sp_before_tr_emb_cmt                              { Ignore, Add, Remove, Force }
-#  Controls the spaces before a trailing or embedded comment
-#
-#sp_num_before_tr_emb_cmt                          Number
-#  Number of spaces before a trailing or embedded comment
-#
-#sp_annotation_paren                               { Ignore, Add, Remove, Force }
-#  Control space between a Java annotation and the open paren.
-#
-sp_skip_vbrace_tokens=true                          # { False, True }
-#  If true, vbrace tokens are dropped to the previous token and skipped.
-#
-##
-## Code alignment (not left column spaces/tabs)
-##
-#
-align_keep_tabs=false                               # { False, True }
-#  Whether to keep non-indenting tabs
-#
-align_with_tabs=false                               # { False, True }
-#  Whether to use tabs for aligning
-#
-align_on_tabstop=false                              # { False, True }
-#  Whether to bump out to the next tab when aligning
-#
-align_number_right=false                             # { False, True }
-#  Whether to left-align numbers
-#
-#align_keep_extra_space                            { False, True }
-#  Whether to keep whitespace not required for alignment.
-#
-align_func_params=false                             # { False, True }
-#  Align variable definitions in prototypes and functions
-#
-align_same_func_call_params=false                   # { False, True }
-#  Align parameters in single-line functions that have the same name.
-#  The function names must already be aligned with each other.
-#
-#align_var_def_span                                Number
-#  The span for aligning variable definitions (0=don't align)
-#
-#align_var_def_star_style                          Number
-#  How to align the star in variable definitions.
-#   0=Part of the type     'void *   foo;'
-#   1=Part of the variable 'void     *foo;'
-#   2=Dangling             'void    *foo;'
-#
-#align_var_def_amp_style                           Number
-#  How to align the '&' in variable definitions.
-#   0=Part of the type
-#   1=Part of the variable
-#   2=Dangling
-#
-#align_var_def_thresh                              Number
-#  The threshold for aligning variable definitions (0=no limit)
-#
-#align_var_def_gap                                 Number
-#  The gap for aligning variable definitions
-#
-align_var_def_colon=false                           # { False, True }
-#  Whether to align the colon in struct bit fields
-#
-align_var_def_attribute=false                       # { False, True }
-#  Whether to align any attribute after the variable name
-#
-align_var_def_inline=false                          # { False, True }
-#  Whether to align inline struct/enum/union variable definitions
-#
-#align_assign_span                                 Number
-#  The span for aligning on '=' in assignments (0=don't align)
-#
-#align_assign_thresh                               Number
-#  The threshold for aligning on '=' in assignments (0=no limit)
-#
-#align_enum_equ_span                               Number
-#  The span for aligning on '=' in enums (0=don't align)
-#
-#align_enum_equ_thresh                             Number
-#  The threshold for aligning on '=' in enums (0=no limit)
-#
-#align_var_struct_span                             Number
-#  The span for aligning struct/union (0=don't align)
-#
-#align_var_struct_thresh                           Number
-#  The threshold for aligning struct/union member definitions (0=no limit)
-#
-#align_var_struct_gap                              Number
-#  The gap for aligning struct/union member definitions
-#
-#align_struct_init_span                            Number
-#  The span for aligning struct initializer values (0=don't align)
-#
-#align_typedef_gap                                 Number
-#  The minimum space between the type and the synonym of a typedef
-#
-#align_typedef_span                                Number
-#  The span for aligning single-line typedefs (0=don't align)
-#
-#align_typedef_func                                Number
-#  How to align typedef'd functions with other typedefs
-#  0: Don't mix them at all
-#  1: align the open paren with the types
-#  2: align the function type name with the other type names
-#
-#align_typedef_star_style                          Number
-#  Controls the positioning of the '*' in typedefs. Just try it.
-#  0: Align on typedef type, ignore '*'
-#  1: The '*' is part of type name: typedef int  *pint;
-#  2: The '*' is part of the type, but dangling: typedef int *pint;
-#
-#align_typedef_amp_style                           Number
-#  Controls the positioning of the '&' in typedefs. Just try it.
-#  0: Align on typedef type, ignore '&'
-#  1: The '&' is part of type name: typedef int  &pint;
-#  2: The '&' is part of the type, but dangling: typedef int &pint;
-#
-#align_right_cmt_span                              Number
-#  The span for aligning comments that end lines (0=don't align)
-#
-align_right_cmt_mix=false                           # { False, True }
-#  If aligning comments, mix with comments after '}' and #endif with less than 3 spaces before the comment
-#
-#align_right_cmt_gap                               Number
-#  If a trailing comment is more than this number of columns away from the text it follows,
-#  it will qualify for being aligned. This has to be > 0 to do anything.
-#
-#align_right_cmt_at_col                            Number
-#  Align trailing comment at or beyond column N; 'pulls in' comments as a bonus side effect (0=ignore)
-#
-#align_func_proto_span                             Number
-#  The span for aligning function prototypes (0=don't align)
-#
-#align_func_proto_gap                              Number
-#  Minimum gap between the return type and the function name.
-#
-align_on_operator=false                             # { False, True }
-#  Align function protos on the 'operator' keyword instead of what follows
-#
-align_mix_var_proto=false                           # { False, True }
-#  Whether to mix aligning prototype and variable declarations.
-#  If true, align_var_def_XXX options are used instead of align_func_proto_XXX options.
-#
-align_single_line_func=false                        # { False, True }
-#  Align single-line functions with function prototypes, uses align_func_proto_span
-#
-align_single_line_brace=false                       # { False, True }
-#  Aligning the open brace of single-line functions.
-#  Requires align_single_line_func=true, uses align_func_proto_span
-#
-#align_single_line_brace_gap                       Number
-#  Gap for align_single_line_brace.
-#
-#align_oc_msg_spec_span                            Number
-#  The span for aligning ObjC msg spec (0=don't align)
-#
-align_nl_cont=false                                 # { False, True }
-#  Whether to align macros wrapped with a backslash and a newline.
-#  This will not work right if the macro contains a multi-line comment.
-#
-#align_pp_define_together                          { False, True }
-#  # Align macro functions and variables together
-#
-#align_pp_define_gap                               Number
-#  The minimum space between label and value of a preprocessor define
-#
-#align_pp_define_span                              Number
-#  The span for aligning on '#define' bodies (0=don't align, other=number of lines including comments between blocks)
-#
-align_left_shift=false                              # { False, True }
-#  Align lines that start with '<<' with previous '<<'. Default=True
-#
-#align_asm_colon                                   { False, True }
-#  Align text after asm volatile () colons.
-#
-#align_oc_msg_colon_span                           Number
-#  Span for aligning parameters in an Obj-C message call on the ':' (0=don't align)
-#
-#align_oc_msg_colon_first                          { False, True }
-#  If true, always align with the first parameter, even if it is too short.
-#
-#align_oc_decl_colon                               { False, True }
-#  Aligning parameters in an Obj-C '+' or '-' declaration on the ':'
-#
-##
-## Newline adding and removing options
-##
-#
-nl_collapse_empty_body=false                        # { False, True }
-#  Whether to collapse empty blocks between '{' and '}'
-#
-nl_assign_leave_one_liners=true                     # { False, True }
-#  Don't split one-line braced assignments - 'foo_t f = { 1, 2 };'
-#
-nl_class_leave_one_liners=true                      # { False, True }
-#  Don't split one-line braced statements inside a class xx { } body
-#
-nl_enum_leave_one_liners=true                       # { False, True }
-#  Don't split one-line enums: 'enum foo { BAR = 15 };'
-#
-nl_getset_leave_one_liners=true                     # { False, True }
-#  Don't split one-line get or set functions
-#
-#nl_cs_property_leave_one_liners=true               # { False, True }
-#  Don't split one-line C# property functions
-#
-nl_func_leave_one_liners=true                       # { False, True }
-#  Don't split one-line function definitions - 'int foo() { return 0; }'
-#
-nl_cpp_lambda_leave_one_liners=true                 # { False, True }
-#  Don't split one-line C++11 lambdas - '[]() { return 0; }'
-#
-nl_if_leave_one_liners=false                        # { False, True }
-#  Don't split one-line if/else statements - 'if(a) b++;'
-#
-#nl_while_leave_one_liners                         { False, True }
-#  Don't split one-line while statements - 'while(a) b++;'
-#
-nl_oc_msg_leave_one_liner=true                      # { False, True }
-#  Don't split one-line OC messages
-#
-#nl_oc_block_brace                                 { Ignore, Add, Remove, Force }
-#  Add or remove newline between Objective-C block signature and '{'
-#
-nl_start_of_file=remove                             # { Ignore, Add, Remove, Force }
-#  Add or remove newlines at the start of the file
-#
-#nl_start_of_file_min                              Number
-#  The number of newlines at the start of the file (only used if nl_start_of_file is 'add' or 'force'
-#
-nl_end_of_file=force                                # { Ignore, Add, Remove, Force }
-#  Add or remove newline at the end of the file
-#
-nl_end_of_file_min=1                                # Number
-#  The number of newlines at the end of the file (only used if nl_end_of_file is 'add' or 'force')
-#
-nl_assign_brace=force                               # { Ignore, Add, Remove, Force }
-#  Add or remove newline between '=' and '{'
-#
-#nl_assign_square                                  { Ignore, Add, Remove, Force }
-#  Add or remove newline between '=' and '[' (D only)
-#
-#nl_after_square_assign                            { Ignore, Add, Remove, Force }
-#  Add or remove newline after '= [' (D only). Will also affect the newline before the ']'
-#
-#nl_func_var_def_blk                               Number
-#  The number of blank lines after a block of variable definitions at the top of a function body
-#  0 = No change (default)
-#
-#nl_typedef_blk_start                              Number
-#  The number of newlines before a block of typedefs
-#  0 = No change (default)
-#  the option 'nl_after_access_spec' takes preference over 'nl_typedef_blk_start'
-#
-#nl_typedef_blk_end                                Number
-#  The number of newlines after a block of typedefs
-#  0 = No change (default)
-#
-#nl_typedef_blk_in                                 Number
-#  The maximum consecutive newlines within a block of typedefs
-#  0 = No change (default)
-#
-#nl_var_def_blk_start                              Number
-#  The number of newlines before a block of variable definitions not at the top of a function body
-#  0 = No change (default)
-#  the option 'nl_after_access_spec' takes preference over 'nl_var_def_blk_start'
-#
-#nl_var_def_blk_end                                Number
-#  The number of newlines after a block of variable definitions not at the top of a function body
-#  0 = No change (default)
-#
-#nl_var_def_blk_in                                 Number
-#  The maximum consecutive newlines within a block of variable definitions
-#  0 = No change (default)
-#
-#nl_fcall_brace                                    { Ignore, Add, Remove, Force }
-#  Add or remove newline between a function call's ')' and '{', as in:
-#  list_for_each(item, &list) { }
-#
-nl_enum_brace=force                                 # { Ignore, Add, Remove, Force }
-#  Add or remove newline between 'enum' and '{'
-#
-nl_struct_brace=force                               # { Ignore, Add, Remove, Force }
-#  Add or remove newline between 'struct and '{'
-#
-nl_union_brace=force                                # { Ignore, Add, Remove, Force }
-#  Add or remove newline between 'union' and '{'
-#
-nl_if_brace=force                                   # { Ignore, Add, Remove, Force }
-#  Add or remove newline between 'if' and '{'
-#
-nl_brace_else=force                                 # { Ignore, Add, Remove, Force }
-#  Add or remove newline between '}' and 'else'
-#
-#nl_elseif_brace                                   { Ignore, Add, Remove, Force }
-#  Add or remove newline between 'else if' and '{'
-#  If set to ignore, nl_if_brace is used instead
-#
-nl_else_brace=force                                 # { Ignore, Add, Remove, Force }
-#  Add or remove newline between 'else' and '{'
-#
-nl_else_if=remove                                   # { Ignore, Add, Remove, Force }
-#  Add or remove newline between 'else' and 'if'
-#
-nl_brace_finally=force                              # { Ignore, Add, Remove, Force }
-#  Add or remove newline between '}' and 'finally'
-#
-nl_finally_brace=force                              # { Ignore, Add, Remove, Force }
-#  Add or remove newline between 'finally' and '{'
-#
-nl_try_brace=force                                  # { Ignore, Add, Remove, Force }
-#  Add or remove newline between 'try' and '{'
-#
-nl_getset_brace=force                               # { Ignore, Add, Remove, Force }
-#  Add or remove newline between get/set and '{'
-#
-nl_for_brace=force                                  # { Ignore, Add, Remove, Force }
-#  Add or remove newline between 'for' and '{'
-#
-nl_catch_brace=force                                # { Ignore, Add, Remove, Force }
-#  Add or remove newline between 'catch' and '{'
-#
-nl_brace_catch=force                                # { Ignore, Add, Remove, Force }
-#  Add or remove newline between '}' and 'catch'
-#
-#nl_brace_square                                   { Ignore, Add, Remove, Force }
-#  Add or remove newline between '}' and ']'
-#
-#nl_brace_fparen                                   { Ignore, Add, Remove, Force }
-#  Add or remove newline between '}' and ')' in a function invocation
-#
-nl_while_brace=force                                # { Ignore, Add, Remove, Force }
-#  Add or remove newline between 'while' and '{'
-#
-#nl_scope_brace                                    { Ignore, Add, Remove, Force }
-#  Add or remove newline between 'scope (x)' and '{' (D)
-#
-#nl_unittest_brace                                 { Ignore, Add, Remove, Force }
-#  Add or remove newline between 'unittest' and '{' (D)
-#
-#nl_version_brace                                  { Ignore, Add, Remove, Force }
-#  Add or remove newline between 'version (x)' and '{' (D)
-#
-nl_using_brace=force                                # { Ignore, Add, Remove, Force }
-#  Add or remove newline between 'using' and '{'
-#
-nl_brace_brace=ignore                               # { Ignore, Add, Remove, Force }
-#  Add or remove newline between two open or close braces.
-#  Due to general newline/brace handling, REMOVE may not work.
-#
-nl_do_brace=force                                   # { Ignore, Add, Remove, Force }
-#  Add or remove newline between 'do' and '{'
-#
-nl_brace_while=force                                # { Ignore, Add, Remove, Force }
-#  Add or remove newline between '}' and 'while' of 'do' statement
-#
-nl_switch_brace=force                               # { Ignore, Add, Remove, Force }
-#  Add or remove newline between 'switch' and '{'
-#
-#nl_synchronized_brace                             { Ignore, Add, Remove, Force }
-#  Add or remove newline between 'synchronized' and '{'
-#
-nl_multi_line_cond=false                            # { False, True }
-#  Add a newline between ')' and '{' if the ')' is on a different line than the if/for/etc.
-#  Overrides nl_for_brace, nl_if_brace, nl_switch_brace, nl_while_switch and nl_catch_brace.
-#
-#nl_multi_line_define                              { False, True }
-#  Force a newline in a define after the macro name for multi-line defines.
-#
-nl_before_case=false                                # { False, True }
-#  Whether to put a newline before 'case' statement, not after the first 'case'
-#
-#nl_before_throw                                   { Ignore, Add, Remove, Force }
-#  Add or remove newline between ')' and 'throw'
-#
-nl_after_case=false                                 # { False, True }
-#  Whether to put a newline after 'case' statement
-#
-nl_case_colon_brace=force                           # { Ignore, Add, Remove, Force }
-#  Add or remove a newline between a case ':' and '{'. Overrides nl_after_case.
-#
-nl_namespace_brace=force                            # { Ignore, Add, Remove, Force }
-#  Newline between namespace and {
-#
-nl_template_class=ignore                            # { Ignore, Add, Remove, Force }
-#  Add or remove newline between 'template<>' and whatever follows.
-#
-nl_class_brace=force                                # { Ignore, Add, Remove, Force }
-#  Add or remove newline between 'class' and '{'
-#
-#nl_class_init_args                                { Ignore, Add, Remove, Force }
-#  Add or remove newline before/after each ',' in the base class list,
-#    (tied to pos_class_comma).
-#
-#nl_constr_init_args                               { Ignore, Add, Remove, Force }
-#  Add or remove newline after each ',' in the constructor member initialization.
-#  Related to nl_constr_colon, pos_constr_colon and pos_constr_comma.
-#
-#nl_enum_own_lines                                 { Ignore, Add, Remove, Force }
-#  Add or remove newline before first element, after comma, and after last element in enum
-#
-#nl_func_type_name                                 { Ignore, Add, Remove, Force }
-#  Add or remove newline between return type and function name in a function definition
-#
-#nl_func_type_name_class                           { Ignore, Add, Remove, Force }
-#  Add or remove newline between return type and function name inside a class {}
-#  Uses nl_func_type_name or nl_func_proto_type_name if set to ignore.
-#
-#nl_func_class_scope                               { Ignore, Add, Remove, Force }
-#  Add or remove newline between class specification and '::' in 'void A::f() { }'
-#  Only appears in separate member implementation (does not appear with in-line implmementation)
-#
-#nl_func_scope_name                                { Ignore, Add, Remove, Force }
-#  Add or remove newline between function scope and name
-#  Controls the newline after '::' in 'void A::f() { }'
-#
-#nl_func_proto_type_name                           { Ignore, Add, Remove, Force }
-#  Add or remove newline between return type and function name in a prototype
-#
-#nl_func_paren                                     { Ignore, Add, Remove, Force }
-#  Add or remove newline between a function name and the opening '(' in the declaration
-#
-#nl_func_def_paren                                 { Ignore, Add, Remove, Force }
-#  Add or remove newline between a function name and the opening '(' in the definition
-#
-#nl_func_decl_start                                { Ignore, Add, Remove, Force }
-#  Add or remove newline after '(' in a function declaration
-#
-#nl_func_def_start                                 { Ignore, Add, Remove, Force }
-#  Add or remove newline after '(' in a function definition
-#
-#nl_func_decl_start_single                         { Ignore, Add, Remove, Force }
-#  Overrides nl_func_decl_start when there is only one parameter.
-#
-#nl_func_def_start_single                          { Ignore, Add, Remove, Force }
-#  Overrides nl_func_def_start when there is only one parameter.
-#
-#nl_func_decl_start_multi_line                     { False, True }
-#  Whether to add newline after '(' in a function declaration if '(' and ')' are in different lines.
-#
-#nl_func_def_start_multi_line                      { False, True }
-#  Whether to add newline after '(' in a function definition if '(' and ')' are in different lines.
-#
-#nl_func_decl_args                                 { Ignore, Add, Remove, Force }
-#  Add or remove newline after each ',' in a function declaration
-#
-#nl_func_def_args                                  { Ignore, Add, Remove, Force }
-#  Add or remove newline after each ',' in a function definition
-#
-#nl_func_decl_args_multi_line                      { False, True }
-#  Whether to add newline after each ',' in a function declaration if '(' and ')' are in different lines.
-#
-#nl_func_def_args_multi_line                       { False, True }
-#  Whether to add newline after each ',' in a function definition if '(' and ')' are in different lines.
-#
-#nl_func_decl_end                                  { Ignore, Add, Remove, Force }
-#  Add or remove newline before the ')' in a function declaration
-#
-#nl_func_def_end                                   { Ignore, Add, Remove, Force }
-#  Add or remove newline before the ')' in a function definition
-#
-#nl_func_decl_end_single                           { Ignore, Add, Remove, Force }
-#  Overrides nl_func_decl_end when there is only one parameter.
-#
-#nl_func_def_end_single                            { Ignore, Add, Remove, Force }
-#  Overrides nl_func_def_end when there is only one parameter.
-#
-#nl_func_decl_end_multi_line                       { False, True }
-#  Whether to add newline before ')' in a function declaration if '(' and ')' are in different lines.
-#
-#nl_func_def_end_multi_line                        { False, True }
-#  Whether to add newline before ')' in a function definition if '(' and ')' are in different lines.
-#
-#nl_func_decl_empty                                { Ignore, Add, Remove, Force }
-#  Add or remove newline between '()' in a function declaration.
-#
-#nl_func_def_empty                                 { Ignore, Add, Remove, Force }
-#  Add or remove newline between '()' in a function definition.
-#
-#nl_func_call_start_multi_line                     { False, True }
-#  Whether to add newline after '(' in a function call if '(' and ')' are in different lines.
-#
-#nl_func_call_args_multi_line                      { False, True }
-#  Whether to add newline after each ',' in a function call if '(' and ')' are in different lines.
-#
-#nl_func_call_end_multi_line                       { False, True }
-#  Whether to add newline before ')' in a function call if '(' and ')' are in different lines.
-#
-#nl_oc_msg_args                                    { False, True }
-#  Whether to put each OC message parameter on a separate line
-#  See nl_oc_msg_leave_one_liner
-#
-nl_fdef_brace=force                                 # { Ignore, Add, Remove, Force }
-#  Add or remove newline between function signature and '{'
-#
-#nl_cpp_ldef_brace                                 { Ignore, Add, Remove, Force }
-#  Add or remove newline between C++11 lambda signature and '{'
-#
-#nl_return_expr                                    { Ignore, Add, Remove, Force }
-#  Add or remove a newline between the return keyword and return expression.
-#
-nl_after_semicolon=false                            # { False, True }
-#  Whether to put a newline after semicolons, except in 'for' statements
-#
-#nl_paren_dbrace_open                              { Ignore, Add, Remove, Force }
-#  Java: Control the newline between the ')' and '{{' of the double brace initializer.
-#
-nl_after_brace_open=false                           # { False, True }
-#  Whether to put a newline after brace open.
-#  This also adds a newline before the matching brace close.
-#
-nl_after_brace_open_cmt=false                       # { False, True }
-#  If nl_after_brace_open and nl_after_brace_open_cmt are true, a newline is
-#  placed between the open brace and a trailing single-line comment.
-#
-nl_after_vbrace_open=false                          # { False, True }
-#  Whether to put a newline after a virtual brace open with a non-empty body.
-#  These occur in un-braced if/while/do/for statement bodies.
-#
-nl_after_vbrace_open_empty=false                    # { False, True }
-#  Whether to put a newline after a virtual brace open with an empty body.
-#  These occur in un-braced if/while/do/for statement bodies.
-#
-nl_after_brace_close=false                          # { False, True }
-#  Whether to put a newline after a brace close.
-#  Does not apply if followed by a necessary ';'.
-#
-nl_after_vbrace_close=false                         # { False, True }
-#  Whether to put a newline after a virtual brace close.
-#  Would add a newline before return in: 'if (foo) a++; return;'
-#
-#nl_brace_struct_var                               { Ignore, Add, Remove, Force }
-#  Control the newline between the close brace and 'b' in: 'struct { int a; } b;'
-#  Affects enums, unions and structures. If set to ignore, uses nl_after_brace_close
-#
-#nl_define_macro                                   { False, True }
-#  Whether to alter newlines in '#define' macros
-#
-nl_squeeze_ifdef=false                              # { False, True }
-#  Whether to remove blanks after '#ifxx' and '#elxx', or before '#elxx' and '#endif'. Does not affect top-level #ifdefs.
-#
-#nl_squeeze_ifdef_top_level                        { False, True }
-#  Makes the nl_squeeze_ifdef option affect the top-level #ifdefs as well.
-#
-#nl_before_if                                      { Ignore, Add, Remove, Force }
-#  Add or remove blank line before 'if'
-#
-#nl_after_if                                       { Ignore, Add, Remove, Force }
-#  Add or remove blank line after 'if' statement
-#
-#nl_before_for                                     { Ignore, Add, Remove, Force }
-#  Add or remove blank line before 'for'
-#
-#nl_after_for                                      { Ignore, Add, Remove, Force }
-#  Add or remove blank line after 'for' statement
-#
-#nl_before_while                                   { Ignore, Add, Remove, Force }
-#  Add or remove blank line before 'while'
-#
-#nl_after_while                                    { Ignore, Add, Remove, Force }
-#  Add or remove blank line after 'while' statement
-#
-#nl_before_switch                                  { Ignore, Add, Remove, Force }
-#  Add or remove blank line before 'switch'
-#
-#nl_after_switch                                   { Ignore, Add, Remove, Force }
-#  Add or remove blank line after 'switch' statement
-#
-#nl_before_synchronized                            { Ignore, Add, Remove, Force }
-#  Add or remove blank line before 'synchronized'
-#
-#nl_after_synchronized                             { Ignore, Add, Remove, Force }
-#  Add or remove blank line after 'synchronized' statement
-#
-#nl_before_do                                      { Ignore, Add, Remove, Force }
-#  Add or remove blank line before 'do'
-#
-#nl_after_do                                       { Ignore, Add, Remove, Force }
-#  Add or remove blank line after 'do/while' statement
-#
-nl_ds_struct_enum_cmt=false                         # { False, True }
-#  Whether to double-space commented-entries in struct/union/enum
-#
-nl_ds_struct_enum_close_brace=false                 # { False, True }
-#  force nl before } of a struct/union/enum
-#  (lower priority than 'eat_blanks_before_close_brace')
-#
-#nl_before_func_class_def                          Number
-#  Add or remove blank line before 'func_class_def'
-#
-#nl_before_func_class_proto                        Number
-#  Add or remove blank line before 'func_class_proto'
-#
-#nl_class_colon                                    { Ignore, Add, Remove, Force }
-#  Add or remove a newline before/after a class colon,
-#    (tied to pos_class_colon).
-#
-#nl_constr_colon                                   { Ignore, Add, Remove, Force }
-#  Add or remove a newline around a class constructor colon.
-#  Related to nl_constr_init_args, pos_constr_colon and pos_constr_comma.
-#
-nl_namespace_two_to_one_liner=false                 # { False, True }
-#If true turns two liner namespace to one liner,else will make then four liners
-#
-nl_create_if_one_liner=false                        # { False, True }
-#  Change simple unbraced if statements into a one-liner
-#  'if(b)\n i++;' => 'if(b) i++;'
-#
-nl_create_for_one_liner=false                       # { False, True }
-#  Change simple unbraced for statements into a one-liner
-#  'for (i=0;i<5;i++)\n foo(i);' => 'for (i=0;i<5;i++) foo(i);'
-#
-nl_create_while_one_liner=false                     # { False, True }
-#  Change simple unbraced while statements into a one-liner
-#  'while (i<5)\n foo(i++);' => 'while (i<5) foo(i++);'
-nl_create_func_def_one_liner=false                  # { False, True }
-#  Change simple 4,3,2 liner function def statements into a one-liner
-#
-#nl_split_if_one_liner                             { False, True }
-#   Change a one-liner if statement into simple unbraced if
-#  'if(b) i++;' => 'if(b) i++;'
-#
-#nl_split_for_one_liner                            { False, True }
-#  Change a one-liner for statement into simple unbraced for
-#  'for (i=0;<5;i++) foo(i);' => 'for (i=0;<5;i++) foo(i);'
-#
-#nl_split_while_one_liner                          { False, True }
-#  Change simple unbraced while statements into a one-liner while
-#  'while (i<5)\n foo(i++);' => 'while (i<5) foo(i++);'
-#
-##
-## Positioning options
-##
-#
-#pos_arith                                         { Ignore, Lead, Trail }
-#  The position of arithmetic operators in wrapped expressions
-#
-#pos_assign                                        { Ignore, Lead, Trail }
-#  The position of assignment in wrapped expressions.
-#  Do not affect '=' followed by '{'
-#
-#pos_bool                                          { Ignore, Lead, Trail }
-#  The position of boolean operators in wrapped expressions
-#
-#pos_compare                                       { Ignore, Lead, Trail }
-#  The position of comparison operators in wrapped expressions
-#
-#pos_conditional                                   { Ignore, Lead, Trail }
-#  The position of conditional (b ? t : f) operators in wrapped expressions
-#
-#pos_comma                                         { Ignore, Lead, Trail }
-#  The position of the comma in wrapped expressions
-#
-#pos_enum_comma                                    { Ignore, Lead, Trail }
-#  The position of the comma in enum entries
-#
-#pos_class_comma                                   { Ignore, Lead, Trail }
-#  The position of the comma in the base class list if there are more than one line,
-#    (tied to nl_class_init_args).
-#
-#pos_constr_comma                                  { Ignore, Lead, Trail }
-#  The position of the comma in the constructor initialization list.
-#  Related to nl_constr_colon, nl_constr_init_args and pos_constr_colon.
-#
-#pos_class_colon                                   { Ignore, Lead, Trail }
-#  The position of trailing/leading class colon, between class and base class list
-#    (tied to nl_class_colon).
-#
-#pos_constr_colon                                  { Ignore, Lead, Trail }
-#  The position of colons between constructor and member initialization,
-#  (tied to UO_nl_constr_colon).
-#  Related to nl_constr_colon, nl_constr_init_args and pos_constr_comma.
-#
-##
-## Line Splitting options
-##
-#
-#code_width                                        Number
-#  Try to limit code width to N number of columns
-#
-ls_for_split_full=false                             # { False, True }
-#  Whether to fully split long 'for' statements at semi-colons
-#
-ls_func_split_full=false                            # { False, True }
-#  Whether to fully split long function protos/calls at commas
-#
-#ls_code_width                                     { False, True }
-#  Whether to split lines as close to code_width as possible and ignore some groupings
-#
-##
-## Blank line options
-##
-#
-nl_max=3                                            # Number
-#  The maximum consecutive newlines (3 = 2 blank lines)
-#
-#nl_after_func_proto                               Number
-#  The number of newlines after a function prototype, if followed by another function prototype
-#
-#nl_after_func_proto_group                         Number
-#  The number of newlines after a function prototype, if not followed by another function prototype
-#
-#nl_after_func_class_proto                         Number
-#  The number of newlines after a function class prototype, if followed by another function class prototype
-#
-#nl_after_func_class_proto_group                   Number
-#  The number of newlines after a function class prototype, if not followed by another function class prototype
-#
-#nl_before_func_body_def                           Number
-#  The number of newlines before a multi-line function def body
-#
-#nl_before_func_body_proto                         Number
-#  The number of newlines before a multi-line function prototype body
-#
-nl_after_func_body=2                                # Number
-#  The number of newlines after '}' of a multi-line function body
-#
-#nl_after_func_body_class                          Number
-#  The number of newlines after '}' of a multi-line function body in a class declaration
-#
-#nl_after_func_body_one_liner                      Number
-#  The number of newlines after '}' of a single line function body
-#
-#nl_before_block_comment                           Number
-#  The minimum number of newlines before a multi-line comment.
-#  Doesn't apply if after a brace open or another multi-line comment.
-#
-#nl_before_c_comment                               Number
-#  The minimum number of newlines before a single-line C comment.
-#  Doesn't apply if after a brace open or other single-line C comments.
-#
-#nl_before_cpp_comment                             Number
-#  The minimum number of newlines before a CPP comment.
-#  Doesn't apply if after a brace open or other CPP comments.
-#
-nl_after_multiline_comment=false                    # { False, True }
-#  Whether to force a newline after a multi-line comment.
-#
-#nl_after_label_colon                              { False, True }
-#  Whether to force a newline after a label's colon.
-#
-#nl_after_struct                                   Number
-#  The number of newlines after '}' or ';' of a struct/enum/union definition
-#
-#nl_after_class                                    Number
-#  The number of newlines after '}' or ';' of a class definition
-#
-#nl_before_access_spec                             Number
-#  The number of newlines before a 'private:', 'public:', 'protected:', 'signals:', or 'slots:' label.
-#  Will not change the newline count if after a brace open.
-#  0 = No change.
-#
-#nl_after_access_spec                              Number
-#  The number of newlines after a 'private:', 'public:', 'protected:', 'signals:' or 'slots:' label.
-#  0 = No change.
-#  the option 'nl_after_access_spec' takes preference over 'nl_typedef_blk_start' and 'nl_var_def_blk_start'
-#
-#nl_comment_func_def                               Number
-#  The number of newlines between a function def and the function comment.
-#  0 = No change.
-#
-#nl_after_try_catch_finally                        Number
-#  The number of newlines after a try-catch-finally block that isn't followed by a brace close.
-#  0 = No change.
-#
-#nl_around_cs_property                             Number
-#  The number of newlines before and after a property, indexer or event decl.
-#  0 = No change.
-#
-#nl_between_get_set                                Number
-#  The number of newlines between the get/set/add/remove handlers in C#.
-#  0 = No change.
-#
-nl_property_brace=force                             # { Ignore, Add, Remove, Force }
-#  Add or remove newline between C# property and the '{'
-#
-eat_blanks_after_open_brace=true                    # { False, True }
-#  Whether to remove blank lines after '{'
-#
-eat_blanks_before_close_brace=true                  # { False, True }
-#  Whether to remove blank lines before '}'
-#
-#nl_remove_extra_newlines                          Number
-#  How aggressively to remove extra newlines not in preproc.
-#  0: No change
-#  1: Remove most newlines not handled by other config
-#  2: Remove all newlines and reformat completely by config
-#
-#nl_before_return                                  { False, True }
-#  Whether to put a blank line before 'return' statements, unless after an open brace.
-#
-nl_after_return=false                               # { False, True }
-#  Whether to put a blank line after 'return' statements, unless followed by a close brace.
-#
-#nl_after_annotation                               { Ignore, Add, Remove, Force }
-#  Whether to put a newline after a Java annotation statement.
-#  Only affects annotations that are after a newline.
-#
-#nl_between_annotation                             { Ignore, Add, Remove, Force }
-#  Controls the newline between two annotations.
-#
-##
-## Code modifying options (non-whitespace)
-##
-#
-#mod_full_brace_do                                 { Ignore, Add, Remove, Force }
-#  Add or remove braces on single-line 'do' statement
-#
-#mod_full_brace_for                                { Ignore, Add, Remove, Force }
-#  Add or remove braces on single-line 'for' statement
-#
-#mod_full_brace_function                           { Ignore, Add, Remove, Force }
-#  Add or remove braces on single-line function definitions. (Pawn)
-#
-#mod_full_brace_if                                 { Ignore, Add, Remove, Force }
-#  Add or remove braces on single-line 'if' statement. Will not remove the braces if they contain an 'else'.
-#
-mod_full_brace_if_chain=false                       # { False, True }
-#  Make all if/elseif/else statements in a chain be braced or not. Overrides mod_full_brace_if.
-#  If any must be braced, they are all braced.  If all can be unbraced, then the braces are removed.
-#
-#mod_full_brace_if_chain_only                      { False, True }
-#  Make all if/elseif/else statements with at least one 'else' or 'else if' fully braced.
-#  If mod_full_brace_if_chain is used together with this option, all if-else chains will get braces,
-#  and simple 'if' statements will lose them (if possible).
-#
-#
-#mod_full_brace_nl                                 Number
-#  Don't remove braces around statements that span N newlines
-#
-#mod_full_brace_while                              { Ignore, Add, Remove, Force }
-#  Add or remove braces on single-line 'while' statement
-#
-#mod_full_brace_using                              { Ignore, Add, Remove, Force }
-#  Add or remove braces on single-line 'using ()' statement
-#
-mod_paren_on_return=ignore                          # { Ignore, Add, Remove, Force }
-#  Add or remove unnecessary paren on 'return' statement
-#
-mod_pawn_semicolon=false                            # { False, True }
-#  Whether to change optional semicolons to real semicolons
-#
-mod_full_paren_if_bool=false                        # { False, True }
-#  Add parens on 'while' and 'if' statement around bools
-#
-mod_remove_extra_semicolon=true                     # { False, True }
-#  Whether to remove superfluous semicolons
-#
-#mod_add_long_function_closebrace_comment          Number
-#  If a function body exceeds the specified number of newlines and doesn't have a comment after
-#  the close brace, a comment will be added.
-#
-#mod_add_long_namespace_closebrace_comment          # Number
-#  If a namespace body exceeds the specified number of newlines and doesn't have a comment after
-#  the close brace, a comment will be added.
-#
-#mod_add_long_switch_closebrace_comment            Number
-#  If a switch body exceeds the specified number of newlines and doesn't have a comment after
-#  the close brace, a comment will be added.
-#
-#mod_add_long_ifdef_endif_comment                  Number
-#  If an #ifdef body exceeds the specified number of newlines and doesn't have a comment after
-#  the #endif, a comment will be added.
-#
-#mod_add_long_ifdef_else_comment                   Number
-#  If an #ifdef or #else body exceeds the specified number of newlines and doesn't have a comment after
-#  the #else, a comment will be added.
-#
-#mod_sort_import                                   { False, True }
-#  If TRUE, will sort consecutive single-line 'import' statements [Java, D]
-#
-#mod_sort_using                                    { False, True }
-#  If TRUE, will sort consecutive single-line 'using' statements [C#]
-#
-#mod_sort_include                                  { False, True }
-#  If TRUE, will sort consecutive single-line '#include' statements [C/C++] and '#import' statements [Obj-C]
-#  This is generally a bad idea, as it may break your code.
-#
-mod_move_case_break=false                           # { False, True }
-#  If TRUE, it will move a 'break' that appears after a fully braced 'case' before the close brace.
-#
-#mod_case_brace                                    { Ignore, Add, Remove, Force }
-#  Will add or remove the braces around a fully braced case statement.
-#  Will only remove the braces if there are no variable declarations in the block.
-#
-mod_remove_empty_return=true                        # { False, True }
-#  If TRUE, it will remove a void 'return;' that appears as the last statement in a function.
-#
-##
-## Comment modifications
-##
-#
-#cmt_width                                         Number
-#  Try to wrap comments at cmt_width columns
-#
-#cmt_reflow_mode                                   Number
-#  Set the comment reflow mode (default: 0)
-#  0: no reflowing (apart from the line wrapping due to cmt_width)
-#  1: no touching at all
-#  2: full reflow
-#
-#
-cmt_convert_tab_to_spaces=True                      # { False, True }
-#  Whether to convert all tabs to spaces in comments. Default is to leave tabs inside comments alone, unless used for indenting.
-#
-cmt_indent_multi=false                              # { False, True }
-#  If false, disable all multi-line comment changes, including cmt_width. keyword substitution and leading chars.
-#  Default=True.
-#
-cmt_c_group=false                                   # { False, True }
-#  Whether to group c-comments that look like they are in a block
-#
-cmt_c_nl_start=false                                # { False, True }
-#  Whether to put an empty '/*' on the first line of the combined c-comment
-#
-cmt_c_nl_end=false                                  # { False, True }
-#  Whether to put a newline before the closing '*/' of the combined c-comment
-#
-cmt_cpp_group=false                                 # { False, True }
-#  Whether to group cpp-comments that look like they are in a block
-#
-cmt_cpp_nl_start=false                              # { False, True }
-#  Whether to put an empty '/*' on the first line of the combined cpp-comment
-#
-cmt_cpp_nl_end=false                                # { False, True }
-#  Whether to put a newline before the closing '*/' of the combined cpp-comment
-#
-cmt_cpp_to_c=false                                  # { False, True }
-#  Whether to change cpp-comments into c-comments
-#
-cmt_star_cont=false                                 # { False, True }
-#  Whether to put a star on subsequent comment lines
-#
-#cmt_sp_before_star_cont                           Number
-#  The number of spaces to insert at the start of subsequent comment lines
-#
-#cmt_sp_after_star_cont                            Number
-#  The number of spaces to insert after the star on subsequent comment lines
-#
-cmt_multi_check_last=false                          # { False, True }
-#  For multi-line comments with a '*' lead, remove leading spaces if the first and last lines of
-#  the comment are the same length. Default=True
-#
-#cmt_multi_first_len_minimum                       Number
-#  For multi-line comments with a '*' lead, remove leading spaces if the first and last lines of
-#  the comment are the same length AND if the length is bigger as the first_len minimum. Default=4
-#
-#cmt_insert_file_header                            String
-#  The filename that contains text to insert at the head of a file if the file doesn't start with a C/C++ comment.
-#  Will substitute $(filename) with the current file's name.
-#
-#cmt_insert_file_footer                            String
-#  The filename that contains text to insert at the end of a file if the file doesn't end with a C/C++ comment.
-#  Will substitute $(filename) with the current file's name.
-#
-#cmt_insert_func_header                            String
-#  The filename that contains text to insert before a function implementation if the function isn't preceded with a C/C++ comment.
-#  Will substitute $(function) with the function name and $(javaparam) with the javadoc @param and @return stuff.
-#  Will also substitute $(fclass) with the class name: void CFoo::Bar() { ... }
-#
-#cmt_insert_class_header                           String
-#  The filename that contains text to insert before a class if the class isn't preceded with a C/C++ comment.
-#  Will substitute $(class) with the class name.
-#
-#cmt_insert_oc_msg_header                          String
-#  The filename that contains text to insert before a Obj-C message specification if the method isn't preceded with a C/C++ comment.
-#  Will substitute $(message) with the function name and $(javaparam) with the javadoc @param and @return stuff.
-#
-cmt_insert_before_preproc=false                     # { False, True }
-#  If a preprocessor is encountered when stepping backwards from a function name, then
-#  this option decides whether the comment should be inserted.
-#  Affects cmt_insert_oc_msg_header, cmt_insert_func_header and cmt_insert_class_header.
-#
-#cmt_insert_before_inlines                         { False, True }
-#  If a function is declared inline to a class definition, then
-#  this option decides whether the comment should be inserted.
-#  Affects cmt_insert_func_header.
-#
-#cmt_insert_before_ctor_dtor                       { False, True }
-#  If the function is a constructor/destructor, then
-#  this option decides whether the comment should be inserted.
-#  Affects cmt_insert_func_header.
-#
-##
-## Preprocessor options
-##
-#
-#pp_indent                                         { Ignore, Add, Remove, Force }
-#  Control indent of preprocessors inside #if blocks at brace level 0 (file-level)
-#
-#pp_indent_at_level                                { False, True }
-#  Whether to indent #if/#else/#endif at the brace level (true) or from column 1 (false)
-#
-#pp_indent_count                                   Number
-#  Specifies the number of columns to indent preprocessors per level at brace level 0 (file-level).
-#  If pp_indent_at_level=false, specifies the number of columns to indent preprocessors per level at brace level > 0 (function-level).
-#  Default=1.
-#
-pp_space=ignore                                     # { Ignore, Add, Remove, Force }
-#  Add or remove space after # based on pp_level of #if blocks
-#
-#pp_space_count                                    Number
-#  Sets the number of spaces added with pp_space
-#
-#pp_indent_region                                  Number
-#  The indent for #region and #endregion in C# and '#pragma region' in C/C++
-#
-#pp_region_indent_code                             { False, True }
-#  Whether to indent the code between #region and #endregion
-#
-#pp_indent_if                                      Number
-#  If pp_indent_at_level=true, sets the indent for #if, #else and #endif when not at file-level.
-#  0:  indent preprocessors using output_tab_size.
-#  >0: column at which all preprocessors will be indented.
-#
-#pp_if_indent_code                                 { False, True }
-#  Control whether to indent the code between #if, #else and #endif.
-#
-#pp_define_at_level                                { False, True }
-#  Whether to indent '#define' at the brace level (true) or from column 1 (false)
-#
-#pp_ignore_define_body                             { False, True }
-#  Whether to ignore the '#define' body while formatting.
-#
-##
-## Use or Do not Use options
-##
-#
-#use_indent_func_call_param                        { False, True }
-#  True:  indent_func_call_param will be used (default)
-#  False: indent_func_call_param will NOT be used
-#
-#use_indent_continue_only_once                     { False, True }
-#  The value of the indentation for a continuation line is calculate differently if the line is:
-#    a declaration :your case with QString fileName ...
-#    an assigment  :your case with pSettings = new QSettings( ...
-#  At the second case the option value might be used twice:
-#    at the assigment
-#    at the function call (if present)
-#  To prevent the double use of the option value, use this option with the value 'true'.
-#  True:  indent_continue will be used only once
-#  False: indent_continue will be used every time (default)
-#
-use_options_overriding_for_qt_macros=false          # { False, True }
-#  SIGNAL/SLOT Qt macros have special formatting options. See options_for_QT.cpp for details.
-#  Default=True.
-#
-##
-## Warn levels - 1: error, 2: warning (default), 3: note
-##
-#
-warn_level_tabs_found_in_verbatim_string_literals=1 # { 1, 2, 3 }
-#  Warning is given if doing tab-to-\t replacement and we have found one in a C# verbatim string literal.
-#
-###
-### -=- Below here is unstable (work-in-progress) -=-
-###
-
-# blocked by https://sourceforge.net/p/uncrustify/bugs/619/
-# can be turned back on at any time
-#mod_add_long_ifdef_else_comment=8
-#mod_add_long_ifdef_endif_comment=8
-mod_add_long_ifdef_else_comment=0
-mod_add_long_ifdef_endif_comment=0
-
-
-
-# Setting this 'false' will cause an extra tab to be added to function call args from an assignment:
-#
-# x = o.Func2(a, b,
-#         y);
-# o.Func2(a, b,
-#     y);
-#
-# ...but setting it 'true' is often worse:
-#
-# ExtraReallyLongType reallyLongVariableName = someTest
-#                                            ? someTrueExpr
-#                                            : someFalseExpr
-#
-# ...except sometimes we really do want that. What we need is an indent_align_assign_threshold, or,
-# better but maybe more complicated, indent_align_assign=ignore to leave alone what the engineer did.
-# (currently unreported)
-indent_align_assign=false
-
-# this is causing a few problems, but usually with block comments and autodoc markup. perhaps only add a space
-# if first letter is not a symbol and this is a standalone comment: not preceded or followed by another c++
-# comment line at the same level of indentation.
-# REVISIT: work was done to have it eliminate space for doxygen markup in c6aca7b, maybe can improve on it for us
-# (test using Runtime/Allocator/BucketAllocator.h)
-# IMPORTANT: see task at https://trello.com/c/wUgiuvbX before going further
-#sp_cmt_cpp_start=add
-sp_cmt_cpp_start=ignore
-
-# https://sourceforge.net/p/uncrustify/bugs/619/
-#sp_endif_cmt=force
-sp_endif_cmt=ignore
-
-# want to turn this on, but can't do it without also getting alignment right. try running it on this file as an example:
-# Tools\BugReporterV2\qt_face\lib\src\MainWindow.cpp
-#nl_cpp_ldef_brace=force
->>>>>>> e71c4efe
+### This file holds rules common to all c-style languages (currently C# and C++)
+#
+##
+## General options
+##
+#
+#newlines                                                    { Auto, LF, CR, CRLF }
+#  The type of line endings. Default=Auto.
+#
+input_tab_size=4                                             # Unsigned Number
+#  The original size of tabs in the input. Default=8.
+#
+#output_tab_size                                             Unsigned Number
+#  The size of tabs in the output (only used if align_with_tabs=true). Default=8.
+#
+#string_escape_char                                          Unsigned Number
+#  The ASCII value of the string escape char, usually 92 (\) or 94 (^). (Pawn).
+#
+#string_escape_char2                                         Unsigned Number
+#  Alternate string escape char for Pawn. Only works right before the quote char.
+#
+string_replace_tab_chars=true                                # { False, True }
+#  Replace tab characters found in string literals with the escape sequence \t instead.
+#
+#tok_split_gte                                               { False, True }
+#  Allow interpreting '>=' and '>>=' as part of a template in 'void f(list<list<B>>=val);'.
+#  If True, 'assert(x<0 && y>=3)' will be broken. Default=False
+#  Improvements to template detection may make this option obsolete.
+#
+disable_processing_cmt="*begin-nonstandard-formatting*"      # String
+#  Override the default ' *INDENT-OFF*' in comments for disabling processing of part of the file.
+#
+enable_processing_cmt="*end-nonstandard-formatting*"         # String
+#  Override the default ' *INDENT-ON*' in comments for enabling processing of part of the file.
+#
+#enable_digraphs                                             { False, True }
+#  Enable parsing of digraphs. Default=False.
+#
+utf8_bom=remove                                              # { Ignore, Add, Remove, Force }
+#  Control what to do with the UTF-8 BOM (recommend 'remove').
+#
+#utf8_byte                                                   { False, True }
+#  If the file contains bytes with values between 128 and 255, but is not UTF-8, then output as UTF-8.
+#
+#utf8_force                                                  { False, True }
+#  Force the output encoding to UTF-8.
+#
+##
+## Spacing options
+##
+#
+sp_arith=add                                                 # { Ignore, Add, Remove, Force }
+#  Add or remove space around arithmetic operator '+', '-', '/', '*', etc
+#  also '>>>' '<<' '>>' '%' '|'.
+#
+#sp_arith_additive                                           { Ignore, Add, Remove, Force }
+#  Add or remove space around arithmetic operator '+' and '-'. Overrides sp_arith
+#
+sp_assign=add                                                # { Ignore, Add, Remove, Force }
+#  Add or remove space around assignment operator '=', '+=', etc.
+#
+#sp_cpp_lambda_assign                                        { Ignore, Add, Remove, Force }
+#  Add or remove space around '=' in C++11 lambda capture specifications. Overrides sp_assign.
+#
+#sp_cpp_lambda_paren                                         { Ignore, Add, Remove, Force }
+#  Add or remove space after the capture specification in C++11 lambda.
+#
+sp_assign_default=add                                        # { Ignore, Add, Remove, Force }
+#  Add or remove space around assignment operator '=' in a prototype.
+#
+#sp_before_assign                                            { Ignore, Add, Remove, Force }
+#  Add or remove space before assignment operator '=', '+=', etc. Overrides sp_assign.
+#
+#sp_after_assign                                             { Ignore, Add, Remove, Force }
+#  Add or remove space after assignment operator '=', '+=', etc. Overrides sp_assign.
+#
+#sp_enum_paren                                               { Ignore, Add, Remove, Force }
+#  Add or remove space in 'NS_ENUM ('.
+#
+sp_enum_assign=add                                           # { Ignore, Add, Remove, Force }
+#  Add or remove space around assignment '=' in enum.
+#
+#sp_enum_before_assign                                       { Ignore, Add, Remove, Force }
+#  Add or remove space before assignment '=' in enum. Overrides sp_enum_assign.
+#
+#sp_enum_after_assign                                        { Ignore, Add, Remove, Force }
+#  Add or remove space after assignment '=' in enum. Overrides sp_enum_assign.
+#
+#sp_enum_colon                                               { Ignore, Add, Remove, Force }
+#  Add or remove space around assignment ':' in enum.
+#
+sp_pp_concat=remove                                          # { Ignore, Add, Remove, Force }
+#  Add or remove space around preprocessor '##' concatenation operator. Default=Add.
+#
+#sp_pp_stringify                                             { Ignore, Add, Remove, Force }
+#  Add or remove space after preprocessor '#' stringify operator. Also affects the '#@' charizing operator.
+#
+#sp_before_pp_stringify                                      { Ignore, Add, Remove, Force }
+#  Add or remove space before preprocessor '#' stringify operator as in '#define x(y) L#y'.
+#
+sp_bool=add                                                  # { Ignore, Add, Remove, Force }
+#  Add or remove space around boolean operators '&&' and '||'.
+#
+sp_compare=add                                               # { Ignore, Add, Remove, Force }
+#  Add or remove space around compare operator '<', '>', '==', etc.
+#
+sp_inside_paren=remove                                       # { Ignore, Add, Remove, Force }
+#  Add or remove space inside '(' and ')'.
+#
+sp_paren_paren=remove                                        # { Ignore, Add, Remove, Force }
+#  Add or remove space between nested parens: '((' vs ') )'.
+#
+#sp_cparen_oparen                                            { Ignore, Add, Remove, Force }
+#  Add or remove space between back-to-back parens: ')(' vs ') ('.
+#
+#sp_balance_nested_parens                                    { False, True }
+#  Whether to balance spaces inside nested parens.
+#
+sp_paren_brace=force                                         # { Ignore, Add, Remove, Force }
+#  Add or remove space between ')' and '{'.
+#
+#sp_before_ptr_star                                          { Ignore, Add, Remove, Force }
+#  Add or remove space before pointer star '*'.
+#
+#sp_before_unnamed_ptr_star                                  { Ignore, Add, Remove, Force }
+#  Add or remove space before pointer star '*' that isn't followed by a variable name
+#  If set to 'ignore', sp_before_ptr_star is used instead.
+#
+#sp_between_ptr_star                                         { Ignore, Add, Remove, Force }
+#  Add or remove space between pointer stars '*'.
+#
+#sp_after_ptr_star                                           { Ignore, Add, Remove, Force }
+#  Add or remove space after pointer star '*', if followed by a word.
+#
+#sp_after_ptr_star_qualifier                                 { Ignore, Add, Remove, Force }
+#  Add or remove space after pointer star '*', if followed by a qualifier.
+#
+#sp_after_ptr_star_func                                      { Ignore, Add, Remove, Force }
+#  Add or remove space after a pointer star '*', if followed by a func proto/def.
+#
+#sp_ptr_star_paren                                           { Ignore, Add, Remove, Force }
+#  Add or remove space after a pointer star '*', if followed by an open paren (function types).
+#
+#sp_before_ptr_star_func                                     { Ignore, Add, Remove, Force }
+#  Add or remove space before a pointer star '*', if followed by a func proto/def.
+#
+#sp_before_byref                                             { Ignore, Add, Remove, Force }
+#  Add or remove space before a reference sign '&'.
+#
+#sp_before_unnamed_byref                                     { Ignore, Add, Remove, Force }
+#  Add or remove space before a reference sign '&' that isn't followed by a variable name.
+#  If set to 'ignore', sp_before_byref is used instead.
+#
+#sp_after_byref                                              { Ignore, Add, Remove, Force }
+#  Add or remove space after reference sign '&', if followed by a word.
+#
+#sp_after_byref_func                                         { Ignore, Add, Remove, Force }
+#  Add or remove space after a reference sign '&', if followed by a func proto/def.
+#
+#sp_before_byref_func                                        { Ignore, Add, Remove, Force }
+#  Add or remove space before a reference sign '&', if followed by a func proto/def.
+#
+sp_after_type=ignore                                         # { Ignore, Add, Remove, Force }
+#  Add or remove space between type and word. Default=Force.
+#
+#sp_before_template_paren                                    { Ignore, Add, Remove, Force }
+#  Add or remove space before the paren in the D constructs 'template Foo(' and 'class Foo('.
+#
+sp_template_angle=remove                                     # { Ignore, Add, Remove, Force }
+#  Add or remove space in 'template <' vs 'template<'.
+#  If set to ignore, sp_before_angle is used.
+#
+sp_before_angle=remove                                       # { Ignore, Add, Remove, Force }
+#  Add or remove space before '<>'.
+#
+sp_inside_angle=remove                                       # { Ignore, Add, Remove, Force }
+#  Add or remove space inside '<' and '>'.
+#
+#sp_angle_colon                                              { Ignore, Add, Remove, Force }
+#  Add or remove space between '<>' and ':'.
+#
+#sp_after_angle                                              { Ignore, Add, Remove, Force }
+#  Add or remove space after '<>'.
+#
+sp_angle_paren=remove                                        # { Ignore, Add, Remove, Force }
+#  Add or remove space between '<>' and '(' as found in 'new List<byte>(foo);'.
+#
+sp_angle_paren_empty=remove                                  # { Ignore, Add, Remove, Force }
+#  Add or remove space between '<>' and '()' as found in 'new List<byte>();'.
+#
+sp_angle_word=add                                            # { Ignore, Add, Remove, Force }
+#  Add or remove space between '<>' and a word as in 'List<byte> m;' or 'template <typename T> static ...'.
+#
+sp_angle_shift=remove                                        # { Ignore, Add, Remove, Force }
+#  Add or remove space between '>' and '>' in '>>' (template stuff). Default=Add.
+#
+#sp_permit_cpp11_shift                                       { False, True }
+#  Permit removal of the space between '>>' in 'foo<bar<int> >' (C++11 only). Default=False.
+#  sp_angle_shift cannot remove the space without this option.
+#
+sp_before_sparen=force                                       # { Ignore, Add, Remove, Force }
+#  Add or remove space before '(' of 'if', 'for', 'switch', 'while', etc.
+#
+sp_inside_sparen=remove                                      # { Ignore, Add, Remove, Force }
+#  Add or remove space inside if-condition '(' and ')'.
+#
+#sp_inside_sparen_close                                      { Ignore, Add, Remove, Force }
+#  Add or remove space before if-condition ')'. Overrides sp_inside_sparen.
+#
+#sp_inside_sparen_open                                       { Ignore, Add, Remove, Force }
+#  Add or remove space after if-condition '('. Overrides sp_inside_sparen.
+#
+sp_after_sparen=add                                          # { Ignore, Add, Remove, Force }
+#  Add or remove space after ')' of 'if', 'for', 'switch', and 'while', etc.
+#
+sp_sparen_brace=force                                        # { Ignore, Add, Remove, Force }
+#  Add or remove space between ')' and '{' of 'if', 'for', 'switch', and 'while', etc.
+#
+#sp_invariant_paren                                          { Ignore, Add, Remove, Force }
+#  Add or remove space between 'invariant' and '(' in the D language.
+#
+#sp_after_invariant_paren                                    { Ignore, Add, Remove, Force }
+#  Add or remove space after the ')' in 'invariant (C) c' in the D language.
+#
+sp_special_semi=force                                        # { Ignore, Add, Remove, Force }
+#  Add or remove space before empty statement ';' on 'if', 'for' and 'while'.
+#
+#sp_before_semi                                              { Ignore, Add, Remove, Force }
+#  Add or remove space before ';'. Default=Remove.
+#
+sp_before_semi_for=remove                                    # { Ignore, Add, Remove, Force }
+#  Add or remove space before ';' in non-empty 'for' statements.
+#
+sp_before_semi_for_empty=remove                              # { Ignore, Add, Remove, Force }
+#  Add or remove space before a semicolon of an empty part of a for statement.
+#
+#sp_after_semi                                               { Ignore, Add, Remove, Force }
+#  Add or remove space after ';', except when followed by a comment. Default=Add.
+#
+#sp_after_semi_for                                           { Ignore, Add, Remove, Force }
+#  Add or remove space after ';' in non-empty 'for' statements. Default=Force.
+#
+sp_after_semi_for_empty=remove                               # { Ignore, Add, Remove, Force }
+#  Add or remove space after the final semicolon of an empty part of a for statement: for ( ; ; <here> ).
+#
+sp_before_square=remove                                      # { Ignore, Add, Remove, Force }
+#  Add or remove space before '[' (except '[]').
+#
+sp_before_squares=remove                                     # { Ignore, Add, Remove, Force }
+#  Add or remove space before '[]'.
+#
+sp_inside_square=remove                                      # { Ignore, Add, Remove, Force }
+#  Add or remove space inside a non-empty '[' and ']'.
+#
+sp_after_comma=add                                           # { Ignore, Add, Remove, Force }
+#  Add or remove space after ',', 'a,b' vs 'a, b'.
+#
+sp_before_comma=ignore                                       # { Ignore, Add, Remove, Force }
+#  Add or remove space before ','. Default=Remove.
+#
+sp_after_mdatype_commas=remove                               # { Ignore, Add, Remove, Force }
+#  Add or remove space between ',' and ']' in multidimensional array type 'int[,,]'. Only for C#.
+#
+sp_before_mdatype_commas=remove                              # { Ignore, Add, Remove, Force }
+#  Add or remove space between '[' and ',' in multidimensional array type 'int[,,]'. Only for C#.
+#
+sp_between_mdatype_commas=remove                             # { Ignore, Add, Remove, Force }
+#  Add or remove space between ',' in multidimensional array type 'int[,,]'. Only for C#.
+#
+sp_paren_comma=remove                                        # { Ignore, Add, Remove, Force }
+#  Add or remove space between an open paren and comma: '(,' vs '( ,'. Default=Force.
+#
+#sp_before_ellipsis                                          { Ignore, Add, Remove, Force }
+#  Add or remove space before the variadic '...' when preceded by a non-punctuator.
+#
+sp_after_class_colon=force                                   # { Ignore, Add, Remove, Force }
+#  Add or remove space after class ':'.
+#
+sp_before_class_colon=force                                  # { Ignore, Add, Remove, Force }
+#  Add or remove space before class ':'.
+#
+#sp_after_constr_colon                                       { Ignore, Add, Remove, Force }
+#  Add or remove space after class constructor ':'.
+#
+#sp_before_constr_colon                                      { Ignore, Add, Remove, Force }
+#  Add or remove space before class constructor ':'.
+#
+#sp_before_case_colon                                        { Ignore, Add, Remove, Force }
+#  Add or remove space before case ':'. Default=Remove.
+#
+sp_after_operator=remove                                     # { Ignore, Add, Remove, Force }
+#  Add or remove space between 'operator' and operator sign.
+#
+sp_after_operator_sym=remove                                 # { Ignore, Add, Remove, Force }
+#  Add or remove space between the operator symbol and the open paren, as in 'operator ++('.
+#
+sp_after_operator_sym_empty=remove                           # { Ignore, Add, Remove, Force }
+#  Overrides sp_after_operator_sym when the operator has no arguments, as in 'operator *()'.
+#
+sp_after_cast=remove                                         # { Ignore, Add, Remove, Force }
+#  Add or remove space after C/D cast, i.e. 'cast(int)a' vs 'cast(int) a' or '(int)a' vs '(int) a'.
+#
+sp_inside_paren_cast=remove                                  # { Ignore, Add, Remove, Force }
+#  Add or remove spaces inside cast parens.
+#
+sp_cpp_cast_paren=remove                                     # { Ignore, Add, Remove, Force }
+#  Add or remove space between the type and open paren in a C++ cast, i.e. 'int(exp)' vs 'int (exp)'.
+#
+sp_sizeof_paren=remove                                       # { Ignore, Add, Remove, Force }
+#  Add or remove space between 'sizeof' and '('.
+#
+#sp_after_tag                                                { Ignore, Add, Remove, Force }
+#  Add or remove space after the tag keyword (Pawn).
+#
+sp_inside_braces_enum=add                                    # { Ignore, Add, Remove, Force }
+#  Add or remove space inside enum '{' and '}'.
+#
+#sp_inside_braces_struct                                     { Ignore, Add, Remove, Force }
+#  Add or remove space inside struct/union '{' and '}'.
+#
+#sp_inside_braces_oc_dict                                    { Ignore, Add, Remove, Force }
+#  Add or remove space inside OC boxed dictionary @'{' and '}'
+#
+#sp_after_type_brace_init_lst_open                             { Ignore, Add, Remove, Force }
+#  Add or remove space after open brace in an unnamed temporary direct-list-initialization.
+#
+#sp_before_type_brace_init_lst_close                             { Ignore, Add, Remove, Force }
+#  Add or remove space before close brace in an unnamed temporary direct-list-initialization.
+#
+#sp_inside_type_brace_init_lst                               { Ignore, Add, Remove, Force }
+#  Add or remove space inside an unnamed temporary direct-list-initialization.
+#
+#sp_inside_braces                                            { Ignore, Add, Remove, Force }
+#  Add or remove space inside '{' and '}'.
+#
+sp_inside_braces_empty=remove                                # { Ignore, Add, Remove, Force }
+#  Add or remove space inside '{}'.
+#
+#sp_type_func                                                { Ignore, Add, Remove, Force }
+#  Add or remove space between return type and function name
+#  A minimum of 1 is forced except for pointer return types.
+#
+#sp_type_brace_init_lst                                      { Ignore, Add, Remove, Force }
+#  Add or remove space between type and open brace of an unnamed temporary direct-list-initialization.
+#
+sp_func_proto_paren=remove                                   # { Ignore, Add, Remove, Force }
+#  Add or remove space between function name and '(' on function declaration.
+#
+#sp_func_proto_paren_empty                                   { Ignore, Add, Remove, Force }
+#  Add or remove space between function name and '()' on function declaration without parameters.
+#
+sp_func_def_paren=remove                                     # { Ignore, Add, Remove, Force }
+#  Add or remove space between function name and '(' on function definition.
+#
+#sp_func_def_paren_empty                                     { Ignore, Add, Remove, Force }
+#  Add or remove space between function name and '()' on function definition without parameters.
+#
+sp_inside_fparens=remove                                     # { Ignore, Add, Remove, Force }
+#  Add or remove space inside empty function '()'.
+#
+sp_inside_fparen=remove                                      # { Ignore, Add, Remove, Force }
+#  Add or remove space inside function '(' and ')'.
+#
+#sp_inside_tparen                                            { Ignore, Add, Remove, Force }
+#  Add or remove space inside the first parens in the function type: 'void (*x)(...)'.
+#
+#sp_after_tparen_close                                       { Ignore, Add, Remove, Force }
+#  Add or remove between the parens in the function type: 'void (*x)(...)'.
+#
+#sp_square_fparen                                            { Ignore, Add, Remove, Force }
+#  Add or remove space between ']' and '(' when part of a function call.
+#
+sp_fparen_brace=add                                          # { Ignore, Add, Remove, Force }
+#  Add or remove space between ')' and '{' of function.
+#
+#sp_fparen_brace_initializer                                 { Ignore, Add, Remove, Force }
+#  Add or remove space between ')' and '{' of function call in object initialization. Overrides sp_fparen_brace.
+#
+#sp_fparen_dbrace                                            { Ignore, Add, Remove, Force }
+#  Java: Add or remove space between ')' and '{{' of double brace initializer.
+#
+sp_func_call_paren=remove                                    # { Ignore, Add, Remove, Force }
+#  Add or remove space between function name and '(' on function calls.
+#
+sp_func_call_paren_empty=remove                              # { Ignore, Add, Remove, Force }
+#  Add or remove space between function name and '()' on function calls without parameters.
+#  If set to 'ignore' (the default), sp_func_call_paren is used.
+#
+sp_func_call_user_paren=remove                               # { Ignore, Add, Remove, Force }
+#  Add or remove space between the user function name and '(' on function calls
+#  You need to set a keyword to be a user function, like this: 'set func_call_user _' in the config file.
+#
+#sp_func_call_user_inside_fparen                             { Ignore, Add, Remove, Force }
+#  Add or remove space inside user function '(' and ')'
+#  You need to set a keyword to be a user function, like this: 'set func_call_user _' in the config file.
+#
+#sp_func_call_user_paren_paren                               { Ignore, Add, Remove, Force }
+#  Add or remove space between nested parens with user functions: '((' vs ') )'You need to set a keyword to be a user function, like this: 'set func_call_user _' in the config file.
+#
+sp_func_class_paren=remove                                   # { Ignore, Add, Remove, Force }
+#  Add or remove space between a constructor/destructor and the open paren.
+#
+#sp_func_class_paren_empty                                   { Ignore, Add, Remove, Force }
+#  Add or remove space between a constructor without parameters or destructor and '()'.
+#
+sp_return_paren=add                                          # { Ignore, Add, Remove, Force }
+#  Add or remove space between 'return' and '('.
+#
+#sp_attribute_paren                                          { Ignore, Add, Remove, Force }
+#  Add or remove space between '__attribute__' and '('.
+#
+sp_defined_paren=remove                                      # { Ignore, Add, Remove, Force }
+#  Add or remove space between 'defined' and '(' in '#if defined (FOO)'.
+#
+sp_throw_paren=remove                                        # { Ignore, Add, Remove, Force }
+#  Add or remove space between 'throw' and '(' in 'throw (something)'.
+#
+#sp_after_throw                                              { Ignore, Add, Remove, Force }
+#  Add or remove space between 'throw' and anything other than '(' as in '@throw [...];'.
+#
+sp_catch_paren=add                                           # { Ignore, Add, Remove, Force }
+#  Add or remove space between 'catch' and '(' in 'catch (something) { }'
+#  If set to ignore, sp_before_sparen is used.
+#
+#sp_version_paren                                            { Ignore, Add, Remove, Force }
+#  Add or remove space between 'version' and '(' in 'version (something) { }' (D language)
+#  If set to ignore, sp_before_sparen is used.
+#
+#sp_scope_paren                                              { Ignore, Add, Remove, Force }
+#  Add or remove space between 'scope' and '(' in 'scope (something) { }' (D language)
+#  If set to ignore, sp_before_sparen is used.
+#
+#sp_super_paren                                              { Ignore, Add, Remove, Force }
+#  Add or remove space between 'super' and '(' in 'super (something)'. Default=Remove.
+#
+#sp_this_paren                                               { Ignore, Add, Remove, Force }
+#  Add or remove space between 'this' and '(' in 'this (something)'. Default=Remove.
+#
+#sp_macro                                                    { Ignore, Add, Remove, Force }
+#  Add or remove space between macro and value.
+#
+#sp_macro_func                                               { Ignore, Add, Remove, Force }
+#  Add or remove space between macro function ')' and value.
+#
+#sp_else_brace                                               { Ignore, Add, Remove, Force }
+#  Add or remove space between 'else' and '{' if on the same line.
+#
+#sp_brace_else                                               { Ignore, Add, Remove, Force }
+#  Add or remove space between '}' and 'else' if on the same line.
+#
+sp_brace_typedef=add                                         # { Ignore, Add, Remove, Force }
+#  Add or remove space between '}' and the name of a typedef on the same line.
+#
+#sp_catch_brace                                              { Ignore, Add, Remove, Force }
+#  Add or remove space between 'catch' and '{' if on the same line.
+#
+#sp_brace_catch                                              { Ignore, Add, Remove, Force }
+#  Add or remove space between '}' and 'catch' if on the same line.
+#
+#sp_finally_brace                                            { Ignore, Add, Remove, Force }
+#  Add or remove space between 'finally' and '{' if on the same line.
+#
+#sp_brace_finally                                            { Ignore, Add, Remove, Force }
+#  Add or remove space between '}' and 'finally' if on the same line.
+#
+#sp_try_brace                                                { Ignore, Add, Remove, Force }
+#  Add or remove space between 'try' and '{' if on the same line.
+#
+sp_getset_brace=add                                          # { Ignore, Add, Remove, Force }
+#  Add or remove space between get/set and '{' if on the same line.
+#
+#sp_word_brace                                               { Ignore, Add, Remove, Force }
+#  Add or remove space between a variable and '{' for C++ uniform initialization. Default=Add.
+#
+#sp_word_brace_ns                                            { Ignore, Add, Remove, Force }
+#  Add or remove space between a variable and '{' for a namespace. Default=Add.
+#
+#sp_before_dc                                                { Ignore, Add, Remove, Force }
+#  Add or remove space before the '::' operator.
+#
+sp_after_dc=remove                                           # { Ignore, Add, Remove, Force }
+#  Add or remove space after the '::' operator.
+#
+#sp_d_array_colon                                            { Ignore, Add, Remove, Force }
+#  Add or remove around the D named array initializer ':' operator.
+#
+#sp_not                                                      { Ignore, Add, Remove, Force }
+#  Add or remove space after the '!' (not) operator. Default=Remove.
+#
+#sp_inv                                                      { Ignore, Add, Remove, Force }
+#  Add or remove space after the '~' (invert) operator. Default=Remove.
+#
+#sp_addr                                                     { Ignore, Add, Remove, Force }
+#  Add or remove space after the '&' (address-of) operator. Default=Remove
+#  This does not affect the spacing after a '&' that is part of a type.
+#
+#sp_member                                                   { Ignore, Add, Remove, Force }
+#  Add or remove space around the '.' or '->' operators. Default=Remove.
+#
+#sp_deref                                                    { Ignore, Add, Remove, Force }
+#  Add or remove space after the '*' (dereference) operator. Default=Remove
+#  This does not affect the spacing after a '*' that is part of a type.
+#
+#sp_sign                                                     { Ignore, Add, Remove, Force }
+#  Add or remove space after '+' or '-', as in 'x = -5' or 'y = +7'. Default=Remove.
+#
+#sp_incdec                                                   { Ignore, Add, Remove, Force }
+#  Add or remove space before or after '++' and '--', as in '(--x)' or 'y++;'. Default=Remove.
+#
+#sp_before_nl_cont                                           { Ignore, Add, Remove, Force }
+#  Add or remove space before a backslash-newline at the end of a line. Default=Add.
+#
+sp_after_oc_scope=force                                      # { Ignore, Add, Remove, Force }
+#  Add or remove space after the scope '+' or '-', as in '-(void) foo;' or '+(int) bar;'.
+#
+sp_after_oc_colon=remove                                     # { Ignore, Add, Remove, Force }
+#  Add or remove space after the colon in message specs
+#  '-(int) f:(int) x;' vs '-(int) f: (int) x;'.
+#
+sp_before_oc_colon=remove                                    # { Ignore, Add, Remove, Force }
+#  Add or remove space before the colon in message specs
+#  '-(int) f: (int) x;' vs '-(int) f : (int) x;'.
+#
+sp_after_oc_dict_colon=force                                 # { Ignore, Add, Remove, Force }
+#  Add or remove space after the colon in immutable dictionary expression
+#  'NSDictionary *test = @{@"foo" :@"bar"};'.
+#
+sp_before_oc_dict_colon=remove                               # { Ignore, Add, Remove, Force }
+#  Add or remove space before the colon in immutable dictionary expression
+#  'NSDictionary *test = @{@"foo" :@"bar"};'.
+#
+sp_after_send_oc_colon=force                                 # { Ignore, Add, Remove, Force }
+#  Add or remove space after the colon in message specs
+#  '[object setValue:1];' vs '[object setValue: 1];'.
+#
+sp_before_send_oc_colon=remove                               # { Ignore, Add, Remove, Force }
+#  Add or remove space before the colon in message specs
+#  '[object setValue:1];' vs '[object setValue :1];'.
+#
+sp_after_oc_type=remove                                      # { Ignore, Add, Remove, Force }
+#  Add or remove space after the (type) in message specs
+#  '-(int)f: (int) x;' vs '-(int)f: (int)x;'.
+#
+sp_after_oc_return_type=remove                               # { Ignore, Add, Remove, Force }
+#  Add or remove space after the first (type) in message specs
+#  '-(int) f:(int)x;' vs '-(int)f:(int)x;'.
+#
+sp_after_oc_at_sel=remove                                    # { Ignore, Add, Remove, Force }
+#  Add or remove space between '@selector' and '('
+#  '@selector(msgName)' vs '@selector (msgName)'
+#  Also applies to @protocol() constructs.
+#
+#sp_after_oc_at_sel_parens                                   { Ignore, Add, Remove, Force }
+#  Add or remove space between '@selector(x)' and the following word
+#  '@selector(foo) a:' vs '@selector(foo)a:'.
+#
+sp_inside_oc_at_sel_parens=remove                            # { Ignore, Add, Remove, Force }
+#  Add or remove space inside '@selector' parens
+#  '@selector(foo)' vs '@selector( foo )'
+#  Also applies to @protocol() constructs.
+#
+#sp_before_oc_block_caret                                    { Ignore, Add, Remove, Force }
+#  Add or remove space before a block pointer caret
+#  '^int (int arg){...}' vs. ' ^int (int arg){...}'.
+#
+#sp_after_oc_block_caret                                     { Ignore, Add, Remove, Force }
+#  Add or remove space after a block pointer caret
+#  '^int (int arg){...}' vs. '^ int (int arg){...}'.
+#
+#sp_after_oc_msg_receiver                                    { Ignore, Add, Remove, Force }
+#  Add or remove space between the receiver and selector in a message.
+#  '[receiver selector ...]'.
+#
+#sp_after_oc_property                                        { Ignore, Add, Remove, Force }
+#  Add or remove space after @property.
+#
+sp_cond_colon=add                                            # { Ignore, Add, Remove, Force }
+#  Add or remove space around the ':' in 'b ? t : f'.
+#
+#sp_cond_colon_before                                        { Ignore, Add, Remove, Force }
+#  Add or remove space before the ':' in 'b ? t : f'. Overrides sp_cond_colon.
+#
+#sp_cond_colon_after                                         { Ignore, Add, Remove, Force }
+#  Add or remove space after the ':' in 'b ? t : f'. Overrides sp_cond_colon.
+#
+sp_cond_question=add                                         # { Ignore, Add, Remove, Force }
+#  Add or remove space around the '?' in 'b ? t : f'.
+#
+#sp_cond_question_before                                     { Ignore, Add, Remove, Force }
+#  Add or remove space before the '?' in 'b ? t : f'. Overrides sp_cond_question.
+#
+#sp_cond_question_after                                      { Ignore, Add, Remove, Force }
+#  Add or remove space after the '?' in 'b ? t : f'. Overrides sp_cond_question.
+#
+#sp_cond_ternary_short                                       { Ignore, Add, Remove, Force }
+#  In the abbreviated ternary form (a ?: b), add/remove space between ? and :.'. Overrides all other sp_cond_* options.
+#
+#sp_case_label                                               { Ignore, Add, Remove, Force }
+#  Fix the spacing between 'case' and the label. Only 'ignore' and 'force' make sense here.
+#
+#sp_range                                                    { Ignore, Add, Remove, Force }
+#  Control the space around the D '..' operator.
+#
+#sp_after_for_colon                                          { Ignore, Add, Remove, Force }
+#  Control the spacing after ':' in 'for (TYPE VAR : EXPR)'. Only JAVA.
+#
+#sp_before_for_colon                                         { Ignore, Add, Remove, Force }
+#  Control the spacing before ':' in 'for (TYPE VAR : EXPR)'. Only JAVA.
+#
+#sp_extern_paren                                             { Ignore, Add, Remove, Force }
+#  Control the spacing in 'extern (C)' (D).
+#
+#sp_cmt_cpp_start                                            { Ignore, Add, Remove, Force }
+#  Control the space after the opening of a C++ comment '// A' vs '//A'.
+#
+#sp_cmt_cpp_doxygen                                          { False, True }
+#  True: If space is added with sp_cmt_cpp_start, do it after doxygen sequences like '///', '///<', '//!' and '//!<'.
+#
+#sp_cmt_cpp_qttr                                             { False, True }
+#  True: If space is added with sp_cmt_cpp_start, do it after Qt translator or meta-data comments like '//:', '//=', and '//~'.
+#
+#sp_endif_cmt                                                { Ignore, Add, Remove, Force }
+#  Controls the spaces between #else or #endif and a trailing comment.
+#
+sp_after_new=force                                           # { Ignore, Add, Remove, Force }
+#  Controls the spaces after 'new', 'delete' and 'delete[]'.
+#
+sp_between_new_paren=remove                                  # { Ignore, Add, Remove, Force }
+#  Controls the spaces between new and '(' in 'new()'.
+#
+#sp_after_newop_paren                                        { Ignore, Add, Remove, Force }
+#  Controls the spaces between ')' and 'type' in 'new(foo) BAR'.
+#
+#sp_inside_newop_paren                                       { Ignore, Add, Remove, Force }
+#  Controls the spaces inside paren of the new operator: 'new(foo) BAR'.
+#
+#sp_inside_newop_paren_open                                  { Ignore, Add, Remove, Force }
+#  Controls the space after open paren of the new operator: 'new(foo) BAR'.
+#  Overrides sp_inside_newop_paren.
+#
+#sp_inside_newop_paren_close                                 { Ignore, Add, Remove, Force }
+#  Controls the space before close paren of the new operator: 'new(foo) BAR'.
+#  Overrides sp_inside_newop_paren.
+#
+#sp_before_tr_emb_cmt                                        { Ignore, Add, Remove, Force }
+#  Controls the spaces before a trailing or embedded comment.
+#
+#sp_num_before_tr_emb_cmt                                    Unsigned Number
+#  Number of spaces before a trailing or embedded comment.
+#
+#sp_annotation_paren                                         { Ignore, Add, Remove, Force }
+#  Control space between a Java annotation and the open paren.
+#
+sp_skip_vbrace_tokens=true                                   # { False, True }
+#  If True, vbrace tokens are dropped to the previous token and skipped.
+#
+#force_tab_after_define                                      { False, True }
+#  If True, a <TAB> is inserted after #define.
+#
+##
+## Indenting
+##
+#
+indent_columns=4                                             # Unsigned Number
+#  The number of columns to indent per level.
+#  Usually 2, 3, 4, or 8. Default=8.
+#
+#indent_continue                                             Number
+#  The continuation indent. If non-zero, this overrides the indent of '(' and '=' continuation indents.
+#  For FreeBSD, this is set to 4. Negative value is absolute and not increased for each '(' level.
+#
+#indent_param                                                Unsigned Number
+#  The continuation indent for func_*_param if they are true.
+#  If non-zero, this overrides the indent.
+#
+indent_with_tabs=0                                           # Unsigned Number
+#  How to use tabs when indenting code
+#  0=spaces only
+#  1=indent with tabs to brace level, align with spaces (default)
+#  2=indent and align with tabs, using spaces when not on a tabstop
+#
+#indent_cmt_with_tabs                                        { False, True }
+#  Comments that are not a brace level are indented with tabs on a tabstop.
+#  Requires indent_with_tabs=2. If false, will use spaces.
+#
+#indent_align_string                                         { False, True }
+#  Whether to indent strings broken by '\' so that they line up.
+#
+#indent_xml_string                                           Unsigned Number
+#  The number of spaces to indent multi-line XML strings.
+#  Requires indent_align_string=True.
+#
+#indent_brace                                                Unsigned Number
+#  Spaces to indent '{' from level.
+#
+#indent_braces                                               { False, True }
+#  Whether braces are indented to the body level.
+#
+#indent_braces_no_func                                       { False, True }
+#  Disabled indenting function braces if indent_braces is True.
+#
+#indent_braces_no_class                                      { False, True }
+#  Disabled indenting class braces if indent_braces is True.
+#
+#indent_braces_no_struct                                     { False, True }
+#  Disabled indenting struct braces if indent_braces is True.
+#
+#indent_brace_parent                                         { False, True }
+#  Indent based on the size of the brace parent, i.e. 'if' => 3 spaces, 'for' => 4 spaces, etc.
+#
+#indent_paren_open_brace                                     { False, True }
+#  Indent based on the paren open instead of the brace open in '({\n', default is to indent by brace.
+#
+indent_cs_delegate_brace=true                                # { False, True }
+#  indent a C# delegate by another level, default is to not indent by another level.
+#
+indent_namespace=true                                        # { False, True }
+#  Whether the 'namespace' body is indented.
+#
+#indent_namespace_single_indent                              { False, True }
+#  Only indent one namespace and no sub-namespaces.
+#  Requires indent_namespace=True.
+#
+#indent_namespace_level                                      Unsigned Number
+#  The number of spaces to indent a namespace block.
+#
+#indent_namespace_limit                                      Unsigned Number
+#  If the body of the namespace is longer than this number, it won't be indented.
+#  Requires indent_namespace=True. Default=0 (no limit)
+#
+#indent_extern                                               { False, True }
+#  Whether the 'extern "C"' body is indented.
+#
+indent_class=true                                            # { False, True }
+#  Whether the 'class' body is indented.
+#
+#indent_class_colon                                          { False, True }
+#  Whether to indent the stuff after a leading base class colon.
+#
+#indent_class_on_colon                                       { False, True }
+#  Indent based on a class colon instead of the stuff after the colon.
+#  Requires indent_class_colon=True. Default=False.
+#
+#indent_constr_colon                                         { False, True }
+#  Whether to indent the stuff after a leading class initializer colon.
+#
+#indent_ctor_init_leading                                    Unsigned Number
+#  Virtual indent from the ':' for member initializers. Default=2.
+#
+#indent_ctor_init                                            Number
+#  Additional indent for constructor initializer list.
+#  Negative values decrease indent down to the first column. Default=0.
+#
+#indent_else_if                                              { False, True }
+#  False=treat 'else\nif' as 'else if' for indenting purposes
+#  True=indent the 'if' one level.
+#
+#indent_var_def_blk                                          Number
+#  Amount to indent variable declarations after a open brace. neg=relative, pos=absolute.
+#
+#indent_var_def_cont                                         { False, True }
+#  Indent continued variable declarations instead of aligning.
+#
+#indent_shift                                                { False, True }
+#  Indent continued shift expressions ('<<' and '>>') instead of aligning.
+#  Turn align_left_shift off when enabling this.
+#
+#indent_func_def_force_col1                                  { False, True }
+#  True:  force indentation of function definition to start in column 1
+#  False: use the default behavior.
+#
+indent_func_call_param=true                                  # { False, True }
+#  True:  indent continued function call parameters one indent level
+#  False: align parameters under the open paren.
+#
+indent_func_def_param=true                                   # { False, True }
+#  Same as indent_func_call_param, but for function defs.
+#
+indent_func_proto_param=true                                 # { False, True }
+#  Same as indent_func_call_param, but for function protos.
+#
+#indent_func_class_param                                     { False, True }
+#  Same as indent_func_call_param, but for class declarations.
+#
+#indent_func_ctor_var_param                                  { False, True }
+#  Same as indent_func_call_param, but for class variable constructors.
+#
+#indent_template_param                                       { False, True }
+#  Same as indent_func_call_param, but for templates.
+#
+#indent_func_param_double                                    { False, True }
+#  Double the indent for indent_func_xxx_param options.
+#  Use both values of the options indent_columns and indent_param.
+#
+#indent_func_const                                           Unsigned Number
+#  Indentation column for standalone 'const' function decl/proto qualifier.
+#
+#indent_func_throw                                           Unsigned Number
+#  Indentation column for standalone 'throw' function decl/proto qualifier.
+#
+#indent_member                                               Unsigned Number
+#  The number of spaces to indent a continued '->' or '.'
+#  Usually set to 0, 1, or indent_columns.
+#
+#indent_member_single                                        { False, True }
+#  setting to true will indent lines broken at '.' or '->' by a single indent
+#  UO_indent_member option will not be effective if this is set to true.
+#
+#indent_sing_line_comments                                   Unsigned Number
+#  Spaces to indent single line ('//') comments on lines before code.
+#
+#indent_relative_single_line_comments                             { False, True }
+#  If set, will indent trailing single line ('//') comments relative
+#  to the code instead of trying to keep the same absolute column.
+#
+indent_switch_case=4                                         # Unsigned Number
+#  Spaces to indent 'case' from 'switch'
+#  Usually 0 or indent_columns.
+#
+#indent_switch_pp                                            { False, True }
+#  Whether to indent preprocessor statements inside of switch statements.
+#
+#indent_case_shift                                           Unsigned Number
+#  Spaces to shift the 'case' line, without affecting any other lines
+#  Usually 0.
+#
+#indent_case_brace                                           Number
+#  Spaces to indent '{' from 'case'.
+#  By default, the brace will appear under the 'c' in case.
+#  Usually set to 0 or indent_columns.
+#  negative value are OK.
+#
+#indent_col1_comment                                         { False, True }
+#  Whether to indent comments found in first column.
+#
+indent_label=-4                                              # Number
+#  How to indent goto labels
+#    >0: absolute column where 1 is the leftmost column
+#   <=0: subtract from brace indent
+#  Default=1
+#
+indent_access_spec=-4                                        # Number
+#  Same as indent_label, but for access specifiers that are followed by a colon. Default=1
+#
+#indent_access_spec_body                                     { False, True }
+#  Indent the code after an access specifier by one level.
+#  If set, this option forces 'indent_access_spec=0'.
+#
+#indent_paren_nl                                             { False, True }
+#  If an open paren is followed by a newline, indent the next line so that it lines up after the open paren (not recommended).
+#
+#indent_paren_close                                          Unsigned Number
+#  Controls the indent of a close paren after a newline.
+#  0: Indent to body level
+#  1: Align under the open paren
+#  2: Indent to the brace level
+#
+#indent_paren_after_func_def                                 { False, True }
+#  Controls the indent of the open paren of a function definition, if on it's own line.If True, indents the open paren
+#
+#indent_paren_after_func_decl                                { False, True }
+#  Controls the indent of the open paren of a function declaration, if on it's own line.If True, indents the open paren
+#
+#indent_paren_after_func_call                                { False, True }
+#  Controls the indent of the open paren of a function call, if on it's own line.If True, indents the open paren
+#
+#indent_comma_paren                                          { False, True }
+#  Controls the indent of a comma when inside a paren.If True, aligns under the open paren.
+#
+#indent_bool_paren                                           { False, True }
+#  Controls the indent of a BOOL operator when inside a paren.If True, aligns under the open paren.
+#
+#indent_first_bool_expr                                      { False, True }
+#  If 'indent_bool_paren' is True, controls the indent of the first expression. If True, aligns the first expression to the following ones.
+#
+#indent_square_nl                                            { False, True }
+#  If an open square is followed by a newline, indent the next line so that it lines up after the open square (not recommended).
+#
+#indent_preserve_sql                                         { False, True }
+#  Don't change the relative indent of ESQL/C 'EXEC SQL' bodies.
+#
+indent_align_assign=false                                    # { False, True }
+#  Align continued statements at the '='. Default=True
+#  If False or the '=' is followed by a newline, the next line is indent one tab.
+#
+indent_align_paren=false                                     # { False, True }
+#  Align continued statements at the '('. Default=True
+#  If FALSE or the '(' is not followed by a newline, the next line indent is one tab.
+#
+#indent_oc_block                                             { False, True }
+#  Indent OC blocks at brace level instead of usual rules.
+#
+#indent_oc_block_msg                                         Unsigned Number
+#  Indent OC blocks in a message relative to the parameter name.
+#  0=use indent_oc_block rules, 1+=spaces to indent
+#
+#indent_oc_msg_colon                                         Unsigned Number
+#  Minimum indent for subsequent parameters
+#
+#indent_oc_msg_prioritize_first_colon                             { False, True }
+#  If True, prioritize aligning with initial colon (and stripping spaces from lines, if necessary).
+#  Default=True.
+#
+indent_oc_block_msg_xcode_style=true                         # { False, True }
+#  If indent_oc_block_msg and this option are on, blocks will be indented the way that Xcode does by default (from keyword if the parameter is on its own line; otherwise, from the previous indentation level).
+#
+#indent_oc_block_msg_from_keyword                             { False, True }
+#  If indent_oc_block_msg and this option are on, blocks will be indented from where the brace is relative to a msg keyword.
+#
+#indent_oc_block_msg_from_colon                              { False, True }
+#  If indent_oc_block_msg and this option are on, blocks will be indented from where the brace is relative to a msg colon.
+#
+#indent_oc_block_msg_from_caret                              { False, True }
+#  If indent_oc_block_msg and this option are on, blocks will be indented from where the block caret is.
+#
+#indent_oc_block_msg_from_brace                              { False, True }
+#  If indent_oc_block_msg and this option are on, blocks will be indented from where the brace is.
+#
+#indent_min_vbrace_open                                      Unsigned Number
+#  When indenting after virtual brace open and newline add further spaces to reach this min. indent.
+#
+#indent_vbrace_open_on_tabstop                               { False, True }
+#  True: When identing after virtual brace open and newline add further spaces after regular indent to reach next tabstop.
+#
+#indent_token_after_brace                                    { False, True }
+#  If True, a brace followed by another token (not a newline) will indent all contained lines to match the token.Default=True.
+#
+#indent_cpp_lambda_body                                      { False, True }
+#  If True, cpp lambda body will be indentedDefault=False.
+#
+#indent_using_block                                          { False, True }
+#  indent (or not) an using block if no braces are used. Only for C#.Default=True.
+#
+#indent_ternary_operator                                     Unsigned Number
+#  indent the continuation of ternary operator.
+#  0: (Default) off
+#  1: When the `if_false` is a continuation, indent it under `if_false`
+#  2: When the `:` is a continuation, indent it under `?`
+#
+indent_off_after_return_new=true                             # { False, True }
+#  If true, the indentation of the chunks after a `return new` sequence will be set at return indentation column.
+#
+indent_single_after_return=true                              # { False, True }
+#  If true, the tokens after return are indented with regular single indentation.By default (false) the indentation is after the return token.
+#
+#indent_ignore_asm_block                                     { False, True }
+#  If true, ignore indent and align for asm blocks as they have their own indentation.
+#
+##
+## Newline adding and removing options
+##
+#
+#nl_collapse_empty_body                                      { False, True }
+#  Whether to collapse empty blocks between '{' and '}'.
+#
+nl_assign_leave_one_liners=true                              # { False, True }
+#  Don't split one-line braced assignments - 'foo_t f = { 1, 2 };'.
+#
+nl_class_leave_one_liners=true                               # { False, True }
+#  Don't split one-line braced statements inside a class xx { } body.
+#
+nl_enum_leave_one_liners=true                                # { False, True }
+#  Don't split one-line enums: 'enum foo { BAR = 15 };'
+#
+nl_getset_leave_one_liners=true                              # { False, True }
+#  Don't split one-line get or set functions.
+#
+#nl_cs_property_leave_one_liners                             { False, True }
+#  Don't split one-line get or set functions.
+#
+nl_func_leave_one_liners=true                                # { False, True }
+#  Don't split one-line function definitions - 'int foo() { return 0; }'.
+#
+nl_cpp_lambda_leave_one_liners=true                          # { False, True }
+#  Don't split one-line C++11 lambdas - '[]() { return 0; }'.
+#
+#nl_if_leave_one_liners                                      { False, True }
+#  Don't split one-line if/else statements - 'if(a) b++;'.
+#
+#nl_while_leave_one_liners                                   { False, True }
+#  Don't split one-line while statements - 'while(a) b++;'.
+#
+nl_oc_msg_leave_one_liner=true                               # { False, True }
+#  Don't split one-line OC messages.
+#
+#nl_oc_block_brace                                           { Ignore, Add, Remove, Force }
+#  Add or remove newline between Objective-C block signature and '{'.
+#
+nl_start_of_file=remove                                      # { Ignore, Add, Remove, Force }
+#  Add or remove newlines at the start of the file.
+#
+#nl_start_of_file_min                                        Unsigned Number
+#  The number of newlines at the start of the file (only used if nl_start_of_file is 'add' or 'force'.
+#
+nl_end_of_file=force                                         # { Ignore, Add, Remove, Force }
+#  Add or remove newline at the end of the file.
+#
+nl_end_of_file_min=1                                         # Unsigned Number
+#  The number of newlines at the end of the file (only used if nl_end_of_file is 'add' or 'force').
+#
+nl_assign_brace=force                                        # { Ignore, Add, Remove, Force }
+#  Add or remove newline between '=' and '{'.
+#
+#nl_assign_square                                            { Ignore, Add, Remove, Force }
+#  Add or remove newline between '=' and '[' (D only).
+#
+#nl_tsquare_brace                                            { Ignore, Add, Remove, Force }
+#  Add or remove newline between '[]' and '{'.
+#
+#nl_after_square_assign                                      { Ignore, Add, Remove, Force }
+#  Add or remove newline after '= [' (D only). Will also affect the newline before the ']'.
+#
+#nl_func_var_def_blk                                         Unsigned Number
+#  The number of blank lines after a block of variable definitions at the top of a function body
+#  0 = No change (default).
+#
+#nl_typedef_blk_start                                        Unsigned Number
+#  The number of newlines before a block of typedefs
+#  0 = No change (default)
+#  is overridden by the option 'nl_after_access_spec'.
+#
+#nl_typedef_blk_end                                          Unsigned Number
+#  The number of newlines after a block of typedefs
+#  0 = No change (default).
+#
+#nl_typedef_blk_in                                           Unsigned Number
+#  The maximum consecutive newlines within a block of typedefs
+#  0 = No change (default).
+#
+#nl_var_def_blk_start                                        Unsigned Number
+#  The number of newlines before a block of variable definitions not at the top of a function body
+#  0 = No change (default)
+#  is overridden by the option 'nl_after_access_spec'.
+#
+#nl_var_def_blk_end                                          Unsigned Number
+#  The number of newlines after a block of variable definitions not at the top of a function body
+#  0 = No change (default).
+#
+#nl_var_def_blk_in                                           Unsigned Number
+#  The maximum consecutive newlines within a block of variable definitions
+#  0 = No change (default).
+#
+#nl_fcall_brace                                              { Ignore, Add, Remove, Force }
+#  Add or remove newline between a function call's ')' and '{', as in:
+#  list_for_each(item, &list) { }.
+#
+nl_enum_brace=force                                          # { Ignore, Add, Remove, Force }
+#  Add or remove newline between 'enum' and '{'.
+#
+#nl_enum_class                                               { Ignore, Add, Remove, Force }
+#  Add or remove newline between 'enum' and 'class'.
+#
+#nl_enum_class_identifier                                    { Ignore, Add, Remove, Force }
+#  Add or remove newline between 'enum class' and the identifier.
+#
+#nl_enum_identifier_colon                                    { Ignore, Add, Remove, Force }
+#  Add or remove newline between 'enum class' type and ':'.
+#
+#nl_enum_colon_type                                          { Ignore, Add, Remove, Force }
+#  Add or remove newline between 'enum class identifier :' and 'type' and/or 'type'.
+#
+nl_struct_brace=force                                        # { Ignore, Add, Remove, Force }
+#  Add or remove newline between 'struct and '{'.
+#
+nl_union_brace=force                                         # { Ignore, Add, Remove, Force }
+#  Add or remove newline between 'union' and '{'.
+#
+nl_if_brace=force                                            # { Ignore, Add, Remove, Force }
+#  Add or remove newline between 'if' and '{'.
+#
+nl_brace_else=force                                          # { Ignore, Add, Remove, Force }
+#  Add or remove newline between '}' and 'else'.
+#
+#nl_elseif_brace                                             { Ignore, Add, Remove, Force }
+#  Add or remove newline between 'else if' and '{'
+#  If set to ignore, nl_if_brace is used instead.
+#
+nl_else_brace=force                                          # { Ignore, Add, Remove, Force }
+#  Add or remove newline between 'else' and '{'.
+#
+nl_else_if=remove                                            # { Ignore, Add, Remove, Force }
+#  Add or remove newline between 'else' and 'if'.
+#
+#nl_before_if_closing_paren                                  { Ignore, Add, Remove, Force }
+#  Add or remove newline before 'if'/'else if' closing parenthesis.
+#
+nl_brace_finally=force                                       # { Ignore, Add, Remove, Force }
+#  Add or remove newline between '}' and 'finally'.
+#
+nl_finally_brace=force                                       # { Ignore, Add, Remove, Force }
+#  Add or remove newline between 'finally' and '{'.
+#
+nl_try_brace=force                                           # { Ignore, Add, Remove, Force }
+#  Add or remove newline between 'try' and '{'.
+#
+nl_getset_brace=force                                        # { Ignore, Add, Remove, Force }
+#  Add or remove newline between get/set and '{'.
+#
+nl_for_brace=force                                           # { Ignore, Add, Remove, Force }
+#  Add or remove newline between 'for' and '{'.
+#
+nl_catch_brace=force                                         # { Ignore, Add, Remove, Force }
+#  Add or remove newline between 'catch' and '{'.
+#
+nl_brace_catch=force                                         # { Ignore, Add, Remove, Force }
+#  Add or remove newline between '}' and 'catch'.
+#
+#nl_brace_square                                             { Ignore, Add, Remove, Force }
+#  Add or remove newline between '}' and ']'.
+#
+#nl_brace_fparen                                             { Ignore, Add, Remove, Force }
+#  Add or remove newline between '}' and ')' in a function invocation.
+#
+nl_while_brace=force                                         # { Ignore, Add, Remove, Force }
+#  Add or remove newline between 'while' and '{'.
+#
+#nl_scope_brace                                              { Ignore, Add, Remove, Force }
+#  Add or remove newline between 'scope (x)' and '{' (D).
+#
+#nl_unittest_brace                                           { Ignore, Add, Remove, Force }
+#  Add or remove newline between 'unittest' and '{' (D).
+#
+#nl_version_brace                                            { Ignore, Add, Remove, Force }
+#  Add or remove newline between 'version (x)' and '{' (D).
+#
+nl_using_brace=force                                         # { Ignore, Add, Remove, Force }
+#  Add or remove newline between 'using' and '{'.
+#
+#nl_brace_brace                                              { Ignore, Add, Remove, Force }
+#  Add or remove newline between two open or close braces.
+#  Due to general newline/brace handling, REMOVE may not work.
+#
+nl_do_brace=force                                            # { Ignore, Add, Remove, Force }
+#  Add or remove newline between 'do' and '{'.
+#
+nl_brace_while=force                                         # { Ignore, Add, Remove, Force }
+#  Add or remove newline between '}' and 'while' of 'do' statement.
+#
+nl_switch_brace=force                                        # { Ignore, Add, Remove, Force }
+#  Add or remove newline between 'switch' and '{'.
+#
+#nl_synchronized_brace                                       { Ignore, Add, Remove, Force }
+#  Add or remove newline between 'synchronized' and '{'.
+#
+#nl_multi_line_cond                                          { False, True }
+#  Add a newline between ')' and '{' if the ')' is on a different line than the if/for/etc.
+#  Overrides nl_for_brace, nl_if_brace, nl_switch_brace, nl_while_switch and nl_catch_brace.
+#
+#nl_multi_line_define                                        { False, True }
+#  Force a newline in a define after the macro name for multi-line defines.
+#
+#nl_before_case                                              { False, True }
+#  Whether to put a newline before 'case' statement, not after the first 'case'.
+#
+#nl_before_throw                                             { Ignore, Add, Remove, Force }
+#  Add or remove newline between ')' and 'throw'.
+#
+#nl_after_case                                               { False, True }
+#  Whether to put a newline after 'case' statement.
+#
+nl_case_colon_brace=force                                    # { Ignore, Add, Remove, Force }
+#  Add or remove a newline between a case ':' and '{'. Overrides nl_after_case.
+#
+nl_namespace_brace=force                                     # { Ignore, Add, Remove, Force }
+#  Newline between namespace and {.
+#
+#nl_template_class                                           { Ignore, Add, Remove, Force }
+#  Add or remove newline between 'template<>' and whatever follows.
+#
+nl_class_brace=force                                         # { Ignore, Add, Remove, Force }
+#  Add or remove newline between 'class' and '{'.
+#
+#nl_class_init_args                                          { Ignore, Add, Remove, Force }
+#  Add or remove newline before/after each ',' in the base class list,
+#    (tied to pos_class_comma).
+#
+#nl_constr_init_args                                         { Ignore, Add, Remove, Force }
+#  Add or remove newline after each ',' in the constructor member initialization.
+#  Related to nl_constr_colon, pos_constr_colon and pos_constr_comma.
+#
+#nl_enum_own_lines                                           { Ignore, Add, Remove, Force }
+#  Add or remove newline before first element, after comma, and after last element in enum.
+#
+#nl_func_type_name                                           { Ignore, Add, Remove, Force }
+#  Add or remove newline between return type and function name in a function definition.
+#
+#nl_func_type_name_class                                     { Ignore, Add, Remove, Force }
+#  Add or remove newline between return type and function name inside a class {}
+#  Uses nl_func_type_name or nl_func_proto_type_name if set to ignore.
+#
+#nl_func_class_scope                                         { Ignore, Add, Remove, Force }
+#  Add or remove newline between class specification and '::' in 'void A::f() { }'
+#  Only appears in separate member implementation (does not appear with in-line implmementation).
+#
+#nl_func_scope_name                                          { Ignore, Add, Remove, Force }
+#  Add or remove newline between function scope and name
+#  Controls the newline after '::' in 'void A::f() { }'.
+#
+#nl_func_proto_type_name                                     { Ignore, Add, Remove, Force }
+#  Add or remove newline between return type and function name in a prototype.
+#
+#nl_func_paren                                               { Ignore, Add, Remove, Force }
+#  Add or remove newline between a function name and the opening '(' in the declaration.
+#
+#nl_func_paren_empty                                         { Ignore, Add, Remove, Force }
+#  Overrides nl_func_paren for functions with no parameters.
+#
+#nl_func_def_paren                                           { Ignore, Add, Remove, Force }
+#  Add or remove newline between a function name and the opening '(' in the definition.
+#
+#nl_func_def_paren_empty                                     { Ignore, Add, Remove, Force }
+#  Overrides nl_func_def_paren for functions with no parameters.
+#
+#nl_func_call_paren                                          { Ignore, Add, Remove, Force }
+#  Add or remove newline between a function name and the opening '(' in the call
+#
+#nl_func_call_paren_empty                                    { Ignore, Add, Remove, Force }
+#  Overrides nl_func_call_paren for functions with no parameters.
+#
+#nl_func_decl_start                                          { Ignore, Add, Remove, Force }
+#  Add or remove newline after '(' in a function declaration.
+#
+#nl_func_def_start                                           { Ignore, Add, Remove, Force }
+#  Add or remove newline after '(' in a function definition.
+#
+#nl_func_decl_start_single                                   { Ignore, Add, Remove, Force }
+#  Overrides nl_func_decl_start when there is only one parameter.
+#
+#nl_func_def_start_single                                    { Ignore, Add, Remove, Force }
+#  Overrides nl_func_def_start when there is only one parameter.
+#
+#nl_func_decl_start_multi_line                               { False, True }
+#  Whether to add newline after '(' in a function declaration if '(' and ')' are in different lines.
+#
+#nl_func_def_start_multi_line                                { False, True }
+#  Whether to add newline after '(' in a function definition if '(' and ')' are in different lines.
+#
+#nl_func_decl_args                                           { Ignore, Add, Remove, Force }
+#  Add or remove newline after each ',' in a function declaration.
+#
+#nl_func_def_args                                            { Ignore, Add, Remove, Force }
+#  Add or remove newline after each ',' in a function definition.
+#
+#nl_func_decl_args_multi_line                                { False, True }
+#  Whether to add newline after each ',' in a function declaration if '(' and ')' are in different lines.
+#
+#nl_func_def_args_multi_line                                 { False, True }
+#  Whether to add newline after each ',' in a function definition if '(' and ')' are in different lines.
+#
+#nl_func_decl_end                                            { Ignore, Add, Remove, Force }
+#  Add or remove newline before the ')' in a function declaration.
+#
+#nl_func_def_end                                             { Ignore, Add, Remove, Force }
+#  Add or remove newline before the ')' in a function definition.
+#
+#nl_func_decl_end_single                                     { Ignore, Add, Remove, Force }
+#  Overrides nl_func_decl_end when there is only one parameter.
+#
+#nl_func_def_end_single                                      { Ignore, Add, Remove, Force }
+#  Overrides nl_func_def_end when there is only one parameter.
+#
+#nl_func_decl_end_multi_line                                 { False, True }
+#  Whether to add newline before ')' in a function declaration if '(' and ')' are in different lines.
+#
+#nl_func_def_end_multi_line                                  { False, True }
+#  Whether to add newline before ')' in a function definition if '(' and ')' are in different lines.
+#
+#nl_func_decl_empty                                          { Ignore, Add, Remove, Force }
+#  Add or remove newline between '()' in a function declaration.
+#
+#nl_func_def_empty                                           { Ignore, Add, Remove, Force }
+#  Add or remove newline between '()' in a function definition.
+#
+#nl_func_call_empty                                          { Ignore, Add, Remove, Force }
+#  Add or remove newline between '()' in a function call.
+#
+#nl_func_call_start_multi_line                               { False, True }
+#  Whether to add newline after '(' in a function call if '(' and ')' are in different lines.
+#
+#nl_func_call_args_multi_line                                { False, True }
+#  Whether to add newline after each ',' in a function call if '(' and ')' are in different lines.
+#
+#nl_func_call_end_multi_line                                 { False, True }
+#  Whether to add newline before ')' in a function call if '(' and ')' are in different lines.
+#
+#nl_oc_msg_args                                              { False, True }
+#  Whether to put each OC message parameter on a separate line
+#  See nl_oc_msg_leave_one_liner.
+#
+nl_fdef_brace=force                                          # { Ignore, Add, Remove, Force }
+#  Add or remove newline between function signature and '{'.
+#
+#nl_cpp_ldef_brace                                           { Ignore, Add, Remove, Force }
+#  Add or remove newline between C++11 lambda signature and '{'.
+#
+#nl_return_expr                                              { Ignore, Add, Remove, Force }
+#  Add or remove a newline between the return keyword and return expression.
+#
+#nl_after_semicolon                                          { False, True }
+#  Whether to put a newline after semicolons, except in 'for' statements.
+#
+#nl_paren_dbrace_open                                        { Ignore, Add, Remove, Force }
+#  Java: Control the newline between the ')' and '{{' of the double brace initializer.
+#
+#nl_type_brace_init_lst                                      { Ignore, Add, Remove, Force }
+#  Whether to put a newline after the type in an unnamed temporary direct-list-initialization.
+#
+#nl_type_brace_init_lst_open                                 { Ignore, Add, Remove, Force }
+#  Whether to put a newline after open brace in an unnamed temporary direct-list-initialization.
+#
+#nl_type_brace_init_lst_close                                { Ignore, Add, Remove, Force }
+#  Whether to put a newline before close brace in an unnamed temporary direct-list-initialization.
+#
+#nl_after_brace_open                                         { False, True }
+#  Whether to put a newline after brace open.
+#  This also adds a newline before the matching brace close.
+#
+#nl_after_brace_open_cmt                                     { False, True }
+#  If nl_after_brace_open and nl_after_brace_open_cmt are True, a newline is
+#  placed between the open brace and a trailing single-line comment.
+#
+#nl_after_vbrace_open                                        { False, True }
+#  Whether to put a newline after a virtual brace open with a non-empty body.
+#  These occur in un-braced if/while/do/for statement bodies.
+#
+#nl_after_vbrace_open_empty                                  { False, True }
+#  Whether to put a newline after a virtual brace open with an empty body.
+#  These occur in un-braced if/while/do/for statement bodies.
+#
+#nl_after_brace_close                                        { False, True }
+#  Whether to put a newline after a brace close.
+#  Does not apply if followed by a necessary ';'.
+#
+#nl_after_vbrace_close                                       { False, True }
+#  Whether to put a newline after a virtual brace close.
+#  Would add a newline before return in: 'if (foo) a++; return;'.
+#
+#nl_brace_struct_var                                         { Ignore, Add, Remove, Force }
+#  Control the newline between the close brace and 'b' in: 'struct { int a; } b;'
+#  Affects enums, unions and structures. If set to ignore, uses nl_after_brace_close.
+#
+#nl_define_macro                                             { False, True }
+#  Whether to alter newlines in '#define' macros.
+#
+#nl_squeeze_paren_close                                      { False, True }
+#  Whether to alter newlines between consecutive paren closes, 
+#  The number of closing paren in a line will depend on respective open paren lines
+#
+#nl_squeeze_ifdef                                            { False, True }
+#  Whether to remove blanks after '#ifxx' and '#elxx', or before '#elxx' and '#endif'. Does not affect top-level #ifdefs.
+#
+#nl_squeeze_ifdef_top_level                                  { False, True }
+#  Makes the nl_squeeze_ifdef option affect the top-level #ifdefs as well.
+#
+#nl_before_if                                                { Ignore, Add, Remove, Force }
+#  Add or remove blank line before 'if'.
+#
+#nl_after_if                                                 { Ignore, Add, Remove, Force }
+#  Add or remove blank line after 'if' statement.
+#  Add/Force work only if the next token is not a closing brace.
+#
+#nl_before_for                                               { Ignore, Add, Remove, Force }
+#  Add or remove blank line before 'for'.
+#
+#nl_after_for                                                { Ignore, Add, Remove, Force }
+#  Add or remove blank line after 'for' statement.
+#
+#nl_before_while                                             { Ignore, Add, Remove, Force }
+#  Add or remove blank line before 'while'.
+#
+#nl_after_while                                              { Ignore, Add, Remove, Force }
+#  Add or remove blank line after 'while' statement.
+#
+#nl_before_switch                                            { Ignore, Add, Remove, Force }
+#  Add or remove blank line before 'switch'.
+#
+#nl_after_switch                                             { Ignore, Add, Remove, Force }
+#  Add or remove blank line after 'switch' statement.
+#
+#nl_before_synchronized                                      { Ignore, Add, Remove, Force }
+#  Add or remove blank line before 'synchronized'.
+#
+#nl_after_synchronized                                       { Ignore, Add, Remove, Force }
+#  Add or remove blank line after 'synchronized' statement.
+#
+#nl_before_do                                                { Ignore, Add, Remove, Force }
+#  Add or remove blank line before 'do'.
+#
+#nl_after_do                                                 { Ignore, Add, Remove, Force }
+#  Add or remove blank line after 'do/while' statement.
+#
+#nl_ds_struct_enum_cmt                                       { False, True }
+#  Whether to double-space commented-entries in struct/union/enum.
+#
+#nl_ds_struct_enum_close_brace                               { False, True }
+#  force nl before } of a struct/union/enum
+#  (lower priority than 'eat_blanks_before_close_brace').
+#
+#nl_before_func_class_def                                    Unsigned Number
+#  Add or remove blank line before 'func_class_def'.
+#
+#nl_before_func_class_proto                                  Unsigned Number
+#  Add or remove blank line before 'func_class_proto'.
+#
+#nl_class_colon                                              { Ignore, Add, Remove, Force }
+#  Add or remove a newline before/after a class colon,
+#    (tied to pos_class_colon).
+#
+#nl_constr_colon                                             { Ignore, Add, Remove, Force }
+#  Add or remove a newline around a class constructor colon.
+#  Related to nl_constr_init_args, pos_constr_colon and pos_constr_comma.
+#
+#nl_namespace_two_to_one_liner                               { False, True }
+#  If true turns two liner namespace to one liner,else will make then four liners
+#
+#nl_create_if_one_liner                                      { False, True }
+#  Change simple unbraced if statements into a one-liner
+#  'if(b)\n i++;' => 'if(b) i++;'.
+#
+#nl_create_for_one_liner                                     { False, True }
+#  Change simple unbraced for statements into a one-liner
+#  'for (i=0;i<5;i++)\n foo(i);' => 'for (i=0;i<5;i++) foo(i);'.
+#
+#nl_create_while_one_liner                                   { False, True }
+#  Change simple unbraced while statements into a one-liner
+#  'while (i<5)\n foo(i++);' => 'while (i<5) foo(i++);'.
+#
+#nl_create_func_def_one_liner                                { False, True }
+#  Change simple 4,3,2 liner function def statements into a one-liner
+#  
+#
+#nl_split_if_one_liner                                       { False, True }
+#   Change a one-liner if statement into simple unbraced if
+#  'if(b) i++;' => 'if(b)\n i++;'.
+#
+#nl_split_for_one_liner                                      { False, True }
+#  Change a one-liner for statement into simple unbraced for
+#  'for (i=0;<5;i++) foo(i);' => 'for (i=0;<5;i++)\n foo(i);'.
+#
+#nl_split_while_one_liner                                    { False, True }
+#  Change a one-liner while statement into simple unbraced while
+#  'while (i<5) foo(i++);' => 'while (i<5)\n foo(i++);'.
+#
+##
+## Blank line options
+##
+#
+nl_max=3                                                     # Unsigned Number
+#  The maximum consecutive newlines (3 = 2 blank lines).
+#
+#nl_max_blank_in_func                                        Unsigned Number
+#  The maximum consecutive newlines in function.
+#
+#nl_after_func_proto                                         Unsigned Number
+#  The number of newlines after a function prototype, if followed by another function prototype.
+#
+#nl_after_func_proto_group                                   Unsigned Number
+#  The number of newlines after a function prototype, if not followed by another function prototype.
+#
+#nl_after_func_class_proto                                   Unsigned Number
+#  The number of newlines after a function class prototype, if followed by another function class prototype.
+#
+#nl_after_func_class_proto_group                             Unsigned Number
+#  The number of newlines after a function class prototype, if not followed by another function class prototype.
+#
+#nl_before_func_body_def                                     Unsigned Number
+#  The number of newlines before a multi-line function def body.
+#
+#nl_before_func_body_proto                                   Unsigned Number
+#  The number of newlines before a multi-line function prototype body.
+#
+nl_after_func_body=2                                         # Unsigned Number
+#  The number of newlines after '}' of a multi-line function body.
+#
+#nl_after_func_body_class                                    Unsigned Number
+#  The number of newlines after '}' of a multi-line function body in a class declaration.
+#
+#nl_after_func_body_one_liner                                Unsigned Number
+#  The number of newlines after '}' of a single line function body.
+#
+#nl_before_block_comment                                     Unsigned Number
+#  The minimum number of newlines before a multi-line comment.
+#  Doesn't apply if after a brace open or another multi-line comment.
+#
+#nl_before_c_comment                                         Unsigned Number
+#  The minimum number of newlines before a single-line C comment.
+#  Doesn't apply if after a brace open or other single-line C comments.
+#
+#nl_before_cpp_comment                                       Unsigned Number
+#  The minimum number of newlines before a CPP comment.
+#  Doesn't apply if after a brace open or other CPP comments.
+#
+#nl_after_multiline_comment                                  { False, True }
+#  Whether to force a newline after a multi-line comment.
+#
+#nl_after_label_colon                                        { False, True }
+#  Whether to force a newline after a label's colon.
+#
+#nl_after_struct                                             Unsigned Number
+#  The number of newlines after '}' or ';' of a struct/enum/union definition.
+#
+#nl_before_class                                             Unsigned Number
+#  The number of newlines before a class definition.
+#
+#nl_after_class                                              Unsigned Number
+#  The number of newlines after '}' or ';' of a class definition.
+#
+#nl_before_access_spec                                       Unsigned Number
+#  The number of newlines before a 'private:', 'public:', 'protected:', 'signals:', or 'slots:' label.
+#  Will not change the newline count if after a brace open.
+#  0 = No change.
+#
+#nl_after_access_spec                                        Unsigned Number
+#  The number of newlines after a 'private:', 'public:', 'protected:', 'signals:' or 'slots:' label.
+#  0 = No change.
+#  Overrides 'nl_typedef_blk_start' and 'nl_var_def_blk_start'.
+#
+#nl_comment_func_def                                         Unsigned Number
+#  The number of newlines between a function def and the function comment.
+#  0 = No change.
+#
+#nl_after_try_catch_finally                                  Unsigned Number
+#  The number of newlines after a try-catch-finally block that isn't followed by a brace close.
+#  0 = No change.
+#
+#nl_around_cs_property                                       Unsigned Number
+#  The number of newlines before and after a property, indexer or event decl.
+#  0 = No change.
+#
+#nl_between_get_set                                          Unsigned Number
+#  The number of newlines between the get/set/add/remove handlers in C#.
+#  0 = No change.
+#
+nl_property_brace=force                                      # { Ignore, Add, Remove, Force }
+#  Add or remove newline between C# property and the '{'.
+#
+eat_blanks_after_open_brace=true                             # { False, True }
+#  Whether to remove blank lines after '{'.
+#
+eat_blanks_before_close_brace=true                           # { False, True }
+#  Whether to remove blank lines before '}'.
+#
+#nl_remove_extra_newlines                                    Unsigned Number
+#  How aggressively to remove extra newlines not in preproc.
+#  0: No change
+#  1: Remove most newlines not handled by other config
+#  2: Remove all newlines and reformat completely by config
+#
+#nl_before_return                                            { False, True }
+#  Whether to put a blank line before 'return' statements, unless after an open brace.
+#
+#nl_after_return                                             { False, True }
+#  Whether to put a blank line after 'return' statements, unless followed by a close brace.
+#
+#nl_after_annotation                                         { Ignore, Add, Remove, Force }
+#  Whether to put a newline after a Java annotation statement.
+#  Only affects annotations that are after a newline.
+#
+#nl_between_annotation                                       { Ignore, Add, Remove, Force }
+#  Controls the newline between two annotations.
+#
+##
+## Positioning options
+##
+#
+#pos_arith                                                   { Ignore, Lead, Trail }
+#  The position of arithmetic operators in wrapped expressions.
+#
+#pos_assign                                                  { Ignore, Lead, Trail }
+#  The position of assignment in wrapped expressions.
+#  Do not affect '=' followed by '{'.
+#
+#pos_bool                                                    { Ignore, Lead, Trail }
+#  The position of boolean operators in wrapped expressions.
+#
+#pos_compare                                                 { Ignore, Lead, Trail }
+#  The position of comparison operators in wrapped expressions.
+#
+#pos_conditional                                             { Ignore, Lead, Trail }
+#  The position of conditional (b ? t : f) operators in wrapped expressions.
+#
+#pos_comma                                                   { Ignore, Lead, Trail }
+#  The position of the comma in wrapped expressions.
+#
+#pos_enum_comma                                              { Ignore, Lead, Trail }
+#  The position of the comma in enum entries.
+#
+#pos_class_comma                                             { Ignore, Lead, Trail }
+#  The position of the comma in the base class list if there are more than one line,
+#    (tied to nl_class_init_args).
+#
+#pos_constr_comma                                            { Ignore, Lead, Trail }
+#  The position of the comma in the constructor initialization list.
+#  Related to nl_constr_colon, nl_constr_init_args and pos_constr_colon.
+#
+#pos_class_colon                                             { Ignore, Lead, Trail }
+#  The position of trailing/leading class colon, between class and base class list
+#    (tied to nl_class_colon).
+#
+#pos_constr_colon                                            { Ignore, Lead, Trail }
+#  The position of colons between constructor and member initialization,
+#  (tied to nl_constr_colon).
+#  Related to nl_constr_colon, nl_constr_init_args and pos_constr_comma.
+#
+##
+## Line Splitting options
+##
+#
+#code_width                                                  Unsigned Number
+#  Try to limit code width to N number of columns
+#
+#ls_for_split_full                                           { False, True }
+#  Whether to fully split long 'for' statements at semi-colons.
+#
+#ls_func_split_full                                          { False, True }
+#  Whether to fully split long function protos/calls at commas.
+#
+#ls_code_width                                               { False, True }
+#  Whether to split lines as close to code_width as possible and ignore some groupings.
+#
+##
+## Code alignment (not left column spaces/tabs)
+##
+#
+#align_keep_tabs                                             { False, True }
+#  Whether to keep non-indenting tabs.
+#
+#align_with_tabs                                             { False, True }
+#  Whether to use tabs for aligning.
+#
+#align_on_tabstop                                            { False, True }
+#  Whether to bump out to the next tab when aligning.
+#
+#align_number_right                                          { False, True }
+#  Whether to right-align numbers.
+#
+#align_keep_extra_space                                      { False, True }
+#  Whether to keep whitespace not required for alignment.
+#
+#align_func_params                                           { False, True }
+#  Align variable definitions in prototypes and functions.
+#
+#align_func_params_span                                      Unsigned Number
+#  The span for aligning parameter definitions in function on parameter name (0=don't align).
+#
+#align_func_params_thresh                                    Unsigned Number
+#  The threshold for aligning function parameter definitions (0=no limit).
+#
+#align_func_params_gap                                       Unsigned Number
+#  The gap for aligning function parameter definitions.
+#
+#align_same_func_call_params                                 { False, True }
+#  Align parameters in single-line functions that have the same name.
+#  The function names must already be aligned with each other.
+#
+#align_var_def_span                                          Unsigned Number
+#  The span for aligning variable definitions (0=don't align)
+#
+#align_var_def_star_style                                    Unsigned Number
+#  How to align the star in variable definitions.
+#   0=Part of the type     'void *   foo;'
+#   1=Part of the variable 'void     *foo;'
+#   2=Dangling             'void    *foo;'
+#
+#align_var_def_amp_style                                     Unsigned Number
+#  How to align the '&' in variable definitions.
+#   0=Part of the type
+#   1=Part of the variable
+#   2=Dangling
+#
+#align_var_def_thresh                                        Unsigned Number
+#  The threshold for aligning variable definitions (0=no limit)
+#
+#align_var_def_gap                                           Unsigned Number
+#  The gap for aligning variable definitions.
+#
+#align_var_def_colon                                         { False, True }
+#  Whether to align the colon in struct bit fields.
+#
+#align_var_def_colon_gap                                     Unsigned Number
+#  align variable defs gap for bit colons.
+#
+#align_var_def_attribute                                     { False, True }
+#  Whether to align any attribute after the variable name.
+#
+#align_var_def_inline                                        { False, True }
+#  Whether to align inline struct/enum/union variable definitions.
+#
+#align_assign_span                                           Unsigned Number
+#  The span for aligning on '=' in assignments (0=don't align)
+#
+#align_assign_thresh                                         Unsigned Number
+#  The threshold for aligning on '=' in assignments (0=no limit)
+#
+#align_enum_equ_span                                         Unsigned Number
+#  The span for aligning on '=' in enums (0=don't align)
+#
+#align_enum_equ_thresh                                       Unsigned Number
+#  The threshold for aligning on '=' in enums (0=no limit)
+#
+#align_var_class_span                                        Unsigned Number
+#  The span for aligning class (0=don't align)
+#
+#align_var_class_thresh                                      Unsigned Number
+#  The threshold for aligning class member definitions (0=no limit).
+#
+#align_var_class_gap                                         Unsigned Number
+#  The gap for aligning class member definitions.
+#
+#align_var_struct_span                                       Unsigned Number
+#  The span for aligning struct/union (0=don't align)
+#
+#align_var_struct_thresh                                     Unsigned Number
+#  The threshold for aligning struct/union member definitions (0=no limit)
+#
+#align_var_struct_gap                                        Unsigned Number
+#  The gap for aligning struct/union member definitions.
+#
+#align_struct_init_span                                      Unsigned Number
+#  The span for aligning struct initializer values (0=don't align)
+#
+#align_typedef_gap                                           Unsigned Number
+#  The minimum space between the type and the synonym of a typedef.
+#
+#align_typedef_span                                          Unsigned Number
+#  The span for aligning single-line typedefs (0=don't align).
+#
+#align_typedef_func                                          Unsigned Number
+#  How to align typedef'd functions with other typedefs
+#  0: Don't mix them at all
+#  1: align the open paren with the types
+#  2: align the function type name with the other type names
+#
+#align_typedef_star_style                                    Unsigned Number
+#  Controls the positioning of the '*' in typedefs. Just try it.
+#  0: Align on typedef type, ignore '*'
+#  1: The '*' is part of type name: typedef int  *pint;
+#  2: The '*' is part of the type, but dangling: typedef int *pint;
+#
+#align_typedef_amp_style                                     Unsigned Number
+#  Controls the positioning of the '&' in typedefs. Just try it.
+#  0: Align on typedef type, ignore '&'
+#  1: The '&' is part of type name: typedef int  &pint;
+#  2: The '&' is part of the type, but dangling: typedef int &pint;
+#
+#align_right_cmt_span                                        Unsigned Number
+#  The span for aligning comments that end lines (0=don't align)
+#
+#align_right_cmt_mix                                         { False, True }
+#  If aligning comments, mix with comments after '}' and #endif with less than 3 spaces before the comment.
+#
+#align_right_cmt_gap                                         Unsigned Number
+#  If a trailing comment is more than this number of columns away from the text it follows,
+#  it will qualify for being aligned. This has to be > 0 to do anything.
+#
+#align_right_cmt_at_col                                      Unsigned Number
+#  Align trailing comment at or beyond column N; 'pulls in' comments as a bonus side effect (0=ignore)
+#
+#align_func_proto_span                                       Unsigned Number
+#  The span for aligning function prototypes (0=don't align).
+#
+#align_func_proto_gap                                        Unsigned Number
+#  Minimum gap between the return type and the function name.
+#
+#align_on_operator                                           { False, True }
+#  Align function protos on the 'operator' keyword instead of what follows.
+#
+#align_mix_var_proto                                         { False, True }
+#  Whether to mix aligning prototype and variable declarations.
+#  If True, align_var_def_XXX options are used instead of align_func_proto_XXX options.
+#
+#align_single_line_func                                      { False, True }
+#  Align single-line functions with function prototypes, uses align_func_proto_span.
+#
+#align_single_line_brace                                     { False, True }
+#  Aligning the open brace of single-line functions.
+#  Requires align_single_line_func=True, uses align_func_proto_span.
+#
+#align_single_line_brace_gap                                 Unsigned Number
+#  Gap for align_single_line_brace.
+#
+#align_oc_msg_spec_span                                      Unsigned Number
+#  The span for aligning ObjC msg spec (0=don't align)
+#
+#align_nl_cont                                               { False, True }
+#  Whether to align macros wrapped with a backslash and a newline.
+#  This will not work right if the macro contains a multi-line comment.
+#
+#align_pp_define_together                                    { False, True }
+#  # Align macro functions and variables together.
+#
+#align_pp_define_gap                                         Unsigned Number
+#  The minimum space between label and value of a preprocessor define.
+#
+#align_pp_define_span                                        Unsigned Number
+#  The span for aligning on '#define' bodies (0=don't align, other=number of lines including comments between blocks)
+#
+align_left_shift=false                                       # { False, True }
+#  Align lines that start with '<<' with previous '<<'. Default=True.
+#
+#align_asm_colon                                             { False, True }
+#  Align text after asm volatile () colons.
+#
+#align_oc_msg_colon_span                                     Unsigned Number
+#  Span for aligning parameters in an Obj-C message call on the ':' (0=don't align)
+#
+#align_oc_msg_colon_first                                    { False, True }
+#  If True, always align with the first parameter, even if it is too short.
+#
+#align_oc_decl_colon                                         { False, True }
+#  Aligning parameters in an Obj-C '+' or '-' declaration on the ':'.
+#
+##
+## Comment modifications
+##
+#
+#cmt_width                                                   Unsigned Number
+#  Try to wrap comments at cmt_width columns
+#
+#cmt_reflow_mode                                             Unsigned Number
+#  Set the comment reflow mode (Default=0)
+#  0: no reflowing (apart from the line wrapping due to cmt_width)
+#  1: no touching at all
+#  2: full reflow
+#
+cmt_convert_tab_to_spaces=true                               # { False, True }
+#  Whether to convert all tabs to spaces in comments. Default is to leave tabs inside comments alone, unless used for indenting.
+#
+cmt_indent_multi=false                                       # { False, True }
+#  If False, disable all multi-line comment changes, including cmt_width. keyword substitution and leading chars.
+#  Default=True.
+#
+#cmt_c_group                                                 { False, True }
+#  Whether to group c-comments that look like they are in a block.
+#
+#cmt_c_nl_start                                              { False, True }
+#  Whether to put an empty '/*' on the first line of the combined c-comment.
+#
+#cmt_c_nl_end                                                { False, True }
+#  Whether to put a newline before the closing '*/' of the combined c-comment.
+#
+#cmt_cpp_group                                               { False, True }
+#  Whether to group cpp-comments that look like they are in a block.
+#
+#cmt_cpp_nl_start                                            { False, True }
+#  Whether to put an empty '/*' on the first line of the combined cpp-comment.
+#
+#cmt_cpp_nl_end                                              { False, True }
+#  Whether to put a newline before the closing '*/' of the combined cpp-comment.
+#
+#cmt_cpp_to_c                                                { False, True }
+#  Whether to change cpp-comments into c-comments.
+#
+#cmt_star_cont                                               { False, True }
+#  Whether to put a star on subsequent comment lines.
+#
+#cmt_sp_before_star_cont                                     Unsigned Number
+#  The number of spaces to insert at the start of subsequent comment lines.
+#
+#cmt_sp_after_star_cont                                      Number
+#  The number of spaces to insert after the star on subsequent comment lines.
+#
+cmt_multi_check_last=false                                   # { False, True }
+#  For multi-line comments with a '*' lead, remove leading spaces if the first and last lines of
+#  the comment are the same length. Default=True.
+#
+#cmt_multi_first_len_minimum                                 Unsigned Number
+#  For multi-line comments with a '*' lead, remove leading spaces if the first and last lines of
+#  the comment are the same length AND if the length is bigger as the first_len minimum. Default=4
+#
+#cmt_insert_file_header                                      String
+#  The filename that contains text to insert at the head of a file if the file doesn't start with a C/C++ comment.
+#  Will substitute $(filename) with the current file's name.
+#
+#cmt_insert_file_footer                                      String
+#  The filename that contains text to insert at the end of a file if the file doesn't end with a C/C++ comment.
+#  Will substitute $(filename) with the current file's name.
+#
+#cmt_insert_func_header                                      String
+#  The filename that contains text to insert before a function implementation if the function isn't preceded with a C/C++ comment.
+#  Will substitute $(function) with the function name and $(javaparam) with the javadoc @param and @return stuff.
+#  Will also substitute $(fclass) with the class name: void CFoo::Bar() { ... }.
+#
+#cmt_insert_class_header                                     String
+#  The filename that contains text to insert before a class if the class isn't preceded with a C/C++ comment.
+#  Will substitute $(class) with the class name.
+#
+#cmt_insert_oc_msg_header                                    String
+#  The filename that contains text to insert before a Obj-C message specification if the method isn't preceded with a C/C++ comment.
+#  Will substitute $(message) with the function name and $(javaparam) with the javadoc @param and @return stuff.
+#
+#cmt_insert_before_preproc                                   { False, True }
+#  If a preprocessor is encountered when stepping backwards from a function name, then
+#  this option decides whether the comment should be inserted.
+#  Affects cmt_insert_oc_msg_header, cmt_insert_func_header and cmt_insert_class_header.
+#
+#cmt_insert_before_inlines                                   { False, True }
+#  If a function is declared inline to a class definition, then
+#  this option decides whether the comment should be inserted.
+#  Affects cmt_insert_func_header.
+#
+#cmt_insert_before_ctor_dtor                                 { False, True }
+#  If the function is a constructor/destructor, then
+#  this option decides whether the comment should be inserted.
+#  Affects cmt_insert_func_header.
+#
+##
+## Code modifying options (non-whitespace)
+##
+#
+#mod_full_brace_do                                           { Ignore, Add, Remove, Force }
+#  Add or remove braces on single-line 'do' statement.
+#
+#mod_full_brace_for                                          { Ignore, Add, Remove, Force }
+#  Add or remove braces on single-line 'for' statement.
+#
+#mod_full_brace_function                                     { Ignore, Add, Remove, Force }
+#  Add or remove braces on single-line function definitions. (Pawn).
+#
+#mod_full_brace_if                                           { Ignore, Add, Remove, Force }
+#  Add or remove braces on single-line 'if' statement. Will not remove the braces if they contain an 'else'.
+#
+#mod_full_brace_if_chain                                     { False, True }
+#  Make all if/elseif/else statements in a chain be braced or not. Overrides mod_full_brace_if.
+#  If any must be braced, they are all braced.  If all can be unbraced, then the braces are removed.
+#
+#mod_full_brace_if_chain_only                                { False, True }
+#  Make all if/elseif/else statements with at least one 'else' or 'else if' fully braced.
+#  If mod_full_brace_if_chain is used together with this option, all if-else chains will get braces,
+#  and simple 'if' statements will lose them (if possible).
+#
+#mod_full_brace_nl                                           Unsigned Number
+#  Don't remove braces around statements that span N newlines
+#
+#mod_full_brace_nl_block_rem_mlcond                             { False, True }
+#  Blocks removal of braces if the parenthesis of if/for/while/.. span multiple lines.
+#
+#mod_full_brace_while                                        { Ignore, Add, Remove, Force }
+#  Add or remove braces on single-line 'while' statement.
+#
+#mod_full_brace_using                                        { Ignore, Add, Remove, Force }
+#  Add or remove braces on single-line 'using ()' statement.
+#
+#mod_paren_on_return                                         { Ignore, Add, Remove, Force }
+#  Add or remove unnecessary paren on 'return' statement.
+#
+#mod_pawn_semicolon                                          { False, True }
+#  Whether to change optional semicolons to real semicolons.
+#
+#mod_full_paren_if_bool                                      { False, True }
+#  Add parens on 'while' and 'if' statement around bools.
+#
+mod_remove_extra_semicolon=true                              # { False, True }
+#  Whether to remove superfluous semicolons.
+#
+#mod_add_long_function_closebrace_comment                             Unsigned Number
+#  If a function body exceeds the specified number of newlines and doesn't have a comment after
+#  the close brace, a comment will be added.
+#
+#mod_add_long_namespace_closebrace_comment                             Unsigned Number
+#  If a namespace body exceeds the specified number of newlines and doesn't have a comment after
+#  the close brace, a comment will be added.
+#
+#mod_add_long_class_closebrace_comment                             Unsigned Number
+#  If a class body exceeds the specified number of newlines and doesn't have a comment after
+#  the close brace, a comment will be added.
+#
+#mod_add_long_switch_closebrace_comment                             Unsigned Number
+#  If a switch body exceeds the specified number of newlines and doesn't have a comment after
+#  the close brace, a comment will be added.
+#
+#mod_add_long_ifdef_endif_comment                             Unsigned Number
+#  If an #ifdef body exceeds the specified number of newlines and doesn't have a comment after
+#  the #endif, a comment will be added.
+#
+#mod_add_long_ifdef_else_comment                             Unsigned Number
+#  If an #ifdef or #else body exceeds the specified number of newlines and doesn't have a comment after
+#  the #else, a comment will be added.
+#
+#mod_sort_import                                             { False, True }
+#  If True, will sort consecutive single-line 'import' statements [Java, D].
+#
+#mod_sort_using                                              { False, True }
+#  If True, will sort consecutive single-line 'using' statements [C#].
+#
+#mod_sort_include                                            { False, True }
+#  If True, will sort consecutive single-line '#include' statements [C/C++] and '#import' statements [Obj-C]
+#  This is generally a bad idea, as it may break your code.
+#
+#mod_move_case_break                                         { False, True }
+#  If True, it will move a 'break' that appears after a fully braced 'case' before the close brace.
+#
+#mod_case_brace                                              { Ignore, Add, Remove, Force }
+#  Will add or remove the braces around a fully braced case statement.
+#  Will only remove the braces if there are no variable declarations in the block.
+#
+mod_remove_empty_return=true                                 # { False, True }
+#  If True, it will remove a void 'return;' that appears as the last statement in a function.
+#
+#mod_sort_oc_properties                                      { False, True }
+#  If True, it will organize the properties (Obj-C).
+#
+#mod_sort_oc_property_class_weight                             Number
+#  Determines weight of class property modifier (Obj-C).
+#
+#mod_sort_oc_property_thread_safe_weight                             Number
+#  Determines weight of atomic, nonatomic (Obj-C).
+#
+#mod_sort_oc_property_readwrite_weight                             Number
+#  Determines weight of readwrite (Obj-C).
+#
+#mod_sort_oc_property_reference_weight                             Number
+#  Determines weight of reference type (retain, copy, assign, weak, strong) (Obj-C).
+#
+#mod_sort_oc_property_getter_weight                             Number
+#  Determines weight of getter type (getter=) (Obj-C).
+#
+#mod_sort_oc_property_setter_weight                             Number
+#  Determines weight of setter type (setter=) (Obj-C).
+#
+#mod_sort_oc_property_nullability_weight                             Number
+#  Determines weight of nullability type (nullable, nonnull, null_unspecified, null_resettable) (Obj-C).
+#
+##
+## Preprocessor options
+##
+#
+#pp_indent                                                   { Ignore, Add, Remove, Force }
+#  Control indent of preprocessors inside #if blocks at brace level 0 (file-level).
+#
+#pp_indent_at_level                                          { False, True }
+#  Whether to indent #if/#else/#endif at the brace level (True) or from column 1 (False).
+#
+#pp_indent_count                                             Unsigned Number
+#  Specifies the number of columns to indent preprocessors per level at brace level 0 (file-level).
+#  If pp_indent_at_level=False, specifies the number of columns to indent preprocessors per level at brace level > 0 (function-level).
+#  Default=1.
+#
+#pp_space                                                    { Ignore, Add, Remove, Force }
+#  Add or remove space after # based on pp_level of #if blocks.
+#
+#pp_space_count                                              Unsigned Number
+#  Sets the number of spaces added with pp_space.
+#
+#pp_indent_region                                            Number
+#  The indent for #region and #endregion in C# and '#pragma region' in C/C++.
+#
+#pp_region_indent_code                                       { False, True }
+#  Whether to indent the code between #region and #endregion.
+#
+#pp_indent_if                                                Number
+#  If pp_indent_at_level=True, sets the indent for #if, #else and #endif when not at file-level.
+#  0:  indent preprocessors using output_tab_size.
+#  >0: column at which all preprocessors will be indented.
+#
+#pp_if_indent_code                                           { False, True }
+#  Control whether to indent the code between #if, #else and #endif.
+#
+#pp_define_at_level                                          { False, True }
+#  Whether to indent '#define' at the brace level (True) or from column 1 (false).
+#
+#pp_ignore_define_body                                       { False, True }
+#  Whether to ignore the '#define' body while formatting.
+#
+#pp_indent_case                                              { False, True }
+#  Whether to indent case statements between #if, #else, and #endif.
+#  Only applies to the indent of the preprocesser that the case statements directly inside of.
+#
+#pp_indent_func_def                                          { False, True }
+#  Whether to indent whole function definitions between #if, #else, and #endif.
+#  Only applies to the indent of the preprocesser that the function definition is directly inside of.
+#
+#pp_indent_extern                                            { False, True }
+#  Whether to indent extern C blocks between #if, #else, and #endif.
+#  Only applies to the indent of the preprocesser that the extern block is directly inside of.
+#
+#pp_indent_brace                                             { False, True }
+#  Whether to indent braces directly inside #if, #else, and #endif.
+#  Only applies to the indent of the preprocesser that the braces are directly inside of.
+#
+##
+## Sort includes options
+##
+#
+#include_category_0                                          String
+#  The regex for include category with priority 0.
+#
+#include_category_1                                          String
+#  The regex for include category with priority 1.
+#
+#include_category_2                                          String
+#  The regex for include category with priority 2.
+#
+##
+## Use or Do not Use options
+##
+#
+#use_indent_func_call_param                                  { False, True }
+#  True:  indent_func_call_param will be used (default)
+#  False: indent_func_call_param will NOT be used.
+#
+#use_indent_continue_only_once                               { False, True }
+#  The value of the indentation for a continuation line is calculate differently if the line is:
+#    a declaration :your case with QString fileName ...
+#    an assignment  :your case with pSettings = new QSettings( ...
+#  At the second case the option value might be used twice:
+#    at the assignment
+#    at the function call (if present)
+#  To prevent the double use of the option value, use this option with the value 'True'.
+#  True:  indent_continue will be used only once
+#  False: indent_continue will be used every time (default).
+#
+use_options_overriding_for_qt_macros=false                   # { False, True }
+#  SIGNAL/SLOT Qt macros have special formatting options. See options_for_QT.cpp for details.
+#  Default=True.
+#
+#use_mod_strict_ASCII                                        { False, True }
+#  If True, will report an error if non-ascii characters outside of strings or comments are found
+
+#
+# Warn levels - 1: error, 2: warning (default), 3: note
+#
+
+warn_level_tabs_found_in_verbatim_string_literals=1          # Unsigned Number
+#  Warning is given if doing tab-to-\t replacement and we have found one in a C# verbatim string literal.
+
+
+# Meaning of the settings:
+#   Ignore - do not do any changes
+#   Add    - makes sure there is 1 or more space/brace/newline/etc
+#   Force  - makes sure there is exactly 1 space/brace/newline/etc,
+#            behaves like Add in some contexts
+#   Remove - removes space/brace/newline/etc
+#
+#
+# - Token(s) can be treated as specific type(s) with the 'set' option:
+#     `set tokenType tokenString [tokenString...]`
+#
+#     Example:
+#       `set BOOL __AND__ __OR__`
+#
+#     tokenTypes are defined in src/token_enum.h, use them without the
+#     'CT_' prefix: 'CT_BOOL' -> 'BOOL'
+#
+#
+# - Token(s) can be treated as type(s) with the 'type' option.
+#     `type tokenString [tokenString...]`
+#
+#     Example:
+#       `type int c_uint_8 Rectangle`
+#
+#     This can also be achieved with `set TYPE int c_uint_8 Rectangle`
+#
+#
+# To embed whitespace in tokenStrings use the '\' escape character, or quote
+# the tokenStrings. These quotes are supported: "'`
+#
+#
+# - Support for the auto detection of languages through the file ending can be
+#   added using the 'file_ext' command.
+#     `file_ext langType langString [langString..]`
+#
+#     Example:
+#       `file_ext CPP .ch .cxx .cpp.in`
+#
+#     langTypes are defined in uncrusify_types.h in the lang_flag_e enum, use
+#     them without the 'LANG_' prefix: 'LANG_CPP' -> 'CPP'
+#
+#
+# - Custom macro-based indentation can be set up using 'macro-open',
+#   'macro-else' and 'macro-close'.
+#     `(macro-open | macro-else | macro-close) tokenString`
+#
+#     Example:
+#       `macro-open  BEGIN_TEMPLATE_MESSAGE_MAP`
+#       `macro-open  BEGIN_MESSAGE_MAP`
+#       `macro-close END_MESSAGE_MAP`
+#
+#