--- conflicted
+++ resolved
@@ -1,28 +1,6 @@
-<<<<<<< HEAD
-#
-# My favorite format
-#
-
-indent_with_tabs		= 0		# 1=indent to level only, 2=indent with tabs
-input_tab_size			= 8		# original tab size
-output_tab_size			= 3		# new tab size
-indent_columns			= output_tab_size
-
-# everything on one line (TODO: line length checks)
-nl_func_decl_start		= Remove	# newline after the '(' in a function decl
-nl_func_decl_args		= Remove	# newline after each ',' in a function decl
-nl_func_decl_end		= Remove	# newline before the ')' in a function decl
-
-nl_func_type_name		= Remove	# newline between return type and function def
-nl_func_proto_type_name		= Remove	# newline between return type and function proto
-
-sp_after_ptr_star		= remove
-sp_before_ptr_star		= force
-=======
 sp_before_ptr_star              = force
 indent_columns                  = 3
 nl_func_type_name               = remove
 nl_func_proto_type_name         = remove
 nl_func_decl_args               = remove
-nl_func_decl_end                = remove
->>>>>>> 12b18665
+nl_func_decl_end                = remove