--- conflicted
+++ resolved
@@ -1,25 +1,6 @@
-#
 # CPP to C comment conversion
-<<<<<<< HEAD
-#
-
-indent_with_tabs = 0
-input_tab_size   = 4
-indent_columns   = 4
-
-cmt_star_cont    = true
-cmt_cpp_to_c     = true
-# cmt_cpp_group    = true
-# cmt_cpp_nl_start = true
-# cmt_cpp_nl_end   = true
-
-align_right_cmt_span = 2
-
-code_width = 80
-=======
 indent_columns                  = 4
 indent_with_tabs                = 0
 code_width                      = 80
 cmt_cpp_to_c                    = true
-cmt_star_cont                   = true
->>>>>>> 12b18665
+cmt_star_cont                   = true