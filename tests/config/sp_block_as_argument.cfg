<<<<<<< HEAD
include "obj-c.cfg"

output_tab_size         = 4     # new tab size
indent_columns          = output_tab_size

sp_before_oc_block_caret = remove
sp_after_oc_block_caret = remove
indent_oc_block = true
indent_oc_block_msg = 0

indent_oc_block_msg_from_keyword = true
=======
sp_after_send_oc_colon          = force
sp_before_oc_block_caret        = remove
indent_columns                  = 4
indent_with_tabs                = 0
indent_oc_block                 = true
indent_oc_block_msg_from_keyword = true
nl_if_brace                     = add
align_oc_msg_colon_span         = 1
>>>>>>> 12b18665
<|MERGE_RESOLUTION|>--- conflicted
+++ resolved
@@ -1,16 +1,3 @@
-<<<<<<< HEAD
-include "obj-c.cfg"
-
-output_tab_size         = 4     # new tab size
-indent_columns          = output_tab_size
-
-sp_before_oc_block_caret = remove
-sp_after_oc_block_caret = remove
-indent_oc_block = true
-indent_oc_block_msg = 0
-
-indent_oc_block_msg_from_keyword = true
-=======
 sp_after_send_oc_colon          = force
 sp_before_oc_block_caret        = remove
 indent_columns                  = 4
@@ -18,5 +5,4 @@
 indent_oc_block                 = true
 indent_oc_block_msg_from_keyword = true
 nl_if_brace                     = add
-align_oc_msg_colon_span         = 1
->>>>>>> 12b18665
+align_oc_msg_colon_span         = 1