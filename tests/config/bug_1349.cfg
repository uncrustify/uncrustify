--- conflicted
+++ resolved
@@ -1,11 +1,3 @@
-<<<<<<< HEAD
-code_width             =  115
-indent_columns         = 4
-indent_with_tabs       = 0
-nl_after_semicolon     = true
-align_struct_init_span = 5
-=======
 indent_columns                  = 4
 code_width                      = 115
-align_struct_init_span          = 5
->>>>>>> 12b18665
+align_struct_init_span          = 5