<<<<<<< HEAD
mod_full_brace_nl_block_rem_mlcond = True

mod_full_brace_if_chain            = True
=======
mod_full_brace_if_chain         = true
mod_full_brace_nl_block_rem_mlcond = true
>>>>>>> 12b18665
<|MERGE_RESOLUTION|>--- conflicted
+++ resolved
@@ -1,8 +1,2 @@
-<<<<<<< HEAD
-mod_full_brace_nl_block_rem_mlcond = True
-
-mod_full_brace_if_chain            = True
-=======
 mod_full_brace_if_chain         = true
-mod_full_brace_nl_block_rem_mlcond = true
->>>>>>> 12b18665
+mod_full_brace_nl_block_rem_mlcond = true