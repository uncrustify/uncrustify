# indented region code
<<<<<<< HEAD
indent_columns        = 4
pp_region_indent_code = true
pp_indent_region      = 0

indent_class          = true
=======
indent_columns                  = 4
indent_class                    = true
pp_region_indent_code           = true
>>>>>>> 12b18665
<|MERGE_RESOLUTION|>--- conflicted
+++ resolved
@@ -1,12 +1,4 @@
 # indented region code
-<<<<<<< HEAD
-indent_columns        = 4
-pp_region_indent_code = true
-pp_indent_region      = 0
-
-indent_class          = true
-=======
 indent_columns                  = 4
 indent_class                    = true
-pp_region_indent_code           = true
->>>>>>> 12b18665
+pp_region_indent_code           = true