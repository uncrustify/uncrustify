--- conflicted
+++ resolved
@@ -1,17 +1,5 @@
-<<<<<<< HEAD
-
-include "obj-c.cfg"
-
-output_tab_size          = 4     # new tab size
-indent_columns           = output_tab_size
-
-sp_after_oc_at_sel       = add
-sp_after_oc_at_sel_parens = add
-sp_inside_square = remove
-=======
 sp_inside_paren                 = remove
 sp_inside_square                = remove
 sp_after_oc_at_sel              = add
 nl_end_of_file                  = force
-nl_end_of_file_min              = 1
->>>>>>> 12b18665
+nl_end_of_file_min              = 1