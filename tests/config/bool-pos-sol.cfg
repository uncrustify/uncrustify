--- conflicted
+++ resolved
@@ -1,22 +1,5 @@
-#
 #  moves boolean ops to the end of line
-<<<<<<< HEAD
-#
-
-indent_with_tabs		= 0		# 1=indent to level only, 2=indent with tabs
-input_tab_size			= 8		# original tab size
-output_tab_size			= 3		# new tab size
-indent_columns			= output_tab_size
-
-pos_bool			= Lead
-pos_comma			= Lead
-pos_class_comma			= Lead
-sp_after_comma			= force
-
-align_right_cmt_span		= 2
-=======
 sp_after_comma                  = force
 indent_columns                  = 3
 pos_bool                        = lead
-pos_comma                       = lead
->>>>>>> 12b18665
+pos_comma                       = lead