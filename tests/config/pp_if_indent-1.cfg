--- conflicted
+++ resolved
@@ -1,13 +1,5 @@
 # indented region code
-<<<<<<< HEAD
-pp_indent          = add
-indent_columns     = 4
-pp_if_indent_code  = true
-pp_indent_if       = 0
-pp_indent_at_level = true
-=======
 indent_columns                  = 4
 pp_indent                       = add
 pp_indent_at_level              = true
-pp_if_indent_code               = true
->>>>>>> 12b18665
+pp_if_indent_code               = true