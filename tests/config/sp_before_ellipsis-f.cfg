--- conflicted
+++ resolved
@@ -1,11 +1,2 @@
-<<<<<<< HEAD
-
-sp_before_ellipsis = force
-sp_inside_paren = remove
-sp_inside_fparen = remove
-sp_inside_sparen = remove
-sp_after_comma = force
-=======
 sp_after_comma                  = force
-sp_inside_fparen                = remove
->>>>>>> 12b18665
+sp_inside_fparen                = remove