--- conflicted
+++ resolved
@@ -1,33 +1,4 @@
-#
 #  moves class colon ops to the end of line
-<<<<<<< HEAD
-#
-
-indent_with_tabs		= 0		# 1=indent to level only, 2=indent with tabs
-input_tab_size			= 8		# original tab size
-output_tab_size			= 3		# new tab size
-indent_columns			= output_tab_size
-
-pos_class_colon			= Lead
-pos_comma			= Trail
-pos_class_comma			= trail
-indent_class_colon		= True
-nl_class_init_args		= Add
-nl_class_colon			= Add
-
-pos_constr_colon		= Lead
-pos_constr_comma		= trail
-indent_constr_colon		= True
-nl_constr_init_args		= Add
-nl_constr_colon			= Add
-
-sp_inside_fparen		= force
-sp_paren_paren                  = force
-sp_after_dc = remove
-sp_before_dc = remove
-
-sp_before_nl_cont               = force
-=======
 sp_paren_paren                  = force
 sp_inside_fparen                = force
 sp_before_dc                    = remove
@@ -43,5 +14,4 @@
 pos_class_comma                 = trail
 pos_constr_comma                = trail
 pos_class_colon                 = lead
-pos_constr_colon                = lead
->>>>>>> 12b18665
+pos_constr_colon                = lead