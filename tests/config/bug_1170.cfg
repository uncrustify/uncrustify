--- conflicted
+++ resolved
@@ -1,12 +1,4 @@
-<<<<<<< HEAD
-code_width       = 140
-indent_continue  = 6
-indent_columns   = 3
-indent_with_tabs = 0
-indent_class     = true
-=======
 indent_columns                  = 3
 indent_continue                 = 6
 indent_class                    = true
-code_width                      = 140
->>>>>>> 12b18665
+code_width                      = 140