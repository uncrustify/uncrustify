--- conflicted
+++ resolved
@@ -1,12 +1,4 @@
-<<<<<<< HEAD
-indent_with_tabs   = 0
-indent_columns     = 4
-indent_namespace   = true
-indent_class       = true
-indent_paren_close = 2
-=======
 indent_columns                  = 4
 indent_with_tabs                = 0
 indent_namespace                = true
-indent_paren_close              = 2
->>>>>>> 12b18665
+indent_paren_close              = 2