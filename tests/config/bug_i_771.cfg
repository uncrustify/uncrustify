--- conflicted
+++ resolved
@@ -1,32 +1,3 @@
-<<<<<<< HEAD
-indent_columns   = 4
-indent_with_tabs = 0
-#How to align the star in variable definitions.
-# 0=Part of the type     'void *   foo;'
-# 1=Part of the variable 'void     *foo;'
-# 2=Dangling             'void    *foo;'
-align_var_def_star_style = 1
-# SS_INCLUDE: - space between variable and '*' or '&' is eaten
-#     void     foo;  // gap=5, 'foo' is aligned
-#     char     *foo; // gap=5, '*' is aligned
-#     foomatic foo;  // gap=1, 'foo' is aligned
-#  The gap is the columns between the first '*' or '&' before foo
-#  and the previous token. [void - foo], [char - '*'], etc
-
-# If the gap < m_gap, then the column is bumped out by the difference.
-# So, if m_gap is 2, then the above would be:
-# SS_INCLUDE:
-#     void      foo;  // gap=6
-#     char      *foo; // gap=6
-#     foomatic  foo;  // gap=2
-
-#The span for aligning struct/union (0=don't align)
-align_var_struct_span    = 1
-
-#The threshold for aligning struct/union member definitions (0=no limit)
-align_var_struct_thresh  = 5
-=======
 indent_columns                  = 4
 align_var_def_star_style        = 1
-align_var_struct_span           = 1
->>>>>>> 12b18665
+align_var_struct_span           = 1