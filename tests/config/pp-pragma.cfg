--- conflicted
+++ resolved
@@ -1,9 +1,3 @@
-<<<<<<< HEAD
-pp_indent_at_level    True
-pp_define_at_level    True
-pp_if_indent_code     True
-=======
 pp_indent_at_level              = true
 pp_if_indent_code               = true
-pp_define_at_level              = true
->>>>>>> 12b18665
+pp_define_at_level              = true