#
# Test cases specifically for the Java language.
#
# Range: 80000 - 89999
# test.name  config.file  input.file

80000  ben_099.cfg                          java/assert.java
80010  annotation.cfg                       java/annotation1.java
80011  empty.cfg                            java/annotation2.java
80012  nl_after_annotation-f.cfg            java/annotation2.java
80013  nl_between_annotation-f.cfg          java/annotation2.java
80014  annotation.cfg                       java/annotation2.java
80020  java_foreach.cfg                     java/foreach.java
80030  indent_var_def.cfg                   java/variable_aligns.java
80040  empty.cfg                            java/try.java
80050  jdbi-r.cfg                           java/double_brace.java
80051  jdbi-f.cfg                           java/double_brace.java
80060  java_synchronized_1.cfg              java/synchronized.java
80061  java_synchronized_2.cfg              java/synchronized.java
80062  sp_this_paren.cfg                    java/sp_this_paren.java
80063  empty.cfg                            java/i1121.java
80064  mod_add_long_class_closebrace_comment-1.cfg  java/long_cl_cmt.java
80065  empty.cfg                            java/Java8DoubleColon.java

80100  align_same_func_call_params-t.cfg    java/sf567.java

<<<<<<< HEAD
80900 aet.cfg                               java/sp_before_byref.java
80901 aet.cfg                               java/generics.java
80902 aet.cfg                               java/generics_wildcard.java
80903 aet.cfg                               java/generics_return_type.java
80904 aet.cfg                               java/cast.java
80905 aet.cfg                               java/sp_after_angle.java
80906 aet.cfg                               java/annotation3.java
=======
80200  sp_before_byref-r.cfg                java/sp_before_byref.java
80201  template_angles.cfg                  java/generics.java
80202  aet.cfg                              java/generics_wildcard.java
80203  aet.cfg                              java/generics_return_type.java
80204  aet.cfg                              java/cast.java
80205  aet.cfg                              java/sp_after_angle.java
80206  aet.cfg                              java/annotation3.java
>>>>>>> e7b19ac2
<|MERGE_RESOLUTION|>--- conflicted
+++ resolved
@@ -24,20 +24,10 @@
 
 80100  align_same_func_call_params-t.cfg    java/sf567.java
 
-<<<<<<< HEAD
-80900 aet.cfg                               java/sp_before_byref.java
-80901 aet.cfg                               java/generics.java
-80902 aet.cfg                               java/generics_wildcard.java
-80903 aet.cfg                               java/generics_return_type.java
-80904 aet.cfg                               java/cast.java
-80905 aet.cfg                               java/sp_after_angle.java
-80906 aet.cfg                               java/annotation3.java
-=======
 80200  sp_before_byref-r.cfg                java/sp_before_byref.java
 80201  template_angles.cfg                  java/generics.java
 80202  aet.cfg                              java/generics_wildcard.java
 80203  aet.cfg                              java/generics_return_type.java
 80204  aet.cfg                              java/cast.java
 80205  aet.cfg                              java/sp_after_angle.java
-80206  aet.cfg                              java/annotation3.java
->>>>>>> e7b19ac2
+80206  aet.cfg                              java/annotation3.java