--- conflicted
+++ resolved
@@ -48,15 +48,11 @@
 
 10140 ben.cfg                  cs/remove_semi.cs
 
-<<<<<<< HEAD
+10150 ben.cfg                  cs/operator-null-conditional.cs
+
 10200 where.cfg                cs/where.cs
-
-10628 sf628.cfg                cs/sf628.cs
-=======
-10150 ben.cfg                  cs/operator-null-conditional.cs
 
 10628 sf628.cfg                cs/sf628.cs
 10160 cs_delegate_default.cfg  cs/delegate.cs
 10161 cs_delegate_indent.cfg   cs/delegate.cs
-12001 bug_620.cfg              cs/bug_620.cs
->>>>>>> 1e2f6655
+12001 bug_620.cfg              cs/bug_620.cs