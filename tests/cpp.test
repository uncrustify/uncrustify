--- conflicted
+++ resolved
@@ -220,11 +220,7 @@
 31593 sf593.cfg                        cpp/sf593.cpp
 
 31700 toggle_processing_cmt.cfg        cpp/toggle_processing_cmt.cpp
-<<<<<<< HEAD
 31701 toggle_processing_cmt2.cfg       cpp/toggle_processing_cmt2.cpp
 
 31710 empty.cfg                        cpp/string_replace_tab_chars.cpp
-31711 string_replace_tab_chars.cfg     cpp/string_replace_tab_chars.cpp
-=======
-31701 toggle_processing_cmt2.cfg        cpp/toggle_processing_cmt2.cpp
->>>>>>> 0f4fdaa2
+31711 string_replace_tab_chars.cfg     cpp/string_replace_tab_chars.cpp