#
# Test cases specifically for the C++ language.
#
# Range: 30000 - 39999
# test.name  config.file  input.file

# there are additional tests inside imported.test.

30000 ben.cfg                          cpp/cout.cpp
#30001 ben.cfg                          cpp/alt_tokens.cpp
30002 ben.cfg                          cpp/constructor.cpp
30003 ben.cfg                          cpp/strings.cpp
30010 ben.cfg                          cpp/class.h
30011 ben.cfg                          cpp/misc.cpp
30012 avalon2.cfg                      cpp/misc2.cpp
30013 sim.cfg                          cpp/sim.h
30014 ben.cfg                          cpp/ctor-var.cpp
30015 ben.cfg                          cpp/exception.cpp
30016 custom-open.cfg                  cpp/custom-open.cpp
30017 custom-open2.cfg                 cpp/custom-open.cpp
30018 ben.cfg                          cpp/class-addr.h
30019 ben.cfg                          cpp/wacky-template.cpp

30020 ben.cfg                          cpp/bool.cpp
30021 ben.cfg                          cpp/byref.cpp
30022 ben.cfg                          cpp/extern_c.h
30023 ben.cfg                          cpp/templates.cpp
30024 class-nl_func-add.cfg            cpp/class-init.cpp
30025 class-nl_func-del.cfg            cpp/class-init.cpp

30026 byref-left.cfg                   cpp/byref.cpp
30027 byref-right.cfg                  cpp/byref.cpp
30028 byref-center.cfg                 cpp/byref.cpp

30029 ben.cfg                          cpp/init_align.h

30030 avalon.cfg                       cpp/Timestamp.h
30031 avalon.cfg                       cpp/operator.cpp
30032 op-space-force.cfg               cpp/operator.cpp
30033 op-space-remove.cfg              cpp/operator.cpp
30034 op-space-force.cfg               cpp/operator_proto.cpp
30035 op-space-remove.cfg              cpp/operator_proto.cpp

30040 nl_class-r.cfg                   cpp/nl-class.h
30041 nl_class-a.cfg                   cpp/nl-class.h

30045 nl_func_decl_1.cfg               cpp/nl_func_decl.cpp
30046 nl_func_decl_2.cfg               cpp/nl_func_decl.cpp

30050 nl_namespace-r.cfg               cpp/nl-namespace.h
30051 nl_namespace-a.cfg               cpp/nl-namespace.h

30052 nl_try-a.cfg                     cpp/try-catch-nl.cpp

30055 nl_after_func_body.cfg           cpp/nl_func.cpp
30056 nl_after_func_body-2.cfg         cpp/nl_func.cpp

# Class colon positioning
30061 class-colon-pos-eol.cfg          cpp/class-init.cpp
30062 class-colon-pos-sol.cfg          cpp/class-init.cpp
30063 class-colon-pos-eol-add.cfg      cpp/class-init.cpp
30064 class-colon-pos-sol-add.cfg      cpp/class-init.cpp
30065 class-colon-pos-sol.cfg          cpp/Example.h
30066 class-on-colon-indent.cfg        cpp/class-init.cpp

30067 nl_func_class_scope.cfg          cpp/nl_func_type_name.cpp
30068 nl_func_class_scope.cfg          cpp/nl_func_scope_name.cpp
30069 nl_func_class_scope.cfg          cpp/class-implementation.cpp

30070 nl_func_scope_name.cfg           cpp/nl_func_scope_name.cpp

30075 empty.cfg                        cpp/goto.cpp

30080 nl_brace_brace-a.cfg             cpp/nl_brace_brace.cpp

30085 nSolve.cfg                       cpp/align_class.cpp

30090 bug_488.cfg                      cpp/bug_488.cpp
30091 bug_472.cfg                      cpp/bug_472.cpp
30092 ben.cfg                          cpp/bug_481.cpp
30093 sp_after_cast.cfg                cpp/bug_484.cpp
30094 align-1.cfg                      cpp/bug_495.cpp
30095 ben.cfg                          cpp/bug_485.cpp

30099 bug_1127.cfg                     cpp/bug_1127.cpp
30100 nl_template_class-force.cfg      cpp/templates.cpp
30101 nl_template_class-remove.cfg     cpp/templates.cpp
30102 template_sp-force.cfg            cpp/templates.cpp
30103 template_sp-remove.cfg           cpp/templates.cpp
30104 avalon3.cfg                      cpp/templ_class.h
30105 avalon4.cfg                      cpp/av.h
30106 nl_template_class-force.cfg      cpp/templates2.cpp
30107 nl_template_class-remove.cfg     cpp/templates2.cpp
30108 nl_template_class-remove.cfg     cpp/templates3.cpp
30109 template4.cfg                    cpp/templates4.cpp

30110 class-nl_func-add2.cfg           cpp/class-init.cpp

30201 cmt_indent-1.cfg                 cpp/cmt_indent.cpp
30202 cmt_indent-2.cfg                 cpp/cmt_indent.cpp
30203 cmt_indent-3.cfg                 cpp/cmt_indent.cpp
30204 comment-align.cfg                cpp/comment-align.cpp
30205 cmt_right.cfg                    cpp/cmt_right.cpp
30206 empty.cfg                        cpp/cmt_backslash_eol.cpp
30207 cmt_indent_pp.cfg                cpp/cmt_indent_pp.h
30208 bug_1108.cfg                     cpp/bug_1108.cpp
30209 empty.cfg                        cpp/bug_1134.cpp

30250 align_fcall.cfg                  cpp/align_fcall.cpp
30251 align_fcall-2.cfg                cpp/align_fcall.cpp
30253 align_left_shift.cfg             cpp/align_left_shift.cpp
30254 align_left_shift.cfg             cpp/align_left_shift2.cpp
30255 ben.cfg                          cpp/align_constr.cpp
30256 align_left_shift.cfg             cpp/func_call.cpp
30257 pbtech.cfg                       cpp/func_call_chain.cpp
30258 ben.cfg                          cpp/casts.cpp

30260 var_def_gap.cfg                  cpp/var_def_gap.cpp

30265 long_br_cmt.cfg                  cpp/long_br_cmt.cpp

30270 const_throw.cfg                  cpp/const_throw.cpp
30271 sp_throw_paren-r.cfg             cpp/sp_throw_paren.cpp
30272 sp_throw_paren-f.cfg             cpp/sp_throw_paren.cpp

30280 sf557.cfg                        cpp/sf557.cpp

30290 indent_shift.cfg                 cpp/align_left_shift.cpp
30291 indent_shift.cfg                 cpp/indent_shift.cpp

30300 ben.cfg                          cpp/enum_shr.cpp
30301 al.cfg                           cpp/enum_class.h

# TODO find a better example for 30310, 30311
#30310 sp_word_brace_force.cfg          cpp/uniform_initialization.cpp
#30311 sp_word_brace_remove.cfg         cpp/uniform_initialization.cpp

# function def newlines
30701 func-def-1.cfg                   cpp/function-def.cpp
30702 func-def-2.cfg                   cpp/function-def.cpp
30703 func-def-3.cfg                   cpp/function-def.cpp

30705 func_param.cfg                   cpp/func_param.cpp
30706 bug_1020.cfg                     cpp/bug_1020.cpp

30711 del_semicolon.cfg                cpp/semicolons.cpp

30720 wessex.cfg                       cpp/custom-open-2.cpp

30730 qt-1.cfg                         cpp/qt-1.cpp
30731 nl_access_spec.cfg               cpp/qt-1.cpp

30740 sef.cfg                          cpp/sef.cpp
30741 al.cfg                           cpp/al.cpp
30742 delete.cfg                       cpp/delete.cpp

30750 ben.cfg                          cpp/lambda.cpp
30751 lambda1.cfg                      cpp/lambda.cpp
30752 lambda2.cfg                      cpp/lambda.cpp
30753 lambda3.cfg                      cpp/lambda2.cpp
30754 bug_i_682.cfg                    cpp/bug_i_682.h
30755 bug_i_938.cfg                    cpp/bug_i_938.h

30800 star_pos-0.cfg                   cpp/align-star-amp-pos.cpp
30801 star_pos-1.cfg                   cpp/align-star-amp-pos.cpp
30802 star_pos-2.cfg                   cpp/align-star-amp-pos.cpp

30805 ptr_star-1.cfg                   cpp/ptr-star.cpp
30806 ptr_star-2.cfg                   cpp/ptr-star.cpp
30807 ptr_star-3.cfg                   cpp/ptr-star.cpp
30808 ptr_star-4.cfg                   cpp/ptr-star.cpp

30810 ben.cfg                          cpp/ptr-star.cpp
30811 avalon4.cfg                      cpp/misc3.cpp
30812 ben.cfg                          cpp/misc4.cpp
30813 ben.cfg                          cpp/misc5.cpp
30814 misc6.cfg                        cpp/misc6.cpp

30815 width-2.cfg                      cpp/cmt-reflow.cpp
30816 cu.cfg                           cpp/for_long.cpp
30817 ben.cfg                          cpp/cmt-cpp-cont.cpp
30818 bug_1169.cfg                     cpp/bug_1169.cpp

30820 pp_define_at_level-1.cfg         cpp/pp-define-indent.cpp

30830 kw_subst2.cfg                    cpp/kw_subst.cpp
30831 kw_subst.cfg                     cpp/kw_subst2.cpp
30832 kw_subst4.cfg                    cpp/kw_subst.cpp

30840 nl_func_type_name_remove.cfg     cpp/nl_func_type_name.cpp
30841 nl_func_type_name_force.cfg      cpp/nl_func_type_name.cpp
30842 nl_func_type_name_class.cfg      cpp/nl_func_type_name.cpp

30845 ben.cfg                          cpp/deref.cpp

30850 sp_cmt_cpp_start_force.cfg       cpp/sp_cmt_cpp_start.cc

30855 cpp_move.cfg                     cpp/cpp_move.cpp

30860 sf574.cfg                        cpp/sf574.cpp

30870 cmt_insert-0.cfg                 cpp/cmt_insert.cpp
30871 cmt_insert-1.cfg                 cpp/cmt_insert.cpp

30900 region-0.cfg                     cpp/region.cpp
30901 region-1.cfg                     cpp/region.cpp
30902 region-2.cfg                     cpp/region.cpp
30903 region-3.cfg                     cpp/region.cpp

30910 indent_namespace-t.cfg           cpp/indent_namespace.h
30911 indent_namespace-f.cfg           cpp/indent_namespace.h
30912 long_namespace.cfg               cpp/long_namespace.cpp
30913 indent_namespace-t.cfg           cpp/indent_namespace2.h

30920 ben.cfg                          cpp/indent-off.cpp
30921 ben.cfg                          cpp/variadic-template.h
30922 sp_before_ellipsis-f.cfg         cpp/variadic-template.h
30923 sp_before_ellipsis-f.cfg         cpp/sp_before_ellipsis.cpp
30924 sp_before_ellipsis-r.cfg         cpp/sp_before_ellipsis.cpp
30925 sp_func_call_empty.cfg           cpp/function-def.cpp
30926 sp_func_class_empty.cfg          cpp/function-def.cpp
30927 sp_func_def_empty.cfg            cpp/function-def.cpp
30928 sp_func_proto_empty.cfg          cpp/function-def.cpp

30930 indent_var_def.cfg               cpp/indent_var_def.cpp
30931 indent_var_def_cont.cfg          cpp/indent_var_def_cont.cpp
30932 empty.cfg                        cpp/indent_var_def_cont.cpp

30935 ben.cfg                          cpp/indent-misc.cpp
30936 indent_braces_no.cfg             cpp/indent_braces_no.h
30937 indent_param.cfg                 cpp/indent_param.cpp

30940 mod_case_brace_rm.cfg            cpp/case-brace-remove.cpp

30945 sf.3266678.cfg                   cpp/sf.3266678.cpp
30946 sf.3315874.cfg                   cpp/sf.3315874.h

30950 sp_before_tr_emb_cmt-f.cfg       cpp/sp_before_tr_emb_cmt_input.cpp
30951 sp_before_tr_emb_cmt-a.cfg       cpp/sp_before_tr_emb_cmt_input.cpp
30955 indent_ctor_init.cfg             cpp/indent_ctor_init.cpp
30956 indent_ctor_init_leading.cfg     cpp/indent_ctor_init.cpp
30957 negative_indent.cfg              cpp/class-init.cpp

31000 digraph.cfg                      cpp/digraph.cpp
31001 ben.cfg                          cpp/digraph.cpp

31562 sf562.cfg                        cpp/sf562.cpp
31567 sf567.cfg                        cpp/sf567.cpp
31583 sf583.cfg                        cpp/sf583.cpp
31593 sf593.cfg                        cpp/sf593.cpp

31700 toggle_processing_cmt.cfg        cpp/toggle_processing_cmt.cpp
31701 toggle_processing_cmt2.cfg       cpp/toggle_processing_cmt2.cpp

31710 empty.cfg                        cpp/string_replace_tab_chars.cpp
31711 string_replace_tab_chars.cfg     cpp/string_replace_tab_chars.cpp

31720 ben.cfg                          cpp/bit-colon.cpp
31730 ms-style-ref.cfg                 cpp/ms-style-ref.cpp

32000 sp_skip_vbrace_tokens.cfg        cpp/sp_skip_vbrace_tokens.cpp
32001 empty.cfg                        cpp/issue_547_for_each.cpp
32002 proto-wrap.cfg                   cpp/proto-wrap.cpp
32003 issue_633_typename.cfg           cpp/issue_633_typename.cpp
32004 empty.cfg                        cpp/issue_624_angle.cpp
32005 align_var_class_span.cfg         cpp/issue_633_typename.cpp
32006 bug_i_687.cfg                    cpp/bug_i_687.cpp

33000 tab-0-11.cfg                     cpp/tab-0.cpp
33001 tab-1-11.cfg                     cpp/tab-1.cpp
33002 comment_tab_f.cfg                cpp/cmt_convert_tab_to_spaces.cpp
33003 comment_tab_t.cfg                cpp/cmt_convert_tab_to_spaces.cpp
33004 DoxygenComments_f.cfg            cpp/DoxygenComments.cpp
33005 DoxygenComments_t.cfg            cpp/DoxygenComments.cpp
33006 string_replace_tab_chars_f.cfg   cpp/string_replace_tab_chars.cpp
33007 NewLine-i.cfg                    cpp/NewLine.cpp
33008 NewLine-r.cfg                    cpp/NewLine.cpp
33009 NewLine-f.cfg                    cpp/NewLine0.cpp
33010 kdepim.cfg                       cpp/Q_EMIT.cpp
33011 kdepim.cfg                       cpp/static.h
33012 kdepim.cfg                       cpp/Q_SIGNAL_SLOT.cpp
33013 kdepim.cfg                       cpp/Q_2.cpp
33014 kdepim.cfg                       cpp/DB.cpp
33015 kdepim.cfg                       cpp/Q_FOREACH.cpp
33016 indent_once.cfg                  cpp/indent.cpp
33018 byref-2.cfg                      cpp/byref-2.cpp
33019 bug_657.cfg                      cpp/bug_657.cpp
33020 bug_662.cfg                      cpp/bug_662.cpp
33021 bug_633.cfg                      cpp/bug_633.cpp
33022 bug_634.cfg                      cpp/bug_634.cpp
33023 bug_651.cfg                      cpp/bug_651.cpp
33024 bug_653.cfg                      cpp/bug_653.cpp
33025 bug_654.cfg                      cpp/bug_654.cpp
33026 bug_631.cfg                      cpp/bug_631.cpp
33027 bug_664.cfg                      cpp/bug_664.cpp
33028 braces_empty.cfg                 cpp/braces_empty.cpp
33029 cast.cfg                         cpp/cast.cpp
33030 kdepim.cfg                       cpp/Q_FOREVER.cpp
33031 bug_612.cfg                      cpp/bug_612.cpp
33032 bug_670.cfg                      cpp/bug_670.cpp
33033 bug_670.cfg                      cpp/bug_670.h
33034 bug_671.cfg                      cpp/bug_671.h
33035 patch_32.cfg                     cpp/patch_32.cpp
33036 bug_663.cfg                      cpp/bug_663.cpp
33037 func_class.cfg                   cpp/func_class.cpp
33038 func_class.cfg                   cpp/func_class.h
33039 mod_remove_empty_return.cfg      cpp/mod_remove_empty_return.cpp
33040 bug_i_411.cfg                    cpp/bug_i_411.cpp
33041 bug_i_411a.cfg                   cpp/bug_i_411.cpp
33042 bug_i_411b.cfg                   cpp/bug_i_411.cpp
33043 bug_i_478.cfg                    cpp/bug_i_478.cpp
33044 bug_i_481.cfg                    cpp/bug_i_481.cpp
33045 bug_i_width.cfg                  cpp/bug_i_width.cpp
33046 bug_i_409-split.cfg              cpp/bug_i_409.cpp
33047 bug_i_409-create.cfg             cpp/bug_i_409.cpp
33048 bug_i_405.cfg                    cpp/bug_i_405.cpp
33049 pp-pragma.cfg                    cpp/pp-pragma.cpp
33050 empty.cfg                        cpp/issue_523.cpp
33051 empty.cfg                        cpp/bug_i_503.cpp
33052 empty.cfg                        cpp/bug_i_512.cpp
33053 for_auto.cfg                     cpp/for_auto.cpp
33054 bug_i_825.cfg                    cpp/bug_i_825.cpp
33056 empty.cfg                        cpp/bug_33056.cpp
33061 empty.cfg                        cpp/if_chain_braces.cpp
33062 if_chain_braces_0.cfg            cpp/if_chain_braces.cpp
33063 if_chain_braces_1.cfg            cpp/if_chain_braces.cpp
33064 if_chain_braces_2.cfg            cpp/if_chain_braces.cpp
33070 multi_line_0.cfg                 cpp/multi_line.cpp
33071 multi_line_1.cfg                 cpp/multi_line.cpp
33072 multi_line_2.cfg                 cpp/multi_line.cpp
33073 multi_line_3.cfg                 cpp/multi_line.cpp
33074 multi_line_4.cfg                 cpp/multi_line.cpp
33075 multi_line_5.cfg                 cpp/multi_line.cpp
33076 multi_line_6.cfg                 cpp/multi_line.cpp
33077 multi_line_7.cfg                 cpp/multi_line.cpp
33078 multi_line_8.cfg                 cpp/multi_line.cpp
33079 multi_line_9.cfg                 cpp/multi_line.cpp
33080 multi_line_10.cfg                cpp/multi_line.cpp
33081 bug_i_552.cfg                    cpp/bug_i_552.cpp
33082 namespace_namespace.cfg          cpp/namespace_namespace.cpp
33083 bug_i_359.cfg                    cpp/bug_i_359.cpp
33084 op_sym_empty.cfg                 cpp/op_sym_empty.cpp
33085 bug_i_323.cfg                    cpp/bug_i_323.cpp
33086 bug_i_568.cfg                    cpp/bug_i_568.cpp
33087 bug_i_596.cfg                    cpp/bug_i_596.cpp
<<<<<<< HEAD
=======
33088 empty.cfg                        cpp/bug_i_197.cpp
33089 bug_643.cfg                      cpp/bug_643.cpp

>>>>>>> 0f5a5577
33090 empty.cfg                        cpp/gh555.cpp
33091 no_squeeze_ifdef.cfg             cpp/squeeze_ifdef.cpp
33092 squeeze_ifdef.cfg                cpp/squeeze_ifdef.cpp
33093 sp_angle_paren.cfg               cpp/sp_angle_paren.cpp
33094 sp_angle_paren_empty.cfg         cpp/sp_angle_paren.cpp
33095 bug_i_322.cfg                    cpp/bug_i_322.cpp
33096 squeeze_ifdef_top.cfg            cpp/squeeze_ifdef.cpp

33097 enum_comma-1.cfg                 cpp/enum_comma.h
33098 enum_comma-2.cfg                 cpp/enum_comma.h
33099 enum_comma-3.cfg                 cpp/enum_comma.h
33100 enum_comma-4.cfg                 cpp/enum_comma.h
33101 enum_comma-5.cfg                 cpp/enum_comma.h
33102 enum_comma-6.cfg                 cpp/enum_comma.h

33110 enum.cfg                         cpp/enum.cpp

33150 bug_i_753.cfg                    cpp/bug_i_753.cpp
33151 bug_i_752.cfg                    cpp/bug_i_752.cpp
33152 bug_1004.cfg                     cpp/bug_1004.cpp

33200 first_len_minimum.cfg            cpp/first_len_minimum.cpp

33201 indent_ctor_members_twice.cfg    cpp/indent_ctor_members_twice.cpp
33202 initlist_leading_commas.cfg      cpp/initlist_leading_commas.cpp

34001 nl_before_after.cfg              cpp/nl_before_after.h
34002 bug_i_793.cfg                    cpp/bug_i_793.cpp

34003 nl_max_blank_in_func-0.cfg       cpp/nl_max_blank_in_func.cpp
34004 nl_max_blank_in_func-1.cfg       cpp/nl_max_blank_in_func.cpp
34005 nl_max_blank_in_func-2.cfg       cpp/nl_max_blank_in_func.cpp
34006 empty.cfg                        cpp/bug_i_575.cpp
34007 bug_i_928.cfg                    cpp/bug_i_928.cpp

34100 empty.cfg                        cpp/bug_i_525.cpp
34101 empty.cfg                        cpp/bug_i_646.cpp
34105 bug_i_663.cfg                    cpp/bug_i_663.cpp
34108 bug_i_666.cfg                    cpp/bug_i_666.cpp
34112 bug_i_889.cfg                    cpp/bug_i_889.cpp
34113 bug_902-1.cfg                    cpp/bug_902.cpp
34114 bug_902-2.cfg                    cpp/bug_902.cpp

34130 bug_i_1000-f.cfg                 cpp/bug_i_1000.cpp
34131 bug_i_1000-r.cfg                 cpp/bug_i_1000.cpp

34132 new_op_a.cfg                     cpp/new_op.cpp
34133 new_op_f.cfg                     cpp/new_op.cpp
34134 new_op_r.cfg                     cpp/new_op.cpp
34135 new_op_paren_open_close.cfg      cpp/new_op.cpp

34140 bug_1027.cfg                     cpp/bug_1027.cpp
34141 bug_1005.cfg                     cpp/bug_1005.cpp
34142 sp_before_byref-r.cfg            cpp/I1112-1.cpp
34143 I1112-2.cfg                      cpp/I1112-2.cpp
34144 sp_before_ptr_star-r.cfg         cpp/I1112-3.cpp

34145 i683.cfg                         cpp/i683.cpp
34146 bug_1002.cfg                     cpp/bug_1002.cpp
34147 bug_1002-r.cfg                   cpp/bug_1002.cpp
34148 bug_1139-f.cfg                   cpp/bug_1139.cpp
34149 bug_1139-r.cfg                   cpp/bug_1139.cpp

34150 bug_1032.cfg                     cpp/bug_1032.cpp
34151 bug_666.cfg                      cpp/bug_666.cpp
34152 bug_1068.cfg                     cpp/bug_1068.cpp


34153  nl_type_brace_init_lst-f.cfg               cpp/type_brace_init_lst.cpp
34154  nl_type_brace_init_lst-r.cfg               cpp/type_brace_init_lst.cpp

34155  nl_type_brace_init_lst_open-f.cfg          cpp/type_brace_init_lst.cpp
34156  nl_type_brace_init_lst_open-r.cfg          cpp/type_brace_init_lst.cpp

34157  nl_type_brace_init_lst_close-f.cfg         cpp/type_brace_init_lst.cpp
34158  nl_type_brace_init_lst_close-r.cfg         cpp/type_brace_init_lst.cpp


34159  sp_type_brace_init_lst-f.cfg               cpp/type_brace_init_lst.cpp
34160  sp_type_brace_init_lst-r.cfg               cpp/type_brace_init_lst.cpp

34161  sp_inside_type_brace_init_lst-f.cfg        cpp/type_brace_init_lst.cpp
34162  sp_inside_type_brace_init_lst-r.cfg        cpp/type_brace_init_lst.cpp

34163  sp_after_type_brace_init_lst_open-f.cfg    cpp/type_brace_init_lst.cpp
34164  sp_after_type_brace_init_lst_open-r.cfg    cpp/type_brace_init_lst.cpp

34165  sp_before_type_brace_init_lst_close-f.cfg  cpp/type_brace_init_lst.cpp
34166  sp_before_type_brace_init_lst_close-r.cfg  cpp/type_brace_init_lst.cpp

34170  empty.cfg                       cpp/i1082.cpp
34171  i1181.cfg                       cpp/i1181.cpp

34190 bug_1003.cfg                     cpp/bug_1003.cpp

34191 empty.cfg                        cpp/comment-align-multiline.cpp<|MERGE_RESOLUTION|>--- conflicted
+++ resolved
@@ -343,12 +343,7 @@
 33085 bug_i_323.cfg                    cpp/bug_i_323.cpp
 33086 bug_i_568.cfg                    cpp/bug_i_568.cpp
 33087 bug_i_596.cfg                    cpp/bug_i_596.cpp
-<<<<<<< HEAD
-=======
-33088 empty.cfg                        cpp/bug_i_197.cpp
 33089 bug_643.cfg                      cpp/bug_643.cpp
-
->>>>>>> 0f5a5577
 33090 empty.cfg                        cpp/gh555.cpp
 33091 no_squeeze_ifdef.cfg             cpp/squeeze_ifdef.cpp
 33092 squeeze_ifdef.cfg                cpp/squeeze_ifdef.cpp
