--- conflicted
+++ resolved
@@ -166,12 +166,9 @@
 30144  cpp/Issue_3916.cfg                                   cpp/Issue_3916.cpp
 30145  cpp/Issue_3914.cfg                                   cpp/Issue_3914.cpp
 30146  cpp/Issue_3614.cfg                                   cpp/Issue_3614.cpp
-<<<<<<< HEAD
-30147  cpp/Issue_3967.cfg                                   cpp/Issue_3967.cc
-=======
 30147  cpp/Issue_3965.cfg                                   cpp/Issue_3965.cpp
 30148  cpp/Issue_3965.cfg                                   cpp/Issue_3965-2.cpp
->>>>>>> 2a202dc0
+30149  cpp/Issue_3967.cfg                                   cpp/Issue_3967.cc
 
 30200  cpp/bug_1862.cfg                                     cpp/bug_1862.cpp
 30201  cpp/cmt_indent-1.cfg                                 cpp/cmt_indent.cpp
