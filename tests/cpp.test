#
# Test cases specifically for the C++ language.
#
# Range: 30000 - 39999
# test.name  config.file  input.file

30000 ben.cfg                          cpp/cout.cpp
#30001 ben.cfg                          cpp/alt_tokens.cpp
30002 ben.cfg                          cpp/constructor.cpp
30003 ben.cfg                          cpp/strings.cpp
30010 ben.cfg                          cpp/class.h
30011 ben.cfg                          cpp/misc.cpp
30012 avalon2.cfg                      cpp/misc2.cpp
30013 sim.cfg                          cpp/sim.h
30014 ben.cfg                          cpp/ctor-var.cpp
30015 ben.cfg                          cpp/exception.cpp
30016 custom-open.cfg                  cpp/custom-open.cpp
30017 custom-open2.cfg                 cpp/custom-open.cpp
30018 ben.cfg                          cpp/class-addr.h
30019 ben.cfg                          cpp/wacky-template.cpp

30020 ben.cfg                          cpp/bool.cpp
30021 ben.cfg                          cpp/byref.cpp
30022 ben.cfg                          cpp/extern_c.h
30023 ben.cfg                          cpp/templates.cpp
30024 class-nl_func-add.cfg            cpp/class-init.cpp
30025 class-nl_func-del.cfg            cpp/class-init.cpp

30026 byref-left.cfg                   cpp/byref.cpp
30027 byref-right.cfg                  cpp/byref.cpp
30028 byref-center.cfg                 cpp/byref.cpp

30029 ben.cfg                          cpp/init_align.h

30030 avalon.cfg                       cpp/Timestamp.h
30031 avalon.cfg                       cpp/operator.cpp
30032 op-space-force.cfg               cpp/operator.cpp
30033 op-space-remove.cfg              cpp/operator.cpp
30034 op-space-force.cfg               cpp/operator_proto.cpp
30035 op-space-remove.cfg              cpp/operator_proto.cpp

30040 nl_class-r.cfg                   cpp/nl-class.h
30041 nl_class-a.cfg                   cpp/nl-class.h

30045 nl_func_decl_1.cfg               cpp/nl_func_decl.cpp
30046 nl_func_decl_2.cfg               cpp/nl_func_decl.cpp

30050 nl_namespace-r.cfg               cpp/nl-namespace.h
30051 nl_namespace-a.cfg               cpp/nl-namespace.h

30052 nl_try-a.cfg                     cpp/try-catch-nl.cpp

30055 nl_after_func_body.cfg           cpp/nl_func.cpp
30056 nl_after_func_body-2.cfg         cpp/nl_func.cpp

# Class colon positioning
30061 class-colon-pos-eol.cfg          cpp/class-init.cpp
30062 class-colon-pos-sol.cfg          cpp/class-init.cpp
30063 class-colon-pos-eol-add.cfg      cpp/class-init.cpp
30064 class-colon-pos-sol-add.cfg      cpp/class-init.cpp
30065 class-colon-pos-sol.cfg          cpp/Example.h
30066 class-on-colon-indent.cfg        cpp/class-init.cpp

30067 nl_func_class_scope.cfg          cpp/nl_func_type_name.cpp
30068 nl_func_class_scope.cfg          cpp/nl_func_scope_name.cpp
30069 nl_func_class_scope.cfg          cpp/class-implementation.cpp

30070 nl_func_scope_name.cfg           cpp/nl_func_scope_name.cpp

30075 empty.cfg                        cpp/goto.cpp

30080 nl_brace_brace-a.cfg             cpp/nl_brace_brace.cpp

30085 nSolve.cfg                       cpp/align_class.cpp

30090 bug_488.cfg                      cpp/bug_488.cpp
30091 bug_472.cfg                      cpp/bug_472.cpp
30092 ben.cfg                          cpp/bug_481.cpp
30093 sp_after_cast.cfg                cpp/bug_484.cpp
30094 align-1.cfg                      cpp/bug_495.cpp
30095 ben.cfg                          cpp/bug_485.cpp

30100 nl_template_class-force.cfg      cpp/templates.cpp
30101 nl_template_class-remove.cfg     cpp/templates.cpp
30102 template_sp-force.cfg            cpp/templates.cpp
30103 template_sp-remove.cfg           cpp/templates.cpp
30104 avalon3.cfg                      cpp/templ_class.h
30105 avalon4.cfg                      cpp/av.h
30106 nl_template_class-force.cfg      cpp/templates2.cpp
30107 nl_template_class-remove.cfg     cpp/templates2.cpp
30108 nl_template_class-remove.cfg     cpp/templates3.cpp
30109 template4.cfg                    cpp/templates4.cpp

30110 class-nl_func-add2.cfg           cpp/class-init.cpp

30201 cmt_indent-1.cfg                 cpp/cmt_indent.cpp
30202 cmt_indent-2.cfg                 cpp/cmt_indent.cpp
30203 cmt_indent-3.cfg                 cpp/cmt_indent.cpp
30204 comment-align.cfg                cpp/comment-align.cpp
30205 cmt_right.cfg                    cpp/cmt_right.cpp
30206 empty.cfg                        cpp/cmt_backslash_eol.cpp
30207 cmt_indent_pp.cfg                cpp/cmt_indent_pp.h

30250 align_fcall.cfg                  cpp/align_fcall.cpp
30251 align_fcall-2.cfg                cpp/align_fcall.cpp
30253 align_left_shift.cfg             cpp/align_left_shift.cpp
30254 align_left_shift.cfg             cpp/align_left_shift2.cpp
30255 ben.cfg                          cpp/align_constr.cpp
30256 align_left_shift.cfg             cpp/func_call.cpp
30257 pbtech.cfg                       cpp/func_call_chain.cpp
30258 ben.cfg                          cpp/casts.cpp

30260 var_def_gap.cfg                  cpp/var_def_gap.cpp

30265 long_br_cmt.cfg                  cpp/long_br_cmt.cpp

30270 const_throw.cfg                  cpp/const_throw.cpp
30271 sp_throw_paren-r.cfg             cpp/sp_throw_paren.cpp
30272 sp_throw_paren-f.cfg             cpp/sp_throw_paren.cpp

30280 sf557.cfg                        cpp/sf557.cpp

30290 indent_shift.cfg                 cpp/align_left_shift.cpp
30291 indent_shift.cfg                 cpp/indent_shift.cpp

30300 ben.cfg                          cpp/enum_shr.cpp
30301 al.cfg                           cpp/enum_class.h
30310 sp_word_brace_force.cfg          cpp/uniform_initialization.cpp
30311 sp_word_brace_remove.cfg         cpp/uniform_initialization.cpp

# function def newlines
30701 func-def-1.cfg                   cpp/function-def.cpp
30702 func-def-2.cfg                   cpp/function-def.cpp
30703 func-def-3.cfg                   cpp/function-def.cpp

30705 func_param.cfg                   cpp/func_param.cpp

30711 del_semicolon.cfg                cpp/semicolons.cpp

30720 wessex.cfg                       cpp/custom-open-2.cpp

30730 qt-1.cfg                         cpp/qt-1.cpp
30731 nl_access_spec.cfg               cpp/qt-1.cpp

30740 sef.cfg                          cpp/sef.cpp
30741 al.cfg                           cpp/al.cpp
30742 delete.cfg                       cpp/delete.cpp

30750 ben.cfg                          cpp/lambda.cpp
30751 lambda1.cfg                      cpp/lambda.cpp
30752 lambda2.cfg                      cpp/lambda.cpp

30800 star_pos-0.cfg                   cpp/align-star-amp-pos.cpp
30801 star_pos-1.cfg                   cpp/align-star-amp-pos.cpp
30802 star_pos-2.cfg                   cpp/align-star-amp-pos.cpp

30805 ptr_star-1.cfg                   cpp/ptr-star.cpp
30806 ptr_star-2.cfg                   cpp/ptr-star.cpp
30807 ptr_star-3.cfg                   cpp/ptr-star.cpp
30808 ptr_star-4.cfg                   cpp/ptr-star.cpp

30810 ben.cfg                          cpp/ptr-star.cpp
30811 avalon4.cfg                      cpp/misc3.cpp
30812 ben.cfg                          cpp/misc4.cpp
30813 ben.cfg                          cpp/misc5.cpp
30814 misc6.cfg                        cpp/misc6.cpp

30815 width-2.cfg                      cpp/cmt-reflow.cpp
30816 cu.cfg                           cpp/for_long.cpp
30817 ben.cfg                          cpp/cmt-cpp-cont.cpp

30820 pp_define_at_level-1.cfg         cpp/pp-define-indent.cpp

30830 kw_subst2.cfg                    cpp/kw_subst.cpp
30831 kw_subst.cfg                     cpp/kw_subst2.cpp
30832 kw_subst4.cfg                    cpp/kw_subst.cpp

30840 nl_func_type_name_remove.cfg     cpp/nl_func_type_name.cpp
30841 nl_func_type_name_force.cfg      cpp/nl_func_type_name.cpp
30842 nl_func_type_name_class.cfg      cpp/nl_func_type_name.cpp

30845 ben.cfg                          cpp/deref.cpp

30850 sp_cmt_cpp_start_force.cfg       cpp/sp_cmt_cpp_start.cc

30855 cpp_move.cfg                     cpp/cpp_move.cpp

30860 sf574.cfg                        cpp/sf574.cpp

30870 cmt_insert-0.cfg                 cpp/cmt_insert.cpp
30871 cmt_insert-1.cfg                 cpp/cmt_insert.cpp

30900 region-0.cfg                     cpp/region.cpp
30901 region-1.cfg                     cpp/region.cpp
30902 region-2.cfg                     cpp/region.cpp
30903 region-3.cfg                     cpp/region.cpp

30910 indent_namespace-t.cfg           cpp/indent_namespace.h
30911 indent_namespace-f.cfg           cpp/indent_namespace.h
30912 long_namespace.cfg               cpp/long_namespace.cpp
30913 indent_namespace-t.cfg           cpp/indent_namespace2.h

30920 ben.cfg                          cpp/indent-off.cpp
30921 ben.cfg                          cpp/variadic-template.h
30922 sp_before_ellipsis-f.cfg         cpp/variadic-template.h
30923 sp_before_ellipsis-f.cfg         cpp/sp_before_ellipsis.cpp
30924 sp_before_ellipsis-r.cfg         cpp/sp_before_ellipsis.cpp
30925 sp_func_call_empty.cfg           cpp/function-def.cpp
30926 sp_func_class_empty.cfg          cpp/function-def.cpp
30927 sp_func_def_empty.cfg            cpp/function-def.cpp
30928 sp_func_proto_empty.cfg          cpp/function-def.cpp

30930 indent_var_def.cfg               cpp/indent_var_def.cpp
30931 indent_var_def_cont.cfg          cpp/indent_var_def_cont.cpp
30932 empty.cfg                        cpp/indent_var_def_cont.cpp

30935 ben.cfg                          cpp/indent-misc.cpp
30936 indent_braces_no.cfg             cpp/indent_braces_no.h

30940 mod_case_brace_rm.cfg            cpp/case-brace-remove.cpp

30945 sf.3266678.cfg                   cpp/sf.3266678.cpp
30946 sf.3315874.cfg                   cpp/sf.3315874.h

30950 sp_before_tr_emb_cmt-f.cfg       cpp/sp_before_tr_emb_cmt_input.cpp
30951 sp_before_tr_emb_cmt-a.cfg       cpp/sp_before_tr_emb_cmt_input.cpp
30955 indent_ctor_init.cfg             cpp/indent_ctor_init.cpp

31000 digraph.cfg                      cpp/digraph.cpp
31001 ben.cfg                          cpp/digraph.cpp

31562 sf562.cfg                        cpp/sf562.cpp
31567 sf567.cfg                        cpp/sf567.cpp
31583 sf583.cfg                        cpp/sf583.cpp
31593 sf593.cfg                        cpp/sf593.cpp

31700 toggle_processing_cmt.cfg        cpp/toggle_processing_cmt.cpp
31701 toggle_processing_cmt2.cfg       cpp/toggle_processing_cmt2.cpp

31710 empty.cfg                        cpp/string_replace_tab_chars.cpp
31711 string_replace_tab_chars.cfg     cpp/string_replace_tab_chars.cpp

31720 ben.cfg                          cpp/bit-colon.cpp
31730 ms-style-ref.cfg                 cpp/ms-style-ref.cpp

32000 sp_skip_vbrace_tokens.cfg        cpp/sp_skip_vbrace_tokens.cpp
32001 empty.cfg                        cpp/issue_547_for_each.cpp
32002 proto-wrap.cfg                   cpp/proto-wrap.cpp
<<<<<<< HEAD

=======
>>>>>>> c23182a0
32003 issue_633_typename.cfg           cpp/issue_633_typename.cpp

33000 tab-0-11.cfg                     cpp/tab-0.cpp
33001 tab-1-11.cfg                     cpp/tab-1.cpp
33002 comment_tab_f.cfg                cpp/cmt_convert_tab_to_spaces.cpp
33003 comment_tab_t.cfg                cpp/cmt_convert_tab_to_spaces.cpp
33004 DoxygenComments_f.cfg            cpp/DoxygenComments.cpp
33005 DoxygenComments_t.cfg            cpp/DoxygenComments.cpp
33006 string_replace_tab_chars_f.cfg   cpp/string_replace_tab_chars.cpp
33007 NewLine-i.cfg                    cpp/NewLine.cpp
33008 NewLine-r.cfg                    cpp/NewLine.cpp
33009 NewLine-f.cfg                    cpp/NewLine0.cpp
33010 kdepim.cfg                       cpp/Q_EMIT.cpp
33011 kdepim.cfg                       cpp/static.h
33012 kdepim.cfg                       cpp/Q_SIGNAL_SLOT.cpp
33013 kdepim.cfg                       cpp/Q_2.cpp
33014 kdepim.cfg                       cpp/DB.cpp
33015 kdepim.cfg                       cpp/Q_FOREACH.cpp
33016 indent_once.cfg                  cpp/indent.cpp
33017 stdcall.cfg                      cpp/stdcall.cpp
33018 byref-2.cfg                      cpp/byref-2.cpp
33019 bug_657.cfg                      cpp/bug_657.cpp
33020 bug_662.cfg                      cpp/bug_662.cpp
33021 bug_633.cfg                      cpp/bug_633.cpp
33022 bug_634.cfg                      cpp/bug_634.cpp
33023 bug_651.cfg                      cpp/bug_651.cpp
33024 bug_653.cfg                      cpp/bug_653.cpp
33025 bug_654.cfg                      cpp/bug_654.cpp
33026 bug_631.cfg                      cpp/bug_631.cpp
33027 bug_664.cfg                      cpp/bug_664.cpp
33028 braces_empty.cfg                 cpp/braces_empty.cpp
33029 cast.cfg                         cpp/cast.cpp
33030 kdepim.cfg                       cpp/Q_FOREVER.cpp
33031 bug_612.cfg                      cpp/bug_612.cpp
33032 bug_670.cfg                      cpp/bug_670.cpp
33033 bug_670.cfg                      cpp/bug_670.h
33034 bug_671.cfg                      cpp/bug_671.h
33035 patch_32.cfg                     cpp/patch_32.cpp
33036 bug_663.cfg                      cpp/bug_663.cpp
33037 func_class.cfg                   cpp/func_class.cpp
33038 func_class.cfg                   cpp/func_class.h
33039 mod_remove_empty_return.cfg      cpp/mod_remove_empty_return.cpp
33040 bug_i_411.cfg                    cpp/bug_i_411.cpp
33041 bug_i_411a.cfg                   cpp/bug_i_411.cpp
33042 bug_i_411b.cfg                   cpp/bug_i_411.cpp
33043 bug_i_478.cfg                    cpp/bug_i_478.cpp
33044 bug_i_481.cfg                    cpp/bug_i_481.cpp
33045 bug_i_width.cfg                  cpp/bug_i_width.cpp
33046 bug_i_409-split.cfg              cpp/bug_i_409.cpp
33047 bug_i_409-create.cfg             cpp/bug_i_409.cpp
33048 bug_i_405.cfg                    cpp/bug_i_405.cpp
33049 pp-pragma.cfg                    cpp/pp-pragma.cpp
33050 empty.cfg                        cpp/issue_523.cpp
33051 empty.cfg                        cpp/bug_i_503.cpp
33052 empty.cfg                        cpp/bug_i_512.cpp
33053 for_auto.cfg                     cpp/for_auto.cpp
33061 empty.cfg                        cpp/if_chain_braces.cpp
33062 if_chain_braces_0.cfg            cpp/if_chain_braces.cpp
33063 if_chain_braces_1.cfg            cpp/if_chain_braces.cpp
33064 if_chain_braces_2.cfg            cpp/if_chain_braces.cpp
33070 multi_line_0.cfg                 cpp/multi_line.cpp
33071 multi_line_1.cfg                 cpp/multi_line.cpp
33072 multi_line_2.cfg                 cpp/multi_line.cpp
33073 multi_line_3.cfg                 cpp/multi_line.cpp
33074 multi_line_4.cfg                 cpp/multi_line.cpp
33075 multi_line_5.cfg                 cpp/multi_line.cpp
33076 multi_line_6.cfg                 cpp/multi_line.cpp
33077 multi_line_7.cfg                 cpp/multi_line.cpp
33078 multi_line_8.cfg                 cpp/multi_line.cpp
33079 multi_line_9.cfg                 cpp/multi_line.cpp
33080 multi_line_10.cfg                cpp/multi_line.cpp
33081 bug_i_552.cfg                    cpp/bug_i_552.cpp
33082 namespace_namespace.cfg          cpp/namespace_namespace.cpp
33083 bug_i_359.cfg                    cpp/bug_i_359.cpp
33084 op_sym_empty.cfg                 cpp/op_sym_empty.cpp
33085 bug_i_323.cfg                    cpp/bug_i_323.cpp
33086 bug_i_568.cfg                    cpp/bug_i_568.cpp
33087 bug_i_596.cfg                    cpp/bug_i_596.cpp
33088 empty.cfg                        cpp/bug_i_197.cpp

33090 empty.cfg                        cpp/gh555.cpp
33091 no_squeeze_ifdef.cfg             cpp/squeeze_ifdef.cpp
33092 squeeze_ifdef.cfg                cpp/squeeze_ifdef.cpp
33093 sp_angle_paren.cfg               cpp/sp_angle_paren.cpp
33094 sp_angle_paren_empty.cfg         cpp/sp_angle_paren.cpp
33095 bug_i_322.cfg                    cpp/bug_i_322.cpp
33096 squeeze_ifdef_top.cfg            cpp/squeeze_ifdef.cpp

33200 first_len_minimum.cfg            cpp/first_len_minimum.cpp<|MERGE_RESOLUTION|>--- conflicted
+++ resolved
@@ -246,10 +246,8 @@
 32000 sp_skip_vbrace_tokens.cfg        cpp/sp_skip_vbrace_tokens.cpp
 32001 empty.cfg                        cpp/issue_547_for_each.cpp
 32002 proto-wrap.cfg                   cpp/proto-wrap.cpp
-<<<<<<< HEAD
-
-=======
->>>>>>> c23182a0
+32003 issue_633_typename.cfg           cpp/issue_633_typename.cpp
+
 32003 issue_633_typename.cfg           cpp/issue_633_typename.cpp
 
 33000 tab-0-11.cfg                     cpp/tab-0.cpp
