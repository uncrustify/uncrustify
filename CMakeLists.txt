cmake_minimum_required(VERSION 2.8)

project(uncrustify)

if("${PROJECT_SOURCE_DIR}" STREQUAL "${PROJECT_BINARY_DIR}")
  message(FATAL_ERROR "
    In-source builds are not supported, please remove the `CMakeFiles'
    folder and `CMakeCache.txt', and create a folder for the build:
    mkdir build; cd build; cmake ..
  ")
endif()

include(CheckCXXCompilerFlag)
include(CheckIncludeFileCXX)
include(CheckSymbolExists)
include(CheckCXXSymbolExists)
include(CheckTypeSize)
include(CTest)

#
# Check compiler flags
#
if(MSVC)
  add_definitions(/D_CRT_SECURE_NO_WARNINGS /D_CRT_NONSTDC_NO_WARNINGS /wd4267)
elseif(CMAKE_COMPILER_IS_GNUCXX)
  add_definitions(-std=gnu++0x)
  set(gcc_warning_flags
    -Wall
    -Wextra
    -Wshadow
    -Wpointer-arith
    -Wcast-qual
    -Wcast-align
    -Wc++11-extensions
  )
  foreach(flag ${gcc_warning_flags})
    string(REGEX REPLACE "[^a-zA-Z0-9]+" "_" flag_var "CXXFLAG_${flag}")
    CHECK_CXX_COMPILER_FLAG("${flag}" ${flag_var})
    if(${flag_var})
      set(CMAKE_CXX_FLAGS "${CMAKE_CXX_FLAGS} ${flag}")
    endif()
    unset(flag_var)
  endforeach()
  if(CMAKE_CXX_COMPILER_VERSION VERSION_LESS 5)
    set(CMAKE_CXX_FLAGS "${CMAKE_CXX_FLAGS} -Wno-missing-field-initializers")
  endif()
  unset(gcc_warning_flags)
elseif(CMAKE_CXX_COMPILER_ID MATCHES "Clang")
  add_definitions(-std=gnu++0x)
  set(CMAKE_CXX_FLAGS "${CMAKE_CXX_FLAGS} -Wall")
endif()

if(ENABLE_SANITIZER)
  set(CMAKE_CXX_FLAGS "${CMAKE_CXX_FLAGS} -O1 -fno-omit-frame-pointer -fsanitize=${ENABLE_SANITIZER}")
endif()

include_directories(${CMAKE_CURRENT_BINARY_DIR})

#
# Determine config
#
if(WIN32)
  # Windows builds use src/windows_compat.h instead of config.h
else()
  # Generate config.h
  set(avail_headers "")

  set(headers
    inttypes.h
    memory.h
    stdint.h
    stdlib.h
    strings.h
    string.h
    sys/stat.h
    sys/types.h
    unistd.h
    utime.h
  )
  foreach(header ${headers})
    string(TOUPPER "${header}" header_uc)
    string(REGEX REPLACE "[^A-Z0-9_]" "_" include_var "HAVE_${header_uc}")
    check_include_file_cxx("${header}" ${include_var})
    if(${include_var})
      list(APPEND avail_headers ${header})
    endif()
    unset(include_var)
    unset(header_uc)
  endforeach()
  unset(headers)

  check_include_file("stdbool.h" HAVE_STDBOOL_H)

  set(symbols
    memset
    strcasecmp
    strchr
    strdup
    strerror
    strtol
    strtoul
  )
  foreach(symbol ${symbols})
    string(TOUPPER "${symbol}" symbol_uc)
    string(REGEX REPLACE "[^A-Z0-9_]" "_" symbol_var "HAVE_${symbol_uc}")
    check_cxx_symbol_exists("${symbol}" "${avail_headers}" ${symbol_var})
    unset(symbol_var)
    unset(symbol_uc)
  endforeach()
  unset(symbols)

  unset(avail_headers)

  check_type_size(_Bool _BOOL LANGUAGE C)

  configure_file(src/config.h.in config.h @ONLY)
endif()

#
# Generate uncrustify_version.h
#

# FIXME: the version number should be automatically integrated
<<<<<<< HEAD
set(CURRENT_VERSION "Uncrustify-0.66_f")
=======
set(CURRENT_VERSION "Uncrustify-0.67_f")
>>>>>>> 683d54aa

find_package(PythonInterp REQUIRED)
option(NoGitVersionString "Do not use make_version.py and git to build a version string" OFF)
if(NOT NoGitVersionString)
  set(version_debug_flag "")
  STRING(REGEX MATCH "-g[0-3]?" version_debug_flag ${CMAKE_CXX_FLAGS})

  # checking for build type and passing it to make_version.py
  # FIXME: does not work with VS .sln projects
  if(NOT "${version_debug_flag}" STREQUAL "" OR "${CMAKE_BUILD_TYPE}" STREQUAL "Debug" )
    set(version_debug_flag "Debug")
  endif()

  execute_process(
    COMMAND ${PYTHON_EXECUTABLE} scripts/make_version.py ${version_debug_flag}
    WORKING_DIRECTORY ${PROJECT_SOURCE_DIR}
    RESULT_VARIABLE make_version_error
    OUTPUT_VARIABLE make_version_output
  )

  if (make_version_error)
    message(STATUS "scripts/make_version.py exited with code ${make_version_error}: ${make_version_output}\n"
                   "As a fallback, version '${CURRENT_VERSION}' will be used.")
  else()
    string(STRIP ${make_version_output} CURRENT_VERSION)
    message(STATUS "Version: '${CURRENT_VERSION}'")
  endif()
endif()

configure_file(src/uncrustify_version.h.in uncrustify_version.h @ONLY)

#
# Generate token_names.h
#
add_custom_command(
  OUTPUT "${CMAKE_CURRENT_BINARY_DIR}/token_names.h"
  COMMAND ${CMAKE_COMMAND}
    "-Dsrc_file=${PROJECT_SOURCE_DIR}/src/token_enum.h"
    "-Ddst_file=${CMAKE_CURRENT_BINARY_DIR}/token_names.h"
    -P "${PROJECT_SOURCE_DIR}/cmake/GenerateTokenNames.cmake"
  MAIN_DEPENDENCY src/token_enum.h
  COMMENT "Generating token_names.h"
)

#
# Generate punctuator_table.h
#
add_custom_command(
  OUTPUT "${CMAKE_CURRENT_BINARY_DIR}/punctuator_table.h"
  COMMAND ${PYTHON_EXECUTABLE}
    "${PROJECT_SOURCE_DIR}/scripts/punc.py"
    "${CMAKE_CURRENT_BINARY_DIR}/punctuator_table.h"
  MAIN_DEPENDENCY src/symbols_table.h
  COMMENT "Generating punctuator_table.h"
)

#
# Uncrustify
#
add_executable(uncrustify
  src/align.cpp
  src/align_stack.cpp
  src/args.cpp
  src/backup.cpp
  src/braces.cpp
  src/brace_cleanup.cpp
  src/ChunkStack.cpp
  src/chunk_list.cpp
  src/combine.cpp
  src/compat_posix.cpp
  src/compat_win32.cpp
  src/defines.cpp
  src/detect.cpp
  src/helper_for_print.cpp
  src/indent.cpp
  src/keywords.cpp
  src/lang_pawn.cpp
  src/language_tools.cpp
  src/logger.cpp
  src/logmask.cpp
  src/md5.cpp
  src/newlines.cpp
  src/options.cpp
  src/options_for_QT.cpp
  src/output.cpp
  src/parens.cpp
  src/frame_list.cpp
  src/ParseFrame.cpp
  src/punctuators.cpp
  src/semicolons.cpp
  src/sorting.cpp
  src/space.cpp
  src/tokenize.cpp
  src/tokenize_cleanup.cpp
  src/uncrustify.cpp
  src/unc_text.cpp
  src/unc_tools.cpp
  src/unicode.cpp
  src/universalindentgui.cpp
  src/width.cpp
  src/align_stack.h
  src/args.h
  src/backup.h
  src/base_types.h
  src/char_table.h
  src/ChunkStack.h
  src/chunk_list.h
  src/helper_for_print.h
  src/language_tools.h
  src/ListManager.h
  src/logger.h
  src/logmask.h
  src/log_levels.h
  src/md5.h
  src/options.h
  src/options_for_QT.h
  src/ParseFrame.h
  src/prototypes.h
  src/punctuators.h
  src/symbols_table.h
  src/token_enum.h
  src/uncrustify_types.h
  src/unc_ctype.h
  src/unc_text.h
  src/unc_tools.h
)

if(CMAKE_VERSION VERSION_LESS 2.8.10)
  if(CMAKE_CONFIGURATION_TYPES OR CMAKE_BUILD_TYPE)
    # Multi-configuration or build type set
    set_property(TARGET uncrustify APPEND PROPERTY
      COMPILE_DEFINITIONS_DEBUG DEBUG
    )
  else()
    # Single-configuration with no build type set
    set_property(TARGET uncrustify APPEND PROPERTY
      COMPILE_DEFINITIONS DEBUG
    )
  endif()
else()
  set_property(TARGET uncrustify APPEND PROPERTY
    COMPILE_DEFINITIONS $<$<OR:$<CONFIG:Debug>,$<CONFIG:>>:DEBUG>
  )
endif()

#
# Generate uncrustify.1
#
configure_file(man/uncrustify.1.in uncrustify.1 @ONLY)

#
# Tests
#
if(BUILD_TESTING)
  enable_testing()
  add_subdirectory(tests)
endif()

#
# Package
#
set(CPACK_PACKAGE_NAME "uncrustify")
set(CPACK_PACKAGE_VERSION "${CURRENT_VERSION}")
set(CPACK_PACKAGE_VENDOR "Ben Gardner")
set(CPACK_PACKAGE_DESCRIPTION_SUMMARY "Code beautifier")
set(CPACK_PACKAGE_DESCRIPTION_FILE "${PROJECT_SOURCE_DIR}/README.md")
set(CPACK_RESOURCE_FILE_LICENSE "${PROJECT_SOURCE_DIR}/COPYING")
set(CPACK_RESOURCE_FILE_README "${PROJECT_SOURCE_DIR}/README.md")
set(CPACK_SOURCE_IGNORE_FILES "/\\\\.git/;/\\\\.hg/;/tests/results/;/build.*/")
if(CMAKE_SYSTEM_NAME STREQUAL "Windows")
  set(CPACK_INCLUDE_TOPLEVEL_DIRECTORY FALSE)
  set(CPACK_GENERATOR "ZIP")
endif()
include(CPack)

#
# Install
#
if(CMAKE_SYSTEM_NAME STREQUAL "Windows")
  install(TARGETS uncrustify DESTINATION ".")
  install(
    FILES
      "${PROJECT_SOURCE_DIR}/README.md"
      "${PROJECT_SOURCE_DIR}/BUGS"
      "${PROJECT_SOURCE_DIR}/ChangeLog"
    DESTINATION "."
  )
  install(FILES "${PROJECT_SOURCE_DIR}/documentation/htdocs/index.html"
    DESTINATION "doc"
  )
  install(DIRECTORY "${PROJECT_SOURCE_DIR}/etc/"
    DESTINATION "cfg"
    FILES_MATCHING PATTERN "*.cfg"
  )
else()
  include(GNUInstallDirs)
  install(TARGETS uncrustify
    RUNTIME DESTINATION "${CMAKE_INSTALL_BINDIR}"
  )
  install(FILES "${CMAKE_CURRENT_BINARY_DIR}/uncrustify.1"
    DESTINATION "${CMAKE_INSTALL_MANDIR}/man1"
  )
endif()

#
# add to build the compile_commands.json file, to be used by clang-tidy
#
set(CMAKE_EXPORT_COMPILE_COMMANDS "ON" CACHE BOOL "to create the compile_commands.json file" FORCE)<|MERGE_RESOLUTION|>--- conflicted
+++ resolved
@@ -121,11 +121,7 @@
 #
 
 # FIXME: the version number should be automatically integrated
-<<<<<<< HEAD
-set(CURRENT_VERSION "Uncrustify-0.66_f")
-=======
 set(CURRENT_VERSION "Uncrustify-0.67_f")
->>>>>>> 683d54aa
 
 find_package(PythonInterp REQUIRED)
 option(NoGitVersionString "Do not use make_version.py and git to build a version string" OFF)
