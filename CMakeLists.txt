--- conflicted
+++ resolved
@@ -238,8 +238,6 @@
 if(BUILD_TESTING)
   enable_testing()
   add_subdirectory(tests)
-<<<<<<< HEAD
-=======
 endif()
 
 #
@@ -256,7 +254,6 @@
 if(CMAKE_SYSTEM_NAME STREQUAL "Windows")
   set(CPACK_INCLUDE_TOPLEVEL_DIRECTORY FALSE)
   set(CPACK_GENERATOR "ZIP")
->>>>>>> 4cc9dd39
 endif()
 include(CPack)
 
