--- conflicted
+++ resolved
@@ -1,8 +1,4 @@
-<<<<<<< HEAD
-2017-11-08 for Version 0.66
-=======
 2018-05-14 for Version 0.67
->>>>>>> 683d54aa
 
 Release steps.
 Just in case I don't do a release for a while and forget what to do... =)
