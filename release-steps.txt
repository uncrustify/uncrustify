2017-11-08 for Version 0.66

Release steps.
Just in case I don't do a release for a while and forget what to do... =)
Change the date at the first line of this document.

1. Make sure CI (continuous integration - Travis and AppVeyor) has passed.
   This should ensure all tests pass and building
   (including cross-compiling) for Windows works.

2. Update documentation for the release

2a. Update the version number and rebuild (make sure the option CMAKE_BUILD_TYPE is set to Release).
   Replace the old version with the new version everywhere except in ChangeLog.
   Specific files to update:
    ChangeLog
    CMakeLists.txt
      At lines under "# Generate uncrustify_version.h"
      (Check the value of "CURRENT_VERSION", such as "Uncrustify-0.66_f")
    documentation/htdocs/index.html
      At line <li>Highly configurable
      TODO: (automat for this) Change the values of <options> and version.
    package.json
      At line "version" the number
      At line "preinstall"
      At line "url"
    README.md
      At line * highly configurable
      TODO: (automat for this) Change the values of options and version.

2b. Update the option count in documentation/htdocs/index.html
   Use script/count_the_options.sh to count the options.
   Check the number of options at ./tests/cli/Output/help.txt

2d. Update the man file, if any command-line options have changed.

2e. Update the ChangeLog to indicate the release date

2f. (optional) Generate a commit.log
   $ git log > commit.log

3. Make sure there are no modified files in the workspace.
   Check in all the changes you just made.
   $ git commit <all the files created above>
   $ git push --repo=https://github.com/uncrustify/uncrustify.git
     (use an admin)

4. Create a GIT tag and push it
   $ git tag -a uncrustify-0.nn -m uncrustify-0.nn
   $ git push --tags --repo=https://github.com/uncrustify/uncrustify.git
     (use an admin)

4b. Update the config files
<<<<<<< HEAD
   $ scripts/update-defaults.sh

5. The source tarball is available from the release on GitHub, or use
   $ git archive -o uncrustify-0.nn.tar.gz uncrustify-0.nn
   Test it somewhere else
=======
   $ cd build
   $ # remove the old file
   $ rm uncrustify_version.h
   $ # to be sure to generate a new one with the new version
   $ cmake ..
   $ make
   $ ctest
>>>>>>> 12b18665

6. Build for windows via mingw (save the zip file)
   Make sure the compiler mingw-w64 is installed.

   $ mkdir buildwin-32
   $ cd buildwin-32
   $ cmake -DCMAKE_BUILD_TYPE=Release -DCMAKE_TOOLCHAIN_FILE=../cmake/Toolchain-mingw32.cmake -DCMAKE_EXE_LINKER_FLAGS="-static -s" ..
   $ make
   $ cpack

   $ mkdir buildwin-64
   $ cd buildwin-64
   $ cmake -DCMAKE_BUILD_TYPE=Release -DCMAKE_TOOLCHAIN_FILE=../cmake/Toolchain-mingw64.cmake -DCMAKE_EXE_LINKER_FLAGS="-static -s" ..
   $ make
   $ cpack

5. The source tarball is available from the release on GitHub, or to build it here use
   $ # generate the config files
   $ scripts/update-defaults.sh
   $ git commit -m "make default files" -a \
       documentation/htdocs/config.txt \
       documentation/htdocs/default.cfg \
       etc/defaults.cfg \
       etc/uigui_uncrustify.ini \
       release-steps.txt
   $ git archive -o uncrustify-0.nn.tar.gz `git rev-parse HEAD`
   Test it somewhere else

7. Update the web page files
   $ cd uncrustify-$UNC_REL/
      Login as admin under:
        https://sourceforge.net/projects/uncrustify/

      change to "Files"
        https://sourceforge.net/projects/uncrustify/files/?source=navbar

      change to "uncrustify"
        https://sourceforge.net/projects/uncrustify/files/uncrustify/

      "Add Folder"
        <Name of a new folder, i.e. uncrustify-0.nn>

      change to "uncrustify-0.nn"
        https://sourceforge.net/projects/uncrustify/files/uncrustify/uncrustify-0.nn/

      "Add File"
      Select files, or drag & drop files here.
        README.md
        uncrustify-0.nn.tar.gz
        uncrustify-0.nn-win32.zip
        uncrustify-0.nn-win64.zip

   $ scp -r documentation/htdocs/* ChangeLog USER,uncrustify@web.sourceforge.net:htdocs/

8. Use the web interface (file manager) to create the release folder and
   upload the files to sourceforge.

9. (optional) Create a news item

10. (optional) Update freshmeat.net project<|MERGE_RESOLUTION|>--- conflicted
+++ resolved
@@ -51,13 +51,6 @@
      (use an admin)
 
 4b. Update the config files
-<<<<<<< HEAD
-   $ scripts/update-defaults.sh
-
-5. The source tarball is available from the release on GitHub, or use
-   $ git archive -o uncrustify-0.nn.tar.gz uncrustify-0.nn
-   Test it somewhere else
-=======
    $ cd build
    $ # remove the old file
    $ rm uncrustify_version.h
@@ -65,7 +58,6 @@
    $ cmake ..
    $ make
    $ ctest
->>>>>>> 12b18665
 
 6. Build for windows via mingw (save the zip file)
    Make sure the compiler mingw-w64 is installed.
