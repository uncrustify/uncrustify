/**
 * @file options.h
 * Enum and settings for all the options.
 *
 * @author  Ben Gardner
 * @author  Guy Maurel since version 0.62 for uncrustify4Qt
 *          October 2015, 2016
 * @license GPL v2+
 */
#ifndef OPTIONS_H_INCLUDED
#define OPTIONS_H_INCLUDED

#ifdef EMSCRIPTEN
#include <vector>
#endif
#include <list>
#include <map>
#include <string>

/**
 * abbreviations used
 *
 * av     = argument values
 * bal    = balance, balanced
 * pstart = pointer star
 * rel    = relative
 */


enum argtype_e
{
   AT_BOOL,    //! true / false
   AT_IARF,    //! Ignore / Add / Remove / Force
   AT_NUM,     //! Number
   AT_LINE,    //! Line Endings
   AT_POS,     //! start/end or Trail/Lead
   AT_STRING,  //! string value
   AT_UNUM,    //! unsigned Number
};

//! Arg values - these are bit fields
enum argval_t
{
   AV_IGNORE      = 0,                    //! option ignores a given feature
   AV_ADD         = (1u << 0),            //! option adds a given feature
   AV_REMOVE      = (1u << 1),            //! option removes a given feature
   AV_FORCE       = (AV_ADD | AV_REMOVE), //! option forces the usage of a given feature
   AV_NOT_DEFINED = (1u << 2)             //! to be used with QT, SIGNAL SLOT macros
};

//! Line endings
enum lineends_e
{
   LE_LF,      //! "\n"   typically used on Unix/Linux system
   LE_CRLF,    //! "\r\n" typically used on Windows systems
   LE_CR,      //! "\r"   carriage return without newline
   LE_AUTO     //! keep last
};

//! Token position - these are bit fields
enum tokenpos_e
{
   TP_IGNORE      = 0,                        //! don't change it
   TP_BREAK       = 1,                        //! add a newline before or after the if not present
   TP_FORCE       = 2,                        //! force a newline on one side and not the other
   TP_LEAD        = 4,                        //! at the start of a line or leading if wrapped line
   TP_LEAD_BREAK  = (TP_LEAD | TP_BREAK),
   TP_LEAD_FORCE  = (TP_LEAD | TP_FORCE),
   TP_TRAIL       = 8,                        //! at the end of a line or trailing if wrapped line
   TP_TRAIL_BREAK = (TP_TRAIL | TP_BREAK),
   TP_TRAIL_FORCE = (TP_TRAIL | TP_FORCE),
   TP_JOIN        = 16,                       //! remove newlines on both sides
};


/**
 * Uncrustify options are configured with a parameter of this type.
 * Depending on the option the meaning (and thus type) of the
 * parameter varies. Therefore we use a union that provides all
 * possible types.
 */
union op_val_t
{
   argval_t   a;     //! ignore/add/remove/force
   int        n;     //! a signed number
   bool       b;     //! a bool flag
   lineends_e le;    //! line ending type
   tokenpos_e tp;    //! token position type
   const char *str;  //! a string
   size_t     u;     //! an unsigned number
};

/**
 * list of all group identifiers that are used to group uncrustify options
 * The order here must be the same as in the file options.cpp
 */
enum uncrustify_groups
{
   UG_general,        //! group for options that do not fit into other groups
   UG_space,          //! group for options that modify spaces
   UG_indent,         //! group for options that handle indentation
   UG_newline,        //! group for options that modify newlines
   UG_blankline,      //! group for options that modify blank lines
   UG_position,       //! group for options that modify positions
   UG_linesplit,      //! group for options that split lines
   UG_align,          //! group for alignment options
   UG_comment,        //! group for comment related options
   UG_codemodify,     //! group for options that modify the code
   UG_preprocessor,   //! group for all preprocessor related options
   UG_sort_includes,  //! group for all sorting options
   UG_Use_Ext,
   UG_warnlevels,
   UG_group_count
};

//! lists all options that uncrustify has
enum uncrustify_options
{
   // Keep this grouped by functionality

   // group: UG_general, "General options"                                         0
   UO_newlines,                 // Set to AUTO, LF, CRLF, or CR

   /*
    * Basic Indenting stuff
    */
   UO_input_tab_size,           // tab size on input file: usually 8
   UO_output_tab_size,          // tab size for output: usually 8
   UO_string_escape_char,       // the string escape char to use
   UO_string_escape_char2,      // the string escape char to use
   UO_string_replace_tab_chars, // replace tab chars found in strings to the escape sequence \t
   UO_tok_split_gte,            // allow split of '>>=' in template detection
   UO_disable_processing_cmt,   // override UNCRUSTIFY_DEFAULT_OFF_TEXT
   UO_enable_processing_cmt,    // override UNCRUSTIFY_DEFAULT_ON_TEXT
   UO_enable_digraphs,
   UO_utf8_bom,
   UO_utf8_byte,
   UO_utf8_force,

<<<<<<< HEAD
   UO_indent_columns,           // ie 3 or 8
   UO_indent_continue,
   UO_indent_with_tabs,         // 1=only to the 'level' indent, 2=use tabs for indenting
   UO_indent_cmt_with_tabs,
   // UO_indent_brace_struct,      //TODO: spaces to indent brace after struct/enum/union def
   // UO_indent_paren,             //TODO: indent for open paren on next line (1)
   UO_indent_paren_nl,           // indent-align under paren for open followed by nl
   UO_indent_square_nl,          // indent-align under square for open followed by nl
   UO_indent_paren_close,        // indent of close paren after a newline
   UO_indent_comma_paren,        // indent of comma if inside a paren
   UO_indent_bool_paren,         // indent of bool if inside a paren
   UO_indent_first_bool_expr,    // if UO_indent_bool_paren == true, aligns the first expression to the following ones
   UO_pp_indent,                 // indent preproc 1 space per level (add/ignore/remove)
   UO_pp_indent_at_level,        // indent #if, #else, #endif at brace level
   UO_pp_indent_count,
   UO_pp_define_at_level,        // indent #define at brace level
   UO_pp_space,                  // spaces between # and word (add/ignore/remove)
   UO_pp_space_count,            // the number of spaces for add/force
   UO_pp_indent_region,          // indent of #region and #endregion, see indent_label
   UO_pp_region_indent_code,     // whether to indent the code inside region stuff
   UO_pp_indent_if,
   UO_pp_if_indent_code,
   UO_pp_ignore_define_body,      // ignore processing define body

   UO_indent_switch_case,         // spaces to indent case from switch
   UO_indent_case_shift,          // spaces to shift the line with the 'case'
   UO_indent_case_brace,          // spaces to indent '{' from case (usually 0 or indent_columns)

   UO_indent_brace,               // spaces to indent '{' from level (usually 0)
   UO_indent_braces,              // whether to indent the braces or not
   UO_indent_braces_no_func,      // whether to not indent the function braces (depends on UO_indent_braces)
   UO_indent_braces_no_class,     // whether to not indent the class braces (depends on UO_indent_braces)
   UO_indent_braces_no_struct,    // whether to not indent the struct braces (depends on UO_indent_braces)
   UO_indent_brace_parent,        // indent the braces based on the parent size (if=3, for=4, etc)
   UO_indent_paren_open_brace,    // indent on paren level in '({', default by {
   UO_indent_cs_delegate_brace,   // indent a C# delegate by another level. default: false
   UO_indent_label,               // 0=left >0=col from left, <0=sub from brace indent
   UO_indent_access_spec,         // same as indent_label, but for 'private:', 'public:'
   UO_indent_access_spec_body,    // indent private/public/protected inside a class (overrides indent_access_spec)

   UO_indent_align_string,        // True/False - indent align broken strings
   UO_indent_xml_string,          // Number amount to indent XML strings

   UO_indent_col1_comment,        // indent comments in column 1

   UO_indent_func_def_force_col1, // force indentation of function definition to start in column 1
   UO_indent_func_call_param,     // indent continued function calls to indent_columns
   UO_indent_func_proto_param,    // same, but for function protos
   UO_indent_func_def_param,      // same, but for function defs
   UO_indent_func_class_param,    // same, but for classes
   UO_indent_func_ctor_var_param,
   UO_indent_template_param,
   UO_indent_func_param_double,             // double the tab indent for

   UO_indent_func_const,                    // indentation for standalone 'const' qualifier
   UO_indent_func_throw,                    // indentation for standalone 'throw' qualifier

=======
   // group: UG_space, "Spacing options"                                                        1
   UO_sp_arith,                    // space around + - / * etc
                                   // also ">>>" "<<" ">>" "%" "|"
   UO_sp_assign,                   // space around =, +=, etc
   UO_sp_cpp_lambda_assign,        // space around the capture spec [=](...){...}
   UO_sp_cpp_lambda_paren,         // space after the capture spec [] (...){...}
   UO_sp_assign_default,           // space around '=' in prototype
   UO_sp_before_assign,            // space before =, +=, etc
   UO_sp_after_assign,             // space after =, +=, etc
   UO_sp_enum_paren,               // space in 'NS_ENUM ('"
   UO_sp_enum_assign,              // space around = in enum
   UO_sp_enum_before_assign,       // space before = in enum
   UO_sp_enum_after_assign,        // space after = in enum
   UO_sp_enum_colon,               // space around ':' in enum
   UO_sp_pp_concat,                // space around ##
   UO_sp_pp_stringify,             // space after #
   UO_sp_before_pp_stringify,      // space before # in a #define x(y) L#y
   UO_sp_bool,                     // space around || &&
   UO_sp_compare,                  // space around < > ==, etc
   UO_sp_inside_paren,             // space inside '+ ( xxx )' vs '+ (xxx)'
   UO_sp_paren_paren,              // space between nested parens - '( (' vs '(('
   UO_sp_cparen_oparen,            // space between nested parens - ') (' vs ')('
   UO_sp_balance_nested_parens,    // balance spaces inside nested parens
   UO_sp_paren_brace,              // space between ')' and '{'
   UO_sp_before_ptr_star,          // space before a '*' that is part of a type
   UO_sp_before_unnamed_ptr_star,  //
   UO_sp_between_ptr_star,         // space between two '*' that are part of a type
   UO_sp_after_ptr_star,           // space after a '*' that is part of a type
   UO_sp_after_ptr_star_qualifier, // space after a '*' next to a qualifier
   UO_sp_after_ptr_star_func,      // space between a '*' and a function proto/def
   UO_sp_ptr_star_paren,           //
   UO_sp_before_ptr_star_func,     //
   UO_sp_before_byref,             // space before '&' of 'fcn(int& idx)'
   UO_sp_before_unnamed_byref,     //
   UO_sp_after_byref,              // space after a '&'  as in 'int& var'
   UO_sp_after_byref_func,         //
   UO_sp_before_byref_func,        //
   UO_sp_after_type,               // space between type and word
   UO_sp_before_template_paren,    // D: 'template Foo('
   UO_sp_template_angle,           //
   UO_sp_before_angle,             // space before '<>', as in '<class T>'
   UO_sp_inside_angle,             // space inside '<>', as in '<class T>'
   UO_sp_after_angle,              // space after  '<>', as in '<class T>'
   UO_sp_angle_paren,              // space between '<>' and '(' in 'a = new List<byte>(foo);'
   UO_sp_angle_paren_empty,        // space between '<>' and '()' in 'a = new List<byte>();'
   UO_sp_angle_word,               // space between '<>' and a word in 'List<byte> a;
                                   // or template <typename T> static ...'
   UO_sp_angle_shift,              // '> >' vs '>>'
   UO_sp_permit_cpp11_shift,       // '>>' vs '> >' for C++11 code
   UO_sp_before_sparen,            // space before '(' of 'if/for/while/switch/etc'
   UO_sp_inside_sparen,            // space inside 'if( xxx )' vs 'if(xxx)'
   UO_sp_inside_sparen_close,      //
   UO_sp_inside_sparen_open,       //
   UO_sp_after_sparen,             // space after  ')' of 'if/for/while/switch/etc'
                                   // the do-while does not get set here
   UO_sp_sparen_brace,             // space between ')' and '{' of if, while, etc
   UO_sp_invariant_paren,          //
   UO_sp_after_invariant_paren,    //
   UO_sp_special_semi,             // space empty stmt ';' on while, if, for
                                   //   example 'while (*p++ = ' ') ;'
   UO_sp_before_semi,              // space before all ';'
   UO_sp_before_semi_for,          // space before the two ';' in a for() - non-empty
   UO_sp_before_semi_for_empty,    // space before ';' in empty for statement
   UO_sp_after_semi,               //
   UO_sp_after_semi_for,           //
   UO_sp_after_semi_for_empty,     // space after final ';' in empty for statement
   UO_sp_before_square,            // space before single '['
   UO_sp_before_squares,           // space before '[]', as in 'byte []'
   UO_sp_inside_square,            // space inside 'byte[ 5 ]' vs 'byte[5]'
   UO_sp_after_comma,              // space after ','
   UO_sp_before_comma,             // space before ','
   UO_sp_after_mdatype_commas,     //
   UO_sp_before_mdatype_commas,    //
   UO_sp_between_mdatype_commas,   //
   UO_sp_paren_comma,              //
   UO_sp_before_ellipsis,          // space before '...'
   UO_sp_after_class_colon,        // space after class ':'
   UO_sp_before_class_colon,       // space before class ':'
   UO_sp_after_constr_colon,       // space after class constructor ':'
   UO_sp_before_constr_colon,      // space before class constructor ':'
   UO_sp_before_case_colon,        // space before case ':'
   UO_sp_after_operator,           // space after operator when followed by a punctuator
   UO_sp_after_operator_sym,       // space after operator when followed by a punctuator
   UO_sp_after_operator_sym_empty, // space after operator sign when the operator has no arguments
   UO_sp_after_cast,               // space after C & D cast - '(int) a' vs '(int)a'
   UO_sp_inside_paren_cast,        // spaces inside the parens of a cast
   UO_sp_cpp_cast_paren,           //
   UO_sp_sizeof_paren,             // space between 'sizeof' and '('
   UO_sp_after_tag,                // pawn: space after a tag colon
   UO_sp_inside_braces_enum,       // space inside enum '{' and '}' - '{ a, b, c }'
   UO_sp_inside_braces_struct,     // space inside struct/union '{' and '}'
   UO_sp_after_type_brace_init_lst_open,
   UO_sp_before_type_brace_init_lst_close,
   UO_sp_inside_type_brace_init_lst,
   UO_sp_inside_braces,            // space inside '{' and '}' - '{ 1, 2, 3 }'
   UO_sp_inside_braces_empty,      // space inside '{' and '}' - '{ }'
   UO_sp_type_func,                // space between return type and 'func'
                                   // a minimum of 1 is forced except for '*'
   UO_sp_type_brace_init_lst,
   UO_sp_func_proto_paren,         // space between 'func' and '(' - 'foo (' vs 'foo('
   UO_sp_func_proto_paren_empty,   // space between 'func' and '()' - "foo ()" vs "foo()"
   UO_sp_func_def_paren,           // space between 'func' and '(' - 'foo (' vs 'foo('
   UO_sp_func_def_paren_empty,     // space between 'func' and '()' - "foo ()" vs "foo()"
   UO_sp_inside_fparens,           // space inside 'foo( )' vs 'foo()'
   UO_sp_inside_fparen,            // space inside 'foo( xxx )' vs 'foo(xxx)'
   UO_sp_inside_tparen,            //
   UO_sp_after_tparen_close,       //
   UO_sp_square_fparen,            // weird pawn stuff: native yark[rect](a[rect])
   UO_sp_fparen_brace,             // space between ')' and '{' of function
   UO_sp_fparen_dbrace,            // space between ')' and '{{' of double-brace init
   UO_sp_func_call_paren,          // space between 'func' and '(' - 'foo (' vs 'foo('
   UO_sp_func_call_paren_empty,    //
   UO_sp_func_call_user_paren,     //
   UO_sp_func_class_paren,         // space between ctor/dtor and '('
   UO_sp_func_class_paren_empty,   // space between ctor/dtor and '()'
   UO_sp_return_paren,             // space between 'return' and '('
   UO_sp_attribute_paren,          // space between '__attribute__' and '('
   UO_sp_defined_paren,            //
   UO_sp_throw_paren,              //
   UO_sp_after_throw,              //
   UO_sp_catch_paren,              //
   UO_sp_version_paren,            //
   UO_sp_scope_paren,              //
   UO_sp_super_paren,              //
   UO_sp_this_paren,               //
   UO_sp_macro,                    // space between macro and value, ie '#define a 6'
   UO_sp_macro_func,               // space between macro and value, ie '#define a 6'
   UO_sp_else_brace,               //
   UO_sp_brace_else,               //
   UO_sp_brace_typedef,            //
   UO_sp_catch_brace,              //
   UO_sp_brace_catch,              //
   UO_sp_finally_brace,            //
   UO_sp_brace_finally,            //
   UO_sp_try_brace,                //
   UO_sp_getset_brace,             //
   UO_sp_word_brace,               //
   UO_sp_word_brace_ns,            //
   UO_sp_before_dc,                //
   UO_sp_after_dc,                 //
   UO_sp_d_array_colon,            //
   UO_sp_not,                      //
   UO_sp_inv,                      //
   UO_sp_addr,                     //
   UO_sp_member,                   //
   UO_sp_deref,                    //
   UO_sp_sign,                     //
   UO_sp_incdec,                   //
   UO_sp_before_nl_cont,           //
   UO_sp_after_oc_scope,           //
   UO_sp_after_oc_colon,           //
   UO_sp_before_oc_colon,          //
   UO_sp_after_oc_dict_colon,      //
   UO_sp_before_oc_dict_colon,     //
   UO_sp_after_send_oc_colon,      //
   UO_sp_before_send_oc_colon,     //
   UO_sp_after_oc_type,            //
   UO_sp_after_oc_return_type,     //
   UO_sp_after_oc_at_sel,          //
   UO_sp_after_oc_at_sel_parens,   //
   UO_sp_inside_oc_at_sel_parens,  //
   UO_sp_before_oc_block_caret,    //
   UO_sp_after_oc_block_caret,     //
   UO_sp_after_oc_msg_receiver,    //
   UO_sp_after_oc_property,        //
   UO_sp_cond_colon,               //
   UO_sp_cond_colon_before,        //
   UO_sp_cond_colon_after,         //
   UO_sp_cond_question,            //
   UO_sp_cond_question_before,     //
   UO_sp_cond_question_after,      //
   UO_sp_cond_ternary_short,       //
   UO_sp_case_label,               //
   UO_sp_range,                    //
   UO_sp_after_for_colon,          //
   UO_sp_before_for_colon,         //
   UO_sp_extern_paren,             //
   UO_sp_cmt_cpp_start,            //
   UO_sp_cmt_cpp_doxygen,          // in case of UO_sp_cmt_cpp_start:
                                   // treat '///', '///<', '//!' and '//!<' as a unity (add space behind)
   UO_sp_cmt_cpp_qttr,             // in case of UO_sp_cmt_cpp_start:
                                   // treat '//:', '//=', '//~' as a unity (add space behind)
   UO_sp_endif_cmt,                //
   UO_sp_after_new,                //
   UO_sp_between_new_paren,        //
   UO_sp_after_newop_paren,        //
   UO_sp_inside_newop_paren,       //
   UO_sp_inside_newop_paren_open,  //
   UO_sp_inside_newop_paren_close, //
   UO_sp_before_tr_emb_cmt,        // treatment of spaces before comments following code
   UO_sp_num_before_tr_emb_cmt,    // number of spaces before comments following code
   UO_sp_annotation_paren,         //
   UO_sp_skip_vbrace_tokens,       //
   UO_force_tab_after_define,      // force <TAB> after #define, Issue # 876

   // group: UG_indent, "Indenting"                                                                2
   UO_indent_columns,                       // ie 3 or 8
   UO_indent_continue,                      //
   UO_indent_param,                         // indent value of indent_*_param
   UO_indent_with_tabs,                     // 1=only to the 'level' indent, 2=use tabs for indenting
   UO_indent_cmt_with_tabs,                 //
   UO_indent_align_string,                  // True/False - indent align broken strings
   UO_indent_xml_string,                    // Number amount to indent XML strings
   UO_indent_brace,                         // spaces to indent '{' from level (usually 0)
   UO_indent_braces,                        // whether to indent the braces or not
   UO_indent_braces_no_func,                // whether to not indent the function braces
                                            // (depends on UO_indent_braces)
   UO_indent_braces_no_class,               // whether to not indent the class braces
                                            // (depends on UO_indent_braces)
   UO_indent_braces_no_struct,              // whether to not indent the struct braces
                                            // (depends on UO_indent_braces)
   UO_indent_brace_parent,                  // indent the braces based on the parent size (if=3, for=4, etc)
   UO_indent_paren_open_brace,              // indent on paren level in '({', default by {
   UO_indent_cs_delegate_brace,             // indent a C# delegate by another level. default: false
>>>>>>> 0f5a5577
   UO_indent_namespace,                     // indent stuff inside namespace braces
   UO_indent_namespace_single_indent,       // indent one namespace and no sub-namespaces
   UO_indent_namespace_level,               // level to indent namespace blocks
   UO_indent_namespace_limit,               // no indent if namespace is longer than this
   UO_indent_extern,
   UO_indent_class,                         // indent stuff inside class braces
   UO_indent_class_colon,                   // indent stuff after a class colon
   UO_indent_class_on_colon,                // indent stuff on a class colon
   UO_indent_constr_colon,                  // indent stuff after a constr colon
   UO_indent_ctor_init_leading,             // virtual indent from the ':' for member initializers.
                                            // Default is 2. (applies to the leading colon case)
   UO_indent_ctor_init,                     // additional indenting for ctor initializer lists
   UO_indent_else_if,                       //
   UO_indent_var_def_blk,                   // indent a variable def block that appears at the top
   UO_indent_var_def_cont,                  //
   UO_indent_shift,                         // if a shift expression spans multiple lines, indent
   UO_indent_func_def_force_col1,           // force indentation of function definition to start in column 1
   UO_indent_func_call_param,               // indent continued function calls to indent_columns
   UO_indent_func_def_param,                // same, but for function defs
   UO_indent_func_proto_param,              // same, but for function protos
   UO_indent_func_class_param,              // same, but for classes
   UO_indent_func_ctor_var_param,           //
   UO_indent_template_param,                //
   UO_indent_func_param_double,             // double the tab indent for
                                            // Use both values of the options indent_columns and indent_param
   UO_indent_func_const,                    // indentation for standalone 'const' qualifier
   UO_indent_func_throw,                    // indentation for standalone 'throw' qualifier
   UO_indent_member,                        // indent lines broken at a member '.' or '->'
   UO_indent_sing_line_comments,            // indent single line ('//') comments on lines before code
   UO_indent_relative_single_line_comments, // indent single line ('//') comments after code
   UO_indent_switch_case,                   // spaces to indent case from switch
   UO_indent_case_shift,                    // spaces to shift the line with the 'case'
   UO_indent_case_brace,                    // spaces to indent '{' from case (usually 0 or indent_columns)
   UO_indent_col1_comment,                  // indent comments in column 1
   UO_indent_label,                         // 0=left >0=col from left, <0=sub from brace indent
   UO_indent_access_spec,                   // same as indent_label, but for 'private:', 'public:'
   UO_indent_access_spec_body,              // indent private/public/protected inside a class
                                            // (overrides indent_access_spec)
   UO_indent_paren_nl,                      // indent-align under paren for open followed by nl
   UO_indent_paren_close,                   // indent of close paren after a newline
   UO_indent_comma_paren,                   // indent of comma if inside a paren
   UO_indent_bool_paren,                    // indent of bool if inside a paren
   UO_indent_first_bool_expr,               // if UO_indent_bool_paren == true, aligns the first
                                            // expression to the following ones
   UO_indent_square_nl,                     // indent-align under square for open followed by nl
   UO_indent_preserve_sql,                  // preserve indent of EXEC SQL statement body
<<<<<<< HEAD
   UO_indent_align_assign,
   UO_indent_oc_block,
   UO_indent_oc_block_msg,
   UO_indent_oc_msg_prioritize_first_colon,
   UO_indent_oc_msg_colon,
   UO_indent_oc_block_msg_xcode_style,
   UO_indent_oc_block_msg_from_brace,
   UO_indent_oc_block_msg_from_caret,
   UO_indent_oc_block_msg_from_colon,
   UO_indent_oc_block_msg_from_keyword,

   UO_indent_else_if,
   UO_indent_var_def_blk,            // indent a variable def block that appears at the top
   UO_indent_var_def_cont,
   UO_indent_shift,                  // if a shift expression spans multiple lines, indent

   UO_indent_min_vbrace_open,        // min. indent after virtual brace open and newline
   UO_indent_vbrace_open_on_tabstop, // when identing after virtual brace open and newline add further spaces to reach next tabstop
   UO_indent_token_after_brace,

   UO_indent_cpp_lambda_body,        // indent cpp lambda or not

   UO_indent_off_after_return_new,   // indent 'return new' construct to the indentation of the token before the return
   UO_indent_single_after_return,    // indent return to a single indentation rather than after the return token (default)

   /*
    * Misc inter-element spacing
    */

   UO_sp_paren_brace,           // space between ')' and '{'
   UO_sp_fparen_brace,          // space between ')' and '{' of function
   UO_sp_fparen_dbrace,         // space between ')' and '{{' of double-brace init
   UO_sp_sparen_brace,          // space between ')' and '{' of if, while, etc

   UO_sp_after_cast,            // space after C & D cast - '(int) a' vs '(int)a'
   UO_sp_inside_paren_cast,     // spaces inside the parens of a cast
   UO_sp_cpp_cast_paren,

   UO_sp_before_byref,          // space before '&' of 'fcn(int& idx)'
   UO_sp_before_unnamed_byref,
   UO_sp_after_byref,           // space after a '&'  as in 'int& var'

   UO_sp_after_type,            // space between type and word
   UO_sp_before_template_paren, // D: 'template Foo('

   UO_sp_inside_fparen,         // space inside 'foo( xxx )' vs 'foo(xxx)'
   UO_sp_inside_fparens,        // space inside 'foo( )' vs 'foo()'
   UO_sp_inside_tparen,
   UO_sp_after_tparen_close,
   UO_sp_inside_paren,          // space inside '+ ( xxx )' vs '+ (xxx)'
   UO_sp_inside_square,         // space inside 'byte[ 5 ]' vs 'byte[5]'
   UO_sp_inside_sparen,         // space inside 'if( xxx )' vs 'if(xxx)'
   UO_sp_inside_sparen_close,
   UO_sp_inside_sparen_open,
   UO_sp_inside_angle,          // space inside '<>', as in '<class T>'

   UO_sp_before_sparen,         // space before '(' of 'if/for/while/switch/etc'
   UO_sp_after_sparen,          /* space after  ')' of 'if/for/while/switch/etc'
                                 * the do-while does not get set here */
   UO_sp_after_invariant_paren,
   UO_sp_invariant_paren,

   UO_sp_template_angle,
   UO_sp_before_angle,          // space before '<>', as in '<class T>'
   UO_sp_after_angle,           // space after  '<>', as in '<class T>'
   UO_sp_angle_paren,           // space between '<>' and '(' in 'a = new List<byte>(foo);'
   UO_sp_angle_paren_empty,     // space between '<>' and '()' in 'a = new List<byte>();'
   UO_sp_angle_word,            // space between '<>' and a word in 'List<byte> a; or template <typename T> static ...'
   UO_sp_angle_shift,           // '> >' vs '>>'
   UO_sp_permit_cpp11_shift,    // '>>' vs '> >' for C++11 code

   UO_sp_before_square,         // space before single '['
   UO_sp_before_squares,        // space before '[]', as in 'byte []'

   UO_sp_paren_paren,           // space between nested parens - '( (' vs '(('
   UO_sp_cparen_oparen,         // space between nested parens - ') (' vs ')('
   UO_sp_balance_nested_parens, // balance spaces inside nested parens

   UO_sp_return_paren,          // space between 'return' and '('
   UO_sp_sizeof_paren,          // space between 'sizeof' and '('

   UO_sp_after_comma,           // space after ','
   UO_sp_before_comma,          // space before ','
   UO_sp_paren_comma,

   UO_sp_before_mdatype_commas,
   UO_sp_between_mdatype_commas,
   UO_sp_after_mdatype_commas,

   UO_sp_before_ellipsis,       // space before '...'

   UO_sp_arith,                 // space around + - / * etc
                                // also ">>>" "<<" ">>" "%" "|"
   UO_sp_bool,                  // space around || &&
   UO_sp_pp_concat,             // space around ##
   UO_sp_pp_stringify,          // space after #
   UO_sp_before_pp_stringify,   // space before # in a #define x(y) L#y
   UO_sp_compare,               // space around < > ==, etc
   UO_sp_assign,                // space around =, +=, etc
   UO_sp_cpp_lambda_assign,     // space around the capture spec [=](...){...}
   UO_sp_cpp_lambda_paren,      // space after the capture spec [] (...){...}
   UO_sp_assign_default,        // space around '=' in prototype
   UO_sp_before_assign,         // space before =, +=, etc
   UO_sp_after_assign,          // space after =, +=, etc
   UO_sp_enum_paren,            // space in 'NS_ENUM ('"
   UO_sp_enum_assign,           // space around = in enum
   UO_sp_enum_before_assign,    // space before = in enum
   UO_sp_enum_after_assign,     // space after = in enum
   UO_sp_after_class_colon,     // space after class ':'
   UO_sp_before_class_colon,    // space before class ':'
   UO_sp_after_constr_colon,    // space after class constructor ':'
   UO_sp_before_constr_colon,   // space before class constructor ':'
   UO_sp_before_case_colon,     // space before case ':'

   UO_sp_func_def_paren,        // space between 'func' and '(' - 'foo (' vs 'foo('
   UO_sp_func_def_paren_empty,  // space between 'func' and '()' - "foo ()" vs "foo()"
   UO_sp_func_call_paren,       // space between 'func' and '(' - 'foo (' vs 'foo('
   UO_sp_func_call_paren_empty,
   UO_sp_func_call_user_paren,
   UO_sp_func_proto_paren,      // space between 'func' and '(' - 'foo (' vs 'foo('
   UO_sp_func_proto_paren_empty,// space between 'func' and '()' - "foo ()" vs "foo()"
   UO_sp_func_class_paren,      // space between ctor/dtor and '('
   UO_sp_func_class_paren_empty,// space between ctor/dtor and '()'

   UO_sp_attribute_paren,       // space between '__attribute__' and '('
   UO_sp_defined_paren,
   UO_sp_throw_paren,
   UO_sp_after_throw,
   UO_sp_catch_paren,
   UO_sp_version_paren,
   UO_sp_scope_paren,

   UO_sp_super_paren,
   UO_sp_this_paren,

   UO_sp_type_func,                // space between return type and 'func'
   // a minimum of 1 is forced except for '*'
   UO_sp_before_ptr_star,          // space before a '*' that is part of a type
   UO_sp_before_unnamed_ptr_star,
   UO_sp_after_ptr_star,           // space after a '*' that is part of a type
   UO_sp_after_ptr_star_qualifier, // space after a '*' next to a qualifier
   UO_sp_after_ptr_star_func,      // space between a '*' and a function proto/def
   UO_sp_ptr_star_paren,
   UO_sp_before_ptr_star_func,
   UO_sp_after_byref_func,
   UO_sp_before_byref_func,
   UO_sp_between_ptr_star,      // space between two '*' that are part of a type

   UO_sp_special_semi,          // space empty stmt ';' on while, if, for
                                //   example 'while (*p++ = ' ') ;'
   UO_sp_before_semi,           // space before all ';'
   UO_sp_before_semi_for,       // space before the two ';' in a for() - non-empty
   UO_sp_before_semi_for_empty, // space before ';' in empty for statement
   UO_sp_after_semi,
   UO_sp_after_semi_for,
   UO_sp_after_semi_for_empty,  // space after final ';' in empty for statement
   UO_sp_inside_braces,         // space inside '{' and '}' - '{ 1, 2, 3 }'
   UO_sp_inside_braces_empty,   // space inside '{' and '}' - '{ }'
   UO_sp_inside_braces_enum,    // space inside enum '{' and '}' - '{ a, b, c }'
   UO_sp_inside_braces_struct,  // space inside struct/union '{' and '}'

   UO_sp_macro,                 // space between macro and value, ie '#define a 6'
   UO_sp_macro_func,            // space between macro and value, ie '#define a 6'

   UO_sp_square_fparen,         // weird pawn stuff: native yark[rect](a[rect])
   UO_sp_after_tag,             // pawn: space after a tag colon

   UO_sp_after_operator,        // space after operator when followed by a punctuator
   UO_sp_after_operator_sym,    // space after operator when followed by a punctuator
   UO_sp_after_operator_sym_empty,// space after operator sign when the operator has no arguments
   UO_sp_else_brace,
   UO_sp_brace_else,
   UO_sp_brace_typedef,

   UO_sp_catch_brace,
   UO_sp_brace_catch,
   UO_sp_finally_brace,
   UO_sp_brace_finally,
   UO_sp_try_brace,
   UO_sp_getset_brace,

   UO_sp_word_brace,
   UO_sp_word_brace_ns,

   UO_sp_before_dc,
   UO_sp_after_dc,
   UO_sp_d_array_colon,
   UO_sp_not,
   UO_sp_inv,
   UO_sp_addr,
   UO_sp_deref,
   UO_sp_member,
   UO_sp_sign,
   UO_sp_incdec,
   UO_sp_before_nl_cont,
   UO_sp_after_oc_scope,
   UO_sp_before_oc_colon,
   UO_sp_after_oc_colon,
   UO_sp_before_oc_dict_colon,
   UO_sp_after_oc_dict_colon,
   UO_sp_before_send_oc_colon,
   UO_sp_after_send_oc_colon,
   UO_sp_after_oc_type,
   UO_sp_after_oc_return_type,
   UO_sp_after_oc_at_sel,
   UO_sp_after_oc_at_sel_parens,
   UO_sp_inside_oc_at_sel_parens,
   UO_sp_before_oc_block_caret,
   UO_sp_after_oc_block_caret,
   UO_sp_after_oc_msg_receiver,
   UO_sp_after_oc_property,
   UO_sp_cond_colon,
   UO_sp_cond_colon_before,
   UO_sp_cond_colon_after,
   UO_sp_cond_question,
   UO_sp_cond_question_before,
   UO_sp_cond_question_after,
   UO_sp_cond_ternary_short,
   UO_sp_case_label,
   UO_sp_range,
   UO_sp_cmt_cpp_start,
   UO_sp_cmt_cpp_doxygen,       // in case of UO_sp_cmt_cpp_start: treat '///', '///<', '//!' and '//!<' as a unity (add space behind)
   UO_sp_cmt_cpp_qttr,          // in case of UO_sp_cmt_cpp_start: treat '//:', '//=', '//~' as a unity (add space behind)
   UO_sp_endif_cmt,
   UO_sp_after_new,
   UO_sp_between_new_paren,
   UO_sp_before_tr_emb_cmt,     // treatment of spaces before comments following code
   UO_sp_num_before_tr_emb_cmt, // number of spaces before comments following code
   UO_sp_annotation_paren,
   UO_sp_after_for_colon,
   UO_sp_before_for_colon,
   UO_sp_extern_paren,
   UO_sp_skip_vbrace_tokens,

   /*
    * Line splitting options (for long lines)
    */

   UO_code_width,           // ie 80 columns
   UO_ls_for_split_full,    // try to split long 'for' statements at semi-colons
   UO_ls_func_split_full,   // try to split long func proto/def at comma
   UO_ls_code_width,        // try to split at code_width
   // UO_ls_before_bool_op,    //TODO: break line before or after boolean op
   // UO_ls_before_paren,      //TODO: break before open paren
   // UO_ls_after_arith,       //TODO: break after arith op '+', etc
   // UO_ls_honor_newlines,    //TODO: don't remove newlines on split lines

   /*
    * code alignment (not left column spaces/tabs)
    */

   UO_align_with_tabs,            // use tabs for aligning (0/1)
   UO_align_keep_tabs,            // keep non-indenting tabs
   UO_align_on_tabstop,           // always align on tabstops
   UO_align_nl_cont,              // align the back-slash \n combo (macros)
   UO_align_enum_equ_span,        // align the '=' in enums
   UO_align_enum_equ_thresh,      // threshold for aligning on '=' in enums. 0=no limit
   UO_align_assign_span,          // align on '='. 0=don't align
   UO_align_assign_thresh,        // threshold for aligning on '='. 0=no limit
   UO_align_right_cmt_span,       // align comment that end lines. 0=don't align
   UO_align_right_cmt_mix,        // mix comments after '}' and preproc with others
   UO_align_right_cmt_gap,
   UO_align_right_cmt_at_col,     // align comment that end lines at or beyond column N; 'pulls in' comments as a bonus side effect
   UO_align_func_params,          // align prototype variable defs on variable
   UO_align_same_func_call_params,
   UO_align_var_def_span,         // align variable defs on variable (span for regular stuff)
   UO_align_var_def_thresh,       // align variable defs threshold
   UO_align_var_def_gap,          // align variable defs gap
   UO_align_var_def_colon_gap,    // align variable defs gap for bit colons
   UO_align_var_def_inline,       // also align inline struct/enum/union var defs
   UO_align_var_def_star_style,   // see UO_align_typedef_star_style
   UO_align_var_def_amp_style,    // see UO_align_typedef_star_style
   UO_align_var_def_colon,        // align the colon in struct bit fields
   UO_align_var_def_attribute,
   UO_align_var_struct_span,      // span for struct/union (0=don't align)
   UO_align_var_struct_thresh,    // threshold for struct/union, 0=no limit
   UO_align_var_struct_gap,       // gap for struct/union
   UO_align_pp_define_together,   // align macro functions and variables together
   UO_align_pp_define_span,       // align bodies in #define statements
   // UO_align_pp_define_col_min,    //TODO: min column for a #define value
   // UO_align_pp_define_col_max,    //TODO: max column for a #define value
   UO_align_pp_define_gap,        // min space between define label and value '#define a <---> 16'
   // UO_align_enum_col_min,         //TODO: the min column for enum '=' alignment
   // UO_align_enum_col_max,         //TODO: the max column for enum '=' alignment
   UO_align_struct_init_span,      // align structure initializer values
   UO_align_func_proto_span,       // align function prototypes
   UO_align_func_proto_gap,        // align function prototypes
   UO_align_on_operator,
   UO_align_mix_var_proto,         // mix function prototypes and variable decl
   UO_align_single_line_func,      // mix single line function with prototypes
   UO_align_single_line_brace,     // align the open brace of single line functions
   UO_align_single_line_brace_gap, // gap for align_single_line_brace
   UO_align_oc_msg_spec_span,      // align ObjC msg spec
   UO_align_number_left,           // left-align numbers (not fully supported, yet)
   UO_align_typedef_span,          // align single-line typedefs
   UO_align_typedef_gap,           // minimum spacing
   UO_align_typedef_func,          // how to align func type with types
   UO_align_typedef_star_style,    // Start aligning style
                                   // 0: '*' not part of type
                                   // 1: '*' part of the type - no space
                                   // 2: '*' part of type, dangling
   UO_align_typedef_amp_style,     // align_typedef_star_style for ref '&' stuff
   // UO_align_struct_array_brace,  // TODO: align array of structure initializers
   UO_align_left_shift,            //
   UO_align_asm_colon,             //
   UO_align_oc_msg_colon_span,     //
   UO_align_oc_msg_colon_first,    //
   UO_align_oc_decl_colon,         //
   UO_align_keep_extra_space,      // don't squash extra whitespace

   /*
    * Newline adding and removing options
    */

   UO_nl_fdef_brace,                  // 'int foo() {' vs 'int foo()\n{'
   UO_nl_cpp_ldef_brace,              // '[&x](int a) {' vs '[&x](int a)\n{'
   UO_nl_func_paren,                  // newline between function and open paren
   UO_nl_func_def_paren,              // Add or remove newline between a function name and the opening '(' in the definition
   UO_nl_func_decl_start,             // newline after the '(' in a function decl
   UO_nl_func_def_start,              // newline after the '(' in a function def
   UO_nl_func_decl_start_single,      // Overrides nl_func_decl_start when there is only one parameter
   UO_nl_func_def_start_single,       // Overrides nl_func_def_start when there is only one parameter
   UO_nl_func_decl_start_multi_line,  // newline after the '(' in a function decl if '(' and ')' are on different lines
   UO_nl_func_def_start_multi_line,   // newline after the '(' in a function def if '(' and ')' are on different lines
   UO_nl_func_decl_args,              // newline after each ',' in a function decl
   UO_nl_func_def_args,               // Add or remove newline after each ',' in a function definition
   UO_nl_func_decl_args_multi_line,   // newline after each ',' in a function decl if '(' and ')' are on different lines
   UO_nl_func_def_args_multi_line,    // Add or remove newline after each ',' in a function definition if '(' and ')' are on different lines
   UO_nl_func_decl_end,               // newline before the ')' in a function decl
   UO_nl_func_def_end,                // newline before the ')' in a function def
   UO_nl_func_decl_end_single,        // Overrides nl_func_decl_end when there is only one parameter
   UO_nl_func_def_end_single,         // Overrides nl_func_def_end when there is only one parameter
   UO_nl_func_decl_end_multi_line,    // newline before the ')' in a function decl if '(' and ')' are on different lines
   UO_nl_func_def_end_multi_line,     // newline before the ')' in a function def if '(' and ')' are on different lines
   UO_nl_func_decl_empty,             // as above, but for empty parens '()'
   UO_nl_func_def_empty,              // as above, but for empty parens '()'
   UO_nl_func_type_name,              // newline between return type and func name in def
   UO_nl_func_type_name_class,        // newline between return type and func name in class
   UO_nl_func_class_scope,            // Add or remove newline between class specification and '::' in 'void A::f() { }'
                                      // Only appears in separate member implementation (does not appear with in-line implmementation)
   UO_nl_func_scope_name,             // Add or remove newline between function scope and name in a definition
                                      // Controls the newline after '::' in 'void A::f() { }'
   UO_nl_func_proto_type_name,        // nl_func_type_name, but for prottypes

   UO_nl_func_call_start_multi_line,  // newline after the '(' in a function call if '(' and ')' are on different lines
   UO_nl_func_call_args_multi_line,   // newline after each ',' in a function call if '(' and ')' are on different lines
   UO_nl_func_call_end_multi_line,    // newline before the ')' in a function call if '(' and ')' are on different lines

=======
   UO_indent_align_assign,                  //
   UO_indent_oc_block,                      //
   UO_indent_oc_block_msg,                  //
   UO_indent_oc_msg_colon,                  //
   UO_indent_oc_msg_prioritize_first_colon, //
   UO_indent_oc_block_msg_xcode_style,      //
   UO_indent_oc_block_msg_from_keyword,     //
   UO_indent_oc_block_msg_from_colon,       //
   UO_indent_oc_block_msg_from_caret,       //
   UO_indent_oc_block_msg_from_brace,       //
   UO_indent_min_vbrace_open,               // min. indent after virtual brace open and newline
   UO_indent_vbrace_open_on_tabstop,        // when identing after virtual brace open and newline
                                            // add further spaces to reach next tabstop
   UO_indent_token_after_brace,             //
   UO_indent_cpp_lambda_body,               // indent cpp lambda or not
   UO_indent_using_block,                   // indent (or not) an using block if no braces are used,
   UO_indent_ternary_operator,              // indent continuation of ternary operator
   // UO_indent_brace_struct,      TODO: spaces to indent brace after struct/enum/union def
   // UO_indent_paren,             TODO: indent for open paren on next line (1)
   // UO_indent,                   TODO: 0=don't change indentation, 1=change indentation

   // group: UG_newline, "Newline adding and removing options"                                  3
   UO_nl_collapse_empty_body,         // change '{ \n }' into '{}'
   UO_nl_assign_leave_one_liners,     // leave one-line assign bodies in 'foo_t f = { a, b, c };'
   UO_nl_class_leave_one_liners,      // leave one-line function bodies in 'class xx { here }'
   UO_nl_enum_leave_one_liners,       // leave one-line enum bodies in 'enum FOO { BAR = 5 };'
   UO_nl_getset_leave_one_liners,     // leave one-line get/set bodies
   UO_nl_func_leave_one_liners,       // leave one-line function def bodies
   UO_nl_cpp_lambda_leave_one_liners, // leave one-line C++11 lambda bodies
   UO_nl_if_leave_one_liners,         //
   UO_nl_while_leave_one_liners,      //
   UO_nl_oc_msg_leave_one_liner,      // Don't split one-line OC messages
   UO_nl_oc_block_brace,              // Add or remove newline between Objective-C block signature and '{'
   UO_nl_start_of_file,               // alter newlines at the start of file
   UO_nl_start_of_file_min,           // min number of newlines at the start of the file
   UO_nl_end_of_file,                 // alter newlines at the end of file
   UO_nl_end_of_file_min,             // min number of newlines at the end of the file
   UO_nl_assign_brace,                // newline between '=' and '{'
   UO_nl_assign_square,               // newline between '=' and '['
   UO_nl_after_square_assign,         // newline after '= ['
>>>>>>> 0f5a5577
   UO_nl_func_var_def_blk,            // newline after first block of func variable defs
   UO_nl_typedef_blk_start,           // newline before typedef block
   UO_nl_typedef_blk_end,             // newline after typedef block
   UO_nl_typedef_blk_in,              // newline max within typedef block
   UO_nl_var_def_blk_start,           // newline before variable defs block
   UO_nl_var_def_blk_end,             // newline after variable defs block
   UO_nl_var_def_blk_in,              // newline max within variable defs block
   UO_nl_fcall_brace,                 // newline between function call and open brace
   UO_nl_enum_brace,                  // newline between enum and brace
   UO_nl_enum_class,                  // newline between enum and class
   UO_nl_enum_class_identifier,       // newline between enum class and 'identifier'
   UO_nl_enum_identifier_colon,       // newline between enum class 'type' and ':'
   UO_nl_enum_colon_type,             // newline between enum class identifier :' and 'type'
                                      // newline between enum class identifier :' 'type' and 'type'
                                      // i.e.            enum class abcd : unsigned int
   UO_nl_struct_brace,                // newline between struct and brace
   UO_nl_union_brace,                 // newline between union and brace
   UO_nl_if_brace,                    // newline between 'if' and '{'
   UO_nl_brace_else,                  // newline between '}' and 'else'
   UO_nl_elseif_brace,                // newline between close paren and open brace in 'else if () {'
   UO_nl_else_brace,                  // newline between 'else' and '{'
   UO_nl_else_if,                     // newline between 'else' and 'if'
   UO_nl_before_if_closing_paren,     // newline before 'if'/'else if' closing parenthesis
   UO_nl_brace_finally,               // newline between '}' and 'finally'
   UO_nl_finally_brace,               // newline between 'finally' and '{'
   UO_nl_try_brace,                   // newline between 'try' and '{'
   UO_nl_getset_brace,                // newline between 'get/set' and '{'
   UO_nl_for_brace,                   // newline between 'for' and '{'
   UO_nl_catch_brace,                 // newline between 'catch' and '{'
   UO_nl_brace_catch,                 // newline between '}' and 'catch'
   UO_nl_brace_square,                // newline between '}' and ']'
   UO_nl_brace_fparen,                // newline between '}' and ')' of a function invocation
   UO_nl_while_brace,                 // newline between 'while' and '{'
   UO_nl_scope_brace,                 // Add or remove newline between 'scope (x)' and '{' (D)
   UO_nl_unittest_brace,              // newline between 'unittest' and '{'
   UO_nl_version_brace,               // Add or remove newline between 'version (x)' and '{' (D)
   UO_nl_using_brace,                 // Add or remove newline between 'using' and '{'
   UO_nl_brace_brace,                 // newline between '{{' or '}}'
   UO_nl_do_brace,                    // newline between 'do' and '{'
   UO_nl_brace_while,                 // newline between '}' and 'while' of do stmt
   UO_nl_switch_brace,                // newline between 'switch' and '{'
   UO_nl_synchronized_brace,          // newline between 'synchronized' and '{'
   UO_nl_multi_line_cond,             // newline between ')' and '{' when cond spans >=2 lines
   UO_nl_multi_line_define,           // newline after define XXX for multi-line define
   UO_nl_before_case,                 // newline before 'case' statement, not after the first 'case'
   UO_nl_before_throw,                // Add or remove newline between ')' and 'throw'
   UO_nl_after_case,                  // disallow nested 'case 1: a=3;'
   UO_nl_case_colon_brace,            // Add or remove a newline between a case ':' and '{'.
                                      // Overrides nl_after_case
   UO_nl_namespace_brace,             // newline between namespace name and brace
   UO_nl_template_class,              // newline between '>' and class in 'template <x> class'
   UO_nl_class_brace,                 // newline between class name and brace
   UO_nl_class_init_args,             // newline before/after each comma in the base class list
                                      // (tied to UO_pos_class_comma)
   UO_nl_constr_init_args,            // newline after comma in class init args
   UO_nl_enum_own_lines,              // put each element of an enum def. on its own line
   UO_nl_func_type_name,              // newline between return type and func name in def
   UO_nl_func_type_name_class,        // newline between return type and func name in class
   UO_nl_func_class_scope,            // Add or remove newline between class specification and '::'
                                      // in 'void A::f() { }'
                                      // Only appears in separate member implementation (does not appear
                                      // with in-line implmementation)
   UO_nl_func_scope_name,             // Add or remove newline between function scope and name in a definition
                                      // Controls the newline after '::' in 'void A::f() { }'
   UO_nl_func_proto_type_name,        // nl_func_type_name, but for prottypes
   UO_nl_func_paren,                  // newline between function and open paren
   UO_nl_func_def_paren,              // Add or remove newline between a function name and
                                      // the opening '(' in the definition
   UO_nl_func_decl_start,             // newline after the '(' in a function decl
   UO_nl_func_def_start,              // newline after the '(' in a function def
   UO_nl_func_decl_start_single,      // Overrides nl_func_decl_start when there is only one parameter
   UO_nl_func_def_start_single,       // Overrides nl_func_def_start when there is only one parameter
   UO_nl_func_decl_start_multi_line,  // newline after the '(' in a function decl if '(' and ')'
                                      // are on different lines
   UO_nl_func_def_start_multi_line,   // newline after the '(' in a function def if '(' and ')'
                                      // are on different lines
   UO_nl_func_decl_args,              // newline after each ',' in a function decl
   UO_nl_func_def_args,               // Add or remove newline after each ',' in a function definition
   UO_nl_func_decl_args_multi_line,   // newline after each ',' in a function decl if '(' and ')'
                                      // are on different lines
   UO_nl_func_def_args_multi_line,    // Add or remove newline after each ',' in a function definition
                                      // if '(' and ')' are on different lines
   UO_nl_func_decl_end,               // newline before the ')' in a function decl
   UO_nl_func_def_end,                // newline before the ')' in a function def
   UO_nl_func_decl_end_single,        // Overrides nl_func_decl_end when there is only one parameter
   UO_nl_func_def_end_single,         // Overrides nl_func_def_end when there is only one parameter
   UO_nl_func_decl_end_multi_line,    // newline before the ')' in a function decl if '(' and ')'
                                      // are on different lines
   UO_nl_func_def_end_multi_line,     // newline before the ')' in a function def if '(' and ')'
                                      // are on different lines
   UO_nl_func_decl_empty,             // as above, but for empty parens '()'
   UO_nl_func_def_empty,              // as above, but for empty parens '()'
   UO_nl_func_call_start_multi_line,  // newline after the '(' in a function call if '(' and ')'
                                      // are on different lines
   UO_nl_func_call_args_multi_line,   // newline after each ',' in a function call if '(' and ')'
                                      // are on different lines
   UO_nl_func_call_end_multi_line,    // newline before the ')' in a function call if '(' and ')'
                                      // are on different lines
   UO_nl_oc_msg_args,                 // Whether to put each OC message parameter on a separate line
                                      // See nl_oc_msg_leave_one_liner
   UO_nl_fdef_brace,                  // 'int foo() {' vs 'int foo()\n{'
   UO_nl_cpp_ldef_brace,              // '[&x](int a) {' vs '[&x](int a)\n{'
   UO_nl_return_expr,                 // Add or remove a newline between the 'return' keyword and
                                      // 'return' expression
   UO_nl_after_semicolon,             // disallow multiple statements on a line 'a=1;b=4;'
   UO_nl_paren_dbrace_open,           // Java: Control the newline between the ')' and '{{' of the
                                      // double brace initializer
   UO_nl_type_brace_init_lst,         // newline between type and unnamed temporary direct-list-initialization
   UO_nl_type_brace_init_lst_open,    // newline after open brace in unnamed temporary direct-list-initialization
   UO_nl_type_brace_init_lst_close,   // newline before close brace in unnamed temporary direct-list-initialization
   UO_nl_after_brace_open,            // force a newline after a brace open
   UO_nl_after_brace_open_cmt,        // put the newline before the comment
   UO_nl_after_vbrace_open,           // force a newline after a virtual brace open
   UO_nl_after_vbrace_open_empty,     // force a newline after a virtual brace open
   UO_nl_after_brace_close,           // force a newline after a brace close
   UO_nl_after_vbrace_close,          // force a newline after a virtual brace close
   UO_nl_brace_struct_var,            // force a newline after a brace close
   UO_nl_define_macro,                // alter newlines in #define macros
   UO_nl_squeeze_ifdef,               // no blanks after #ifxx, #elxx, or before #elxx and #endif
   UO_nl_squeeze_ifdef_top_level,     // when set, nl_squeeze_ifdef will be applied to top-level
                                      // #ifdefs as well
   UO_nl_before_if,                   // newline before 'if'
   UO_nl_after_if,                    // newline after 'if'/'else'
   UO_nl_before_for,                  // newline before 'for'
   UO_nl_after_for,                   // newline after for 'close'
   UO_nl_before_while,                // newline before 'while'
   UO_nl_after_while,                 // newline after while 'close'
   UO_nl_before_switch,               // newline before 'switch'
   UO_nl_after_switch,                // newline after switch 'close'
   UO_nl_before_synchronized,         // newline before 'synchronized'
   UO_nl_after_synchronized,          // newline after synchronized 'close'
   UO_nl_before_do,                   // newline before 'do'
   UO_nl_after_do,                    // newline after 'while' of do
   UO_nl_ds_struct_enum_cmt,          // newline between commented-elements of struct/enum
   UO_nl_ds_struct_enum_close_brace,  // force newline before '}' of struct/union/enum
   UO_nl_before_func_class_def,       // newline before 'func_class_def'
   UO_nl_before_func_class_proto,     // newline before 'func_class_proto'
   UO_nl_class_colon,                 // newline before/after class colon (tied to UO_pos_class_colon)
   UO_nl_constr_colon,                // newline before/after class constr colon (tied to UO_pos_constr_colon)
   UO_nl_create_if_one_liner,         // Change simple unbraced if statements into a one-liner
                                      // 'if(b)\n i++;' => 'if(b) i++;'
   UO_nl_create_for_one_liner,        // Change simple unbraced for statements into a one-liner
                                      // 'for (i=0;i<5;i++)\n foo(i);' => 'for (i=0;i<5;i++) foo(i);'
   UO_nl_create_while_one_liner,      // Change simple unbraced while statements into a one-liner
                                      // 'while (i<5)\n foo(i++);' => 'while (i<5) foo(i++);'
                                      // Change that back:
   UO_nl_split_if_one_liner,          // Change a one-liner for statement into simple unbraced for
                                      // 'if(b) i++;' => 'if(b)\n i++;'
   UO_nl_split_for_one_liner,         // Change a one-liner while statement into simple unbraced while
                                      // 'for (i=0;i<5;i++) foo(i);' => 'for (i=0;i<5;i++)\n foo(i);'
   UO_nl_split_while_one_liner,       // Change a one-liner if statement into simple unbraced if
                                      // 'while (i<5) foo(i++);' => 'while (i<5)\n foo(i++);'

   // group: UG_blankline, "Blank line options", "Note that it takes 2 newlines to get a blank line"      4
   UO_nl_max,                          // maximum consecutive newlines (3 = 2 blank lines)
   UO_nl_max_blank_in_func,            // maximum n-1 consecutive newlines in function (n <= 0 = No change)
                                       // Will not change the newline count if after a brace open (0 = No change)
   UO_nl_after_func_proto,             // The number of newlines after a function prototype, if followed
                                       // by another function prototype
   UO_nl_after_func_proto_group,       // The number of newlines after a function prototype, if not followed
                                       // by another function prototype
   UO_nl_after_func_class_proto,       // The number of newlines after a function class prototype, if followed
                                       // by another function class prototype
   UO_nl_after_func_class_proto_group, // The number of newlines after a function class prototype, if not
                                       // followed by another function class prototype
   UO_nl_before_func_body_def,         // The number of newlines before a multi-line function def body
   UO_nl_before_func_body_proto,       // The number of newlines before a multi-line function prototype body
   UO_nl_after_func_body,              // The number of newlines after '}' of a multi-line function body
   UO_nl_after_func_body_class,        // The number of newlines after '}' of a multi-line function body
                                       // in a class declaration
   UO_nl_after_func_body_one_liner,    // The number of newlines after '}' of a single line function body
   UO_nl_before_block_comment,         // before a block comment (stand-alone comment-multi),
                                       // except after brace open
   UO_nl_before_c_comment,             // The minimum number of newlines before a single-line C comment
                                       // Doesn't apply if after a brace open or other single-line C comments
   UO_nl_before_cpp_comment,           // The minimum number of newlines before a CPP comment
                                       // Doesn't apply if after a brace open or other CPP comments
   UO_nl_after_multiline_comment,      // newline after multiline comment
   UO_nl_after_label_colon,            // newline after a label followed by a colon
   UO_nl_after_struct,                 // The number of newlines after '}' or ';' of a
                                       // struct/enum/union definition
   UO_nl_before_class,                 // The number of newlines before a class definition
   UO_nl_after_class,                  // The number of newlines after '}' or ';' of a class definition
   UO_nl_before_access_spec,           // The number of newlines before a 'private:', 'public:',
                                       // 'protected:', 'signals:', or 'slots:' label
   UO_nl_after_access_spec,            // The number of newlines after a 'private:', 'public:',
                                       // 'protected:', 'signals:' or 'slots:' label
                                       // (0 = No change)
   UO_nl_comment_func_def,             // The number of newlines between a function def and the function comment
                                       // (0 = No change)
   UO_nl_after_try_catch_finally,      // The number of newlines after a try-catch-finally block
                                       // that isn't followed by a brace close
                                       // (0 = No change)
   UO_nl_around_cs_property,           // The number of newlines before and after a property, indexer
                                       // or event decl
                                       // (0 = No change)
   UO_nl_between_get_set,              // The number of newlines between the get/set/add/remove handlers in C#
                                       // (0 = No change)
   UO_nl_property_brace,               // Add or remove newline between C# property and the '{'
   UO_eat_blanks_after_open_brace,     // remove blank lines after {
   UO_eat_blanks_before_close_brace,   // remove blank lines before }
   UO_nl_remove_extra_newlines,        // How aggressively to remove extra newlines not in preproc
                                       // (0 = No change)
                                       // (1 = Remove most newlines not handled by other config)
                                       // (2 = Remove all newlines and reformat completely by config)
   UO_nl_before_return,                // Whether to put a blank line before 'return' statements,
                                       // unless after an open brace
   UO_nl_after_return,                 // newline after 'return' statement
   UO_nl_after_annotation,             // Whether to put a newline after a Java annotation statement
                                       // Only affects annotations that are after a newline
   UO_nl_between_annotation,           // Controls the newline between two annotations
   // UO_nl_after_ifdef,                 after #if or #ifdef - but not if covers whole file
   // UO_nl_after_func_class_def,         newline after 'func_class_def'
   // UO_ls_before_bool_op,    TODO: break line before or after boolean op
   // UO_ls_before_paren,      TODO: break before open paren
   // UO_ls_after_arith,       TODO: break after arith op '+', etc
   // UO_ls_honor_newlines,    TODO: don't remove newlines on split lines

   // group: UG_position, "Positioning options"                                                           5
   UO_pos_arith,                      // position of trailing/leading arithmetic ops
   UO_pos_assign,                     // position of trailing/leading =
   UO_pos_bool,                       // position of trailing/leading &&/||
   UO_pos_compare,                    // position of trailing/leading <=/>, etc
   UO_pos_conditional,                // position of trailing/leading (b ? t : f)
   UO_pos_comma,                      // position of comma in functions
   UO_pos_enum_comma,                 // position of comma in enum entries
   UO_pos_class_comma,                // position of comma in the base class list if there
                                      // are more than one line,
                                      //   (tied to UO_nl_class_init_args).
   UO_pos_constr_comma,               // position of comma in constructor init list
   UO_pos_class_colon,                // position of trailing/leading class colon, between
                                      // class and base class list
                                      //   (tied to UO_nl_class_colon)
   UO_pos_constr_colon,               // position of trailing/leading class constr colon
                                      //   (tied to UO_nl_constr_colon, UO_nl_constr_init_args,
                                      // UO_pos_constr_colon,

   // group: UG_linesplit, "Line Splitting options"                                                       6
   UO_code_width,           // ie 80 columns
   UO_ls_for_split_full,    // try to split long 'for' statements at semi-colons
   UO_ls_func_split_full,   // try to split long func proto/def at comma
   UO_ls_code_width,        // try to split at code_width

   // group: UG_align, "Code alignment (not left column spaces/tabs)"                                     7
   UO_align_keep_tabs,             // keep non-indenting tabs
   UO_align_with_tabs,             // use tabs for aligning (0/1)
   UO_align_on_tabstop,            // always align on tabstops
   UO_align_number_left,           // left-align numbers (not fully supported, yet)
   UO_align_keep_extra_space,      // don't squash extra whitespace
   UO_align_func_params,           // align prototype variable defs on variable
   UO_align_same_func_call_params, //
   UO_align_var_def_span,          // align variable defs on variable (span for regular stuff)
   UO_align_var_def_star_style,    // see UO_align_typedef_star_style
   UO_align_var_def_amp_style,     // see UO_align_typedef_star_style
   UO_align_var_def_thresh,        // align variable defs threshold
   UO_align_var_def_gap,           // align variable defs gap
   UO_align_var_def_colon,         // align the colon in struct bit fields
   UO_align_var_def_colon_gap,     // align variable defs gap for bit colons
   UO_align_var_def_attribute,     //
   UO_align_var_def_inline,        // also align inline struct/enum/union var defs
   UO_align_assign_span,           // align on '='. 0=don't align
   UO_align_assign_thresh,         // threshold for aligning on '='. 0=no limit
   UO_align_enum_equ_span,         // align the '=' in enums
   UO_align_enum_equ_thresh,       // threshold for aligning on '=' in enums. 0=no limit
   UO_align_var_class_span,        // span for class (0=don't align)
   UO_align_var_class_thresh,      // threshold for class, 0=no limit
   UO_align_var_class_gap,         // gap for class
   UO_align_var_struct_span,       // span for struct/union (0=don't align)
   UO_align_var_struct_thresh,     // threshold for struct/union, 0=no limit
   UO_align_var_struct_gap,        // gap for struct/union
   UO_align_struct_init_span,      // align structure initializer values
   UO_align_typedef_gap,           // minimum spacing
   UO_align_typedef_span,          // align single-line typedefs
   UO_align_typedef_func,          // how to align func type with types
   UO_align_typedef_star_style,    // Start aligning style
                                   // 0: '*' not part of type
                                   // 1: '*' part of the type - no space
                                   // 2: '*' part of type, dangling
   UO_align_typedef_amp_style,     // align_typedef_star_style for ref '&' stuff
   UO_align_right_cmt_span,        // align comment that end lines. 0=don't align
   UO_align_right_cmt_mix,         // mix comments after '}' and preproc with others
   UO_align_right_cmt_gap,         //
   UO_align_right_cmt_at_col,      // align comment that end lines at or beyond column N;
                                   // 'pulls in' comments as a bonus side effect
   UO_align_func_proto_span,       // align function prototypes
   UO_align_func_proto_gap,        // align function prototypes
   UO_align_on_operator,           //
   UO_align_mix_var_proto,         // mix function prototypes and variable decl
   UO_align_single_line_func,      // mix single line function with prototypes
   UO_align_single_line_brace,     // align the open brace of single line functions
   UO_align_single_line_brace_gap, // gap for align_single_line_brace
   UO_align_oc_msg_spec_span,      // align ObjC msg spec
   UO_align_nl_cont,               // align the back-slash \n combo (macros)
   UO_align_pp_define_together,    // align macro functions and variables together
   UO_align_pp_define_gap,         // min space between define label and value '#define a <---> 16'
   UO_align_pp_define_span,        // align bodies in #define statements
   UO_align_left_shift,            //
   UO_align_asm_colon,             //
   UO_align_oc_msg_colon_span,     //
   UO_align_oc_msg_colon_first,    //
   UO_align_oc_decl_colon,         //
   // UO_align_pp_define_col_min,    TODO: min column for a #define value
   // UO_align_pp_define_col_max,    TODO: max column for a #define value
   // UO_align_enum_col_min,         TODO: the min column for enum '=' alignment
   // UO_align_enum_col_max,         TODO: the max column for enum '=' alignment
   // UO_align_struct_array_brace,   TODO: align array of structure initializers

   // group: UG_comment, "Comment modifications"                                                    8
   UO_cmt_width,                   // column to wrap comments
   UO_cmt_reflow_mode,             // comment reflow style
   UO_cmt_convert_tab_to_spaces,   //
   UO_cmt_indent_multi,            // change left indent of multiline comments
   UO_cmt_c_group,                 // try to group neighboring C comments
   UO_cmt_c_nl_start,              // put a blank /* at the start of a combined group
   UO_cmt_c_nl_end,                // put a newline before the */ in a combined group
   UO_cmt_cpp_group,               // if UO_cmt_cpp_to_c, try to group in one big C comment
   UO_cmt_cpp_nl_start,            // put a blank /* at the start of a converted group
   UO_cmt_cpp_nl_end,              // put a newline before the */ in a converted group
   UO_cmt_cpp_to_c,                // convert CPP comments to C comments
   UO_cmt_star_cont,               // put a star on subsequent comment lines
   UO_cmt_sp_before_star_cont,     // # of spaces for subsequent comment lines (before possible star)
   UO_cmt_sp_after_star_cont,      // # of spaces for subsequent comment lines (after star)
   UO_cmt_multi_check_last,        // no space after '*' prefix when comment start and end are of equal length
   UO_cmt_multi_first_len_minimum, // controls the xtra_indent for the last line of a multi-line comment
                                   // For multi-line comments with a '*' lead, remove leading spaces if the
                                   // first and last lines of the comment are the same length AND if the
                                   // length is bigger as the first_len minimum.
                                   // Default=4
<<<<<<< HEAD
   UO_cmt_convert_tab_to_spaces,

   UO_cmt_insert_file_header,
   UO_cmt_insert_file_footer,
   UO_cmt_insert_func_header,
   UO_cmt_insert_class_header,
   UO_cmt_insert_oc_msg_header,
   UO_cmt_insert_before_preproc,
   UO_cmt_insert_before_inlines,
   UO_cmt_insert_before_ctor_dtor,

   UO_string_escape_char,       // the string escape char to use
   UO_string_escape_char2,      // the string escape char to use
   UO_string_replace_tab_chars, // replace tab chars found in strings to the escape sequence \t
   UO_disable_processing_cmt,   // override UNCRUSTIFY_OFF_TEXT
   UO_enable_processing_cmt,    // override UNCRUSTIFY_ON_TEXT

   /* Hack, add comments to the ends of namespaces */
   UO_mod_add_long_namespace_closebrace_comment,

   UO_use_indent_func_call_param,     // use/don't use indent_func_call_param Guy 2015-09-24
   UO_use_indent_continue_only_once,  // The value of the indentation for a continuation line is calculate
                                      // differently if the line is:
                                      //   a declaration :your case with QString fileName ...
                                      //   an assigment  :your case with pSettings = new QSettings( ...
                                      // At the second case the option value might be used twice:
                                      //   at the assigment
                                      //   at the function call (if present)
                                      // To prevent the double use of the option value, use this option
                                      // with the value "true". Guy 2016-05-16
=======
   UO_cmt_insert_file_header,      //
   UO_cmt_insert_file_footer,      //
   UO_cmt_insert_func_header,      //
   UO_cmt_insert_class_header,     //
   UO_cmt_insert_oc_msg_header,    //
   UO_cmt_insert_before_preproc,   //
   UO_cmt_insert_before_inlines,   //
   UO_cmt_insert_before_ctor_dtor, //

   // group: UG_codemodify, "Code modifying options (non-whitespace)"                               9
   UO_mod_full_brace_do,                         // add or remove braces on single-line do
   UO_mod_full_brace_for,                        // add or remove braces on single-line for
   UO_mod_full_brace_function,                   // add optional braces on Pawn functions
   UO_mod_full_brace_if,                         // add or remove braces on single-line if
   UO_mod_full_brace_if_chain,                   // make all if/elseif/else statements in a chain
                                                 // be braced or not
   UO_mod_full_brace_if_chain_only,              // make all if/elseif/else statements in a chain with at least
                                                 // one 'else' or 'else if' fully braced
   UO_mod_full_brace_nl,                         // max number of newlines to span w/o braces
   UO_mod_full_brace_nl_block_rem_mlcond,        // block brace removal on multiline condition
   UO_mod_full_brace_while,                      // add or remove braces on single-line while
   UO_mod_full_brace_using,                      // add or remove braces on using
   UO_mod_paren_on_return,                       // add or remove paren on return
   UO_mod_pawn_semicolon,                        // add optional semicolons
   UO_mod_full_paren_if_bool,                    //
   UO_mod_remove_extra_semicolon,                // remove extra semicolons
   UO_mod_add_long_function_closebrace_comment,  //
   UO_mod_add_long_namespace_closebrace_comment, //
   UO_mod_add_long_class_closebrace_comment,     //
   UO_mod_add_long_switch_closebrace_comment,    //
   UO_mod_add_long_ifdef_endif_comment,          //
   UO_mod_add_long_ifdef_else_comment,           //
   UO_mod_sort_import,                           //
   UO_mod_sort_using,                            //
   UO_mod_sort_include,                          //
   UO_mod_move_case_break,                       //
   UO_mod_case_brace,                            //
   UO_mod_remove_empty_return,                   //
   UO_mod_sort_oc_properties,                    // organizes objective c properties
   //  Sorting options for objc properties
   UO_mod_sort_oc_property_class_weight,         // Determines weight of class
   UO_mod_sort_oc_property_thread_safe_weight,   // Determines weight of atomic/nonatomic
   UO_mod_sort_oc_property_readwrite_weight,     // Determines weight of readwrite
   UO_mod_sort_oc_property_reference_weight,     // Determines weight of reference type
                                                 // (retain, copy, assign, weak, strong)
   UO_mod_sort_oc_property_getter_weight,        // Determines weight of getter type (getter=)
   UO_mod_sort_oc_property_setter_weight,        // Determines weight of setter type (setter=)
   UO_mod_sort_oc_property_nullability_weight,   // Determines weight of nullability type (nullable/nonnull)


   // group: UG_preprocessor, "Preprocessor options"                                                10
   UO_pp_indent,             // indent preproc 1 space per level (add/ignore/remove)
   UO_pp_indent_at_level,    // indent #if, #else, #endif at brace level
   UO_pp_indent_count,       //
   UO_pp_space,              // spaces between # and word (add/ignore/remove)
   UO_pp_space_count,        // the number of spaces for add/force
   UO_pp_indent_region,      // indent of #region and #endregion, see indent_label
   UO_pp_region_indent_code, // whether to indent the code inside region stuff
   UO_pp_indent_if,          //
   UO_pp_if_indent_code,     //
   UO_pp_define_at_level,    // indent #define at brace level
   UO_pp_ignore_define_body, // "Whether to ignore the '#define' body while formatting."

   // group: UG_sort_includes, "Sort includes options"                                              11
   UO_include_category_0,  //
   UO_include_category_1,  //
   UO_include_category_2,  //

   // group: UG_Use_Ext, "Use or Do not Use options", "G"                                           12
   UO_use_indent_func_call_param,           // use/don't use indent_func_call_param Guy 2015-09-24
   UO_use_indent_continue_only_once,        // The value of the indentation for a continuation line is calculate
                                            // differently if the line is:
                                            //   a declaration :your case with QString fileName ...
                                            //   an assignment  :your case with pSettings = new QSettings( ...
                                            // At the second case the option value might be used twice:
                                            //   at the assignment
                                            //   at the function call (if present)
                                            // To prevent the double use of the option value, use this option
                                            // with the value "true". Guy 2016-05-16
   UO_use_options_overriding_for_qt_macros, // SIGNAL/SLOT Qt macros have special formatting options.
                                            // See options_for_QT.cpp for details.

   // group: UG_warnlevels, "Warn levels - 1: error, 2: warning (default), 3: note"                 13
   // Levels to attach to warnings (log_sev_t; default : LWARN)
   UO_warn_level_tabs_found_in_verbatim_string_literals, // if UO_string_replace_tab_chars is set,
                                                         // then we should warn about cases we can't
                                                         // do the replacement


   //UO_dont_protect_xcode_code_placeholders,

   // This is used to get the enumeration count
   UO_option_count
};
>>>>>>> 0f5a5577

// for helping by sort
#define   UO_include_category_first    UO_include_category_0
#define   UO_include_category_last     UO_include_category_2


#ifdef EMSCRIPTEN
#define group_map_value_options_t    vector<uncrustify_options>
#else
#define group_map_value_options_t    list<uncrustify_options>
#endif

struct group_map_value
{
   uncrustify_groups         id;
   const char                *short_desc;
   const char                *long_desc;
   group_map_value_options_t options;
};

struct option_map_value
{
   uncrustify_options id;
   uncrustify_groups  group_id;
   argtype_e          type;
   int                min_val;
   int                max_val;
   const char         *name;
   const char         *short_desc;
   const char         *long_desc;
};


const char *get_argtype_name(argtype_e argtype);


/**
 * @brief defines a new group of uncrustify options
 *
 * The current group is stored as global variable which
 * will be used whenever a new option is added.
 */
void unc_begin_group(uncrustify_groups id, const char *short_desc, const char *long_desc = NULL);


const option_map_value *unc_find_option(const char *name);


//! Add all uncrustify options to the global option list
void register_options(void);


/**
 * Sets non-zero settings defaults
 *
 * TODO: select from various sets? - i.e., K&R, GNU, Linux, Ben
 */
void set_option_defaults(void);


/**
 * processes a single line string to extract configuration settings
 * increments cpd.line_number and cpd.error_count, modifies configLine parameter
 *
 * @param configLine  single line string that will be processed
 * @param filename    for log messages, file from which the configLine param
 *                    was extracted
 */
void process_option_line(char *configLine, const char *filename);


int load_option_file(const char *filename);


int save_option_file(FILE *pfile, bool withDoc);


/**
 * save the used options into a text file
 *
 * @param pfile             file to print into
 * @param withDoc           also print description
 * @param only_not_default  print only options with non default value
 */
int save_option_file_kernel(FILE *pfile, bool withDoc, bool only_not_default);


/**
 * @return >= 0  entry was found
 * @return   -1  entry was not found
 */
int set_option_value(const char *name, const char *value);


/**
 * check if a path/filename uses a relative or absolute path
 *
 * @retval false path is an absolute one
 * @retval true  path is a  relative one
 */
bool is_path_relative(const char *path);


const group_map_value *get_group_name(size_t ug);


const option_map_value *get_option_name(uncrustify_options uo);


void print_options(FILE *pfile);

/**
 * convert a argument type to a string
 *
 * @param val  argument type to convert
 */
string argtype_to_string(argtype_e argtype);

/**
 * convert a boolean to a string
 *
 * @param val  boolean to convert
 */
string bool_to_string(bool val);

/**
 * convert an argument value to a string
 *
 * @param val  argument value to convert
 */
string argval_to_string(argval_t argval);

/**
 * convert an integer number to a string
 *
 * @param val  integer number to convert
 */
string number_to_string(int number);

/**
 * convert a line ending type to a string
 *
 * @param val  line ending type to convert
 */
string lineends_to_string(lineends_e linends);

/**
 * convert a token to a string
 *
 * @param val  token to convert
 */
string tokenpos_to_string(tokenpos_e tokenpos);

/**
 * convert an argument of a given type to a string
 *
 * @param argtype   type of argument
 * @param op_val_t  value of argument
 */
string op_val_to_string(argtype_e argtype, op_val_t op_val);


typedef map<uncrustify_options, option_map_value>::iterator   option_name_map_it;
typedef map<uncrustify_groups, group_map_value>::iterator     group_map_it;
typedef group_map_value_options_t::iterator                   option_list_it;
typedef group_map_value_options_t::const_iterator             option_list_cit;


#endif /* OPTIONS_H_INCLUDED */<|MERGE_RESOLUTION|>--- conflicted
+++ resolved
@@ -130,72 +130,17 @@
    UO_string_escape_char2,      // the string escape char to use
    UO_string_replace_tab_chars, // replace tab chars found in strings to the escape sequence \t
    UO_tok_split_gte,            // allow split of '>>=' in template detection
-   UO_disable_processing_cmt,   // override UNCRUSTIFY_DEFAULT_OFF_TEXT
-   UO_enable_processing_cmt,    // override UNCRUSTIFY_DEFAULT_ON_TEXT
+   UO_disable_processing_cmt,   // override UNCRUSTIFY_OFF_TEXT
+   UO_enable_processing_cmt,    // override UNCRUSTIFY_ON_TEXT
    UO_enable_digraphs,
    UO_utf8_bom,
    UO_utf8_byte,
    UO_utf8_force,
-
-<<<<<<< HEAD
-   UO_indent_columns,           // ie 3 or 8
-   UO_indent_continue,
-   UO_indent_with_tabs,         // 1=only to the 'level' indent, 2=use tabs for indenting
-   UO_indent_cmt_with_tabs,
-   // UO_indent_brace_struct,      //TODO: spaces to indent brace after struct/enum/union def
-   // UO_indent_paren,             //TODO: indent for open paren on next line (1)
-   UO_indent_paren_nl,           // indent-align under paren for open followed by nl
-   UO_indent_square_nl,          // indent-align under square for open followed by nl
-   UO_indent_paren_close,        // indent of close paren after a newline
-   UO_indent_comma_paren,        // indent of comma if inside a paren
-   UO_indent_bool_paren,         // indent of bool if inside a paren
-   UO_indent_first_bool_expr,    // if UO_indent_bool_paren == true, aligns the first expression to the following ones
-   UO_pp_indent,                 // indent preproc 1 space per level (add/ignore/remove)
-   UO_pp_indent_at_level,        // indent #if, #else, #endif at brace level
-   UO_pp_indent_count,
-   UO_pp_define_at_level,        // indent #define at brace level
-   UO_pp_space,                  // spaces between # and word (add/ignore/remove)
-   UO_pp_space_count,            // the number of spaces for add/force
-   UO_pp_indent_region,          // indent of #region and #endregion, see indent_label
-   UO_pp_region_indent_code,     // whether to indent the code inside region stuff
-   UO_pp_indent_if,
-   UO_pp_if_indent_code,
    UO_pp_ignore_define_body,      // ignore processing define body
-
-   UO_indent_switch_case,         // spaces to indent case from switch
-   UO_indent_case_shift,          // spaces to shift the line with the 'case'
-   UO_indent_case_brace,          // spaces to indent '{' from case (usually 0 or indent_columns)
-
-   UO_indent_brace,               // spaces to indent '{' from level (usually 0)
-   UO_indent_braces,              // whether to indent the braces or not
-   UO_indent_braces_no_func,      // whether to not indent the function braces (depends on UO_indent_braces)
-   UO_indent_braces_no_class,     // whether to not indent the class braces (depends on UO_indent_braces)
-   UO_indent_braces_no_struct,    // whether to not indent the struct braces (depends on UO_indent_braces)
-   UO_indent_brace_parent,        // indent the braces based on the parent size (if=3, for=4, etc)
-   UO_indent_paren_open_brace,    // indent on paren level in '({', default by {
-   UO_indent_cs_delegate_brace,   // indent a C# delegate by another level. default: false
-   UO_indent_label,               // 0=left >0=col from left, <0=sub from brace indent
-   UO_indent_access_spec,         // same as indent_label, but for 'private:', 'public:'
-   UO_indent_access_spec_body,    // indent private/public/protected inside a class (overrides indent_access_spec)
-
-   UO_indent_align_string,        // True/False - indent align broken strings
-   UO_indent_xml_string,          // Number amount to indent XML strings
-
-   UO_indent_col1_comment,        // indent comments in column 1
-
-   UO_indent_func_def_force_col1, // force indentation of function definition to start in column 1
-   UO_indent_func_call_param,     // indent continued function calls to indent_columns
-   UO_indent_func_proto_param,    // same, but for function protos
-   UO_indent_func_def_param,      // same, but for function defs
-   UO_indent_func_class_param,    // same, but for classes
-   UO_indent_func_ctor_var_param,
-   UO_indent_template_param,
-   UO_indent_func_param_double,             // double the tab indent for
-
-   UO_indent_func_const,                    // indentation for standalone 'const' qualifier
-   UO_indent_func_throw,                    // indentation for standalone 'throw' qualifier
-
-=======
+   UO_indent_off_after_return_new,   // indent 'return new' construct to the indentation of the token before the return
+   UO_indent_single_after_return,    // indent return to a single indentation rather than after the return token (default)
+
+
    // group: UG_space, "Spacing options"                                                        1
    UO_sp_arith,                    // space around + - / * etc
                                    // also ">>>" "<<" ">>" "%" "|"
@@ -410,7 +355,6 @@
    UO_indent_brace_parent,                  // indent the braces based on the parent size (if=3, for=4, etc)
    UO_indent_paren_open_brace,              // indent on paren level in '({', default by {
    UO_indent_cs_delegate_brace,             // indent a C# delegate by another level. default: false
->>>>>>> 0f5a5577
    UO_indent_namespace,                     // indent stuff inside namespace braces
    UO_indent_namespace_single_indent,       // indent one namespace and no sub-namespaces
    UO_indent_namespace_level,               // level to indent namespace blocks
@@ -457,356 +401,6 @@
                                             // expression to the following ones
    UO_indent_square_nl,                     // indent-align under square for open followed by nl
    UO_indent_preserve_sql,                  // preserve indent of EXEC SQL statement body
-<<<<<<< HEAD
-   UO_indent_align_assign,
-   UO_indent_oc_block,
-   UO_indent_oc_block_msg,
-   UO_indent_oc_msg_prioritize_first_colon,
-   UO_indent_oc_msg_colon,
-   UO_indent_oc_block_msg_xcode_style,
-   UO_indent_oc_block_msg_from_brace,
-   UO_indent_oc_block_msg_from_caret,
-   UO_indent_oc_block_msg_from_colon,
-   UO_indent_oc_block_msg_from_keyword,
-
-   UO_indent_else_if,
-   UO_indent_var_def_blk,            // indent a variable def block that appears at the top
-   UO_indent_var_def_cont,
-   UO_indent_shift,                  // if a shift expression spans multiple lines, indent
-
-   UO_indent_min_vbrace_open,        // min. indent after virtual brace open and newline
-   UO_indent_vbrace_open_on_tabstop, // when identing after virtual brace open and newline add further spaces to reach next tabstop
-   UO_indent_token_after_brace,
-
-   UO_indent_cpp_lambda_body,        // indent cpp lambda or not
-
-   UO_indent_off_after_return_new,   // indent 'return new' construct to the indentation of the token before the return
-   UO_indent_single_after_return,    // indent return to a single indentation rather than after the return token (default)
-
-   /*
-    * Misc inter-element spacing
-    */
-
-   UO_sp_paren_brace,           // space between ')' and '{'
-   UO_sp_fparen_brace,          // space between ')' and '{' of function
-   UO_sp_fparen_dbrace,         // space between ')' and '{{' of double-brace init
-   UO_sp_sparen_brace,          // space between ')' and '{' of if, while, etc
-
-   UO_sp_after_cast,            // space after C & D cast - '(int) a' vs '(int)a'
-   UO_sp_inside_paren_cast,     // spaces inside the parens of a cast
-   UO_sp_cpp_cast_paren,
-
-   UO_sp_before_byref,          // space before '&' of 'fcn(int& idx)'
-   UO_sp_before_unnamed_byref,
-   UO_sp_after_byref,           // space after a '&'  as in 'int& var'
-
-   UO_sp_after_type,            // space between type and word
-   UO_sp_before_template_paren, // D: 'template Foo('
-
-   UO_sp_inside_fparen,         // space inside 'foo( xxx )' vs 'foo(xxx)'
-   UO_sp_inside_fparens,        // space inside 'foo( )' vs 'foo()'
-   UO_sp_inside_tparen,
-   UO_sp_after_tparen_close,
-   UO_sp_inside_paren,          // space inside '+ ( xxx )' vs '+ (xxx)'
-   UO_sp_inside_square,         // space inside 'byte[ 5 ]' vs 'byte[5]'
-   UO_sp_inside_sparen,         // space inside 'if( xxx )' vs 'if(xxx)'
-   UO_sp_inside_sparen_close,
-   UO_sp_inside_sparen_open,
-   UO_sp_inside_angle,          // space inside '<>', as in '<class T>'
-
-   UO_sp_before_sparen,         // space before '(' of 'if/for/while/switch/etc'
-   UO_sp_after_sparen,          /* space after  ')' of 'if/for/while/switch/etc'
-                                 * the do-while does not get set here */
-   UO_sp_after_invariant_paren,
-   UO_sp_invariant_paren,
-
-   UO_sp_template_angle,
-   UO_sp_before_angle,          // space before '<>', as in '<class T>'
-   UO_sp_after_angle,           // space after  '<>', as in '<class T>'
-   UO_sp_angle_paren,           // space between '<>' and '(' in 'a = new List<byte>(foo);'
-   UO_sp_angle_paren_empty,     // space between '<>' and '()' in 'a = new List<byte>();'
-   UO_sp_angle_word,            // space between '<>' and a word in 'List<byte> a; or template <typename T> static ...'
-   UO_sp_angle_shift,           // '> >' vs '>>'
-   UO_sp_permit_cpp11_shift,    // '>>' vs '> >' for C++11 code
-
-   UO_sp_before_square,         // space before single '['
-   UO_sp_before_squares,        // space before '[]', as in 'byte []'
-
-   UO_sp_paren_paren,           // space between nested parens - '( (' vs '(('
-   UO_sp_cparen_oparen,         // space between nested parens - ') (' vs ')('
-   UO_sp_balance_nested_parens, // balance spaces inside nested parens
-
-   UO_sp_return_paren,          // space between 'return' and '('
-   UO_sp_sizeof_paren,          // space between 'sizeof' and '('
-
-   UO_sp_after_comma,           // space after ','
-   UO_sp_before_comma,          // space before ','
-   UO_sp_paren_comma,
-
-   UO_sp_before_mdatype_commas,
-   UO_sp_between_mdatype_commas,
-   UO_sp_after_mdatype_commas,
-
-   UO_sp_before_ellipsis,       // space before '...'
-
-   UO_sp_arith,                 // space around + - / * etc
-                                // also ">>>" "<<" ">>" "%" "|"
-   UO_sp_bool,                  // space around || &&
-   UO_sp_pp_concat,             // space around ##
-   UO_sp_pp_stringify,          // space after #
-   UO_sp_before_pp_stringify,   // space before # in a #define x(y) L#y
-   UO_sp_compare,               // space around < > ==, etc
-   UO_sp_assign,                // space around =, +=, etc
-   UO_sp_cpp_lambda_assign,     // space around the capture spec [=](...){...}
-   UO_sp_cpp_lambda_paren,      // space after the capture spec [] (...){...}
-   UO_sp_assign_default,        // space around '=' in prototype
-   UO_sp_before_assign,         // space before =, +=, etc
-   UO_sp_after_assign,          // space after =, +=, etc
-   UO_sp_enum_paren,            // space in 'NS_ENUM ('"
-   UO_sp_enum_assign,           // space around = in enum
-   UO_sp_enum_before_assign,    // space before = in enum
-   UO_sp_enum_after_assign,     // space after = in enum
-   UO_sp_after_class_colon,     // space after class ':'
-   UO_sp_before_class_colon,    // space before class ':'
-   UO_sp_after_constr_colon,    // space after class constructor ':'
-   UO_sp_before_constr_colon,   // space before class constructor ':'
-   UO_sp_before_case_colon,     // space before case ':'
-
-   UO_sp_func_def_paren,        // space between 'func' and '(' - 'foo (' vs 'foo('
-   UO_sp_func_def_paren_empty,  // space between 'func' and '()' - "foo ()" vs "foo()"
-   UO_sp_func_call_paren,       // space between 'func' and '(' - 'foo (' vs 'foo('
-   UO_sp_func_call_paren_empty,
-   UO_sp_func_call_user_paren,
-   UO_sp_func_proto_paren,      // space between 'func' and '(' - 'foo (' vs 'foo('
-   UO_sp_func_proto_paren_empty,// space between 'func' and '()' - "foo ()" vs "foo()"
-   UO_sp_func_class_paren,      // space between ctor/dtor and '('
-   UO_sp_func_class_paren_empty,// space between ctor/dtor and '()'
-
-   UO_sp_attribute_paren,       // space between '__attribute__' and '('
-   UO_sp_defined_paren,
-   UO_sp_throw_paren,
-   UO_sp_after_throw,
-   UO_sp_catch_paren,
-   UO_sp_version_paren,
-   UO_sp_scope_paren,
-
-   UO_sp_super_paren,
-   UO_sp_this_paren,
-
-   UO_sp_type_func,                // space between return type and 'func'
-   // a minimum of 1 is forced except for '*'
-   UO_sp_before_ptr_star,          // space before a '*' that is part of a type
-   UO_sp_before_unnamed_ptr_star,
-   UO_sp_after_ptr_star,           // space after a '*' that is part of a type
-   UO_sp_after_ptr_star_qualifier, // space after a '*' next to a qualifier
-   UO_sp_after_ptr_star_func,      // space between a '*' and a function proto/def
-   UO_sp_ptr_star_paren,
-   UO_sp_before_ptr_star_func,
-   UO_sp_after_byref_func,
-   UO_sp_before_byref_func,
-   UO_sp_between_ptr_star,      // space between two '*' that are part of a type
-
-   UO_sp_special_semi,          // space empty stmt ';' on while, if, for
-                                //   example 'while (*p++ = ' ') ;'
-   UO_sp_before_semi,           // space before all ';'
-   UO_sp_before_semi_for,       // space before the two ';' in a for() - non-empty
-   UO_sp_before_semi_for_empty, // space before ';' in empty for statement
-   UO_sp_after_semi,
-   UO_sp_after_semi_for,
-   UO_sp_after_semi_for_empty,  // space after final ';' in empty for statement
-   UO_sp_inside_braces,         // space inside '{' and '}' - '{ 1, 2, 3 }'
-   UO_sp_inside_braces_empty,   // space inside '{' and '}' - '{ }'
-   UO_sp_inside_braces_enum,    // space inside enum '{' and '}' - '{ a, b, c }'
-   UO_sp_inside_braces_struct,  // space inside struct/union '{' and '}'
-
-   UO_sp_macro,                 // space between macro and value, ie '#define a 6'
-   UO_sp_macro_func,            // space between macro and value, ie '#define a 6'
-
-   UO_sp_square_fparen,         // weird pawn stuff: native yark[rect](a[rect])
-   UO_sp_after_tag,             // pawn: space after a tag colon
-
-   UO_sp_after_operator,        // space after operator when followed by a punctuator
-   UO_sp_after_operator_sym,    // space after operator when followed by a punctuator
-   UO_sp_after_operator_sym_empty,// space after operator sign when the operator has no arguments
-   UO_sp_else_brace,
-   UO_sp_brace_else,
-   UO_sp_brace_typedef,
-
-   UO_sp_catch_brace,
-   UO_sp_brace_catch,
-   UO_sp_finally_brace,
-   UO_sp_brace_finally,
-   UO_sp_try_brace,
-   UO_sp_getset_brace,
-
-   UO_sp_word_brace,
-   UO_sp_word_brace_ns,
-
-   UO_sp_before_dc,
-   UO_sp_after_dc,
-   UO_sp_d_array_colon,
-   UO_sp_not,
-   UO_sp_inv,
-   UO_sp_addr,
-   UO_sp_deref,
-   UO_sp_member,
-   UO_sp_sign,
-   UO_sp_incdec,
-   UO_sp_before_nl_cont,
-   UO_sp_after_oc_scope,
-   UO_sp_before_oc_colon,
-   UO_sp_after_oc_colon,
-   UO_sp_before_oc_dict_colon,
-   UO_sp_after_oc_dict_colon,
-   UO_sp_before_send_oc_colon,
-   UO_sp_after_send_oc_colon,
-   UO_sp_after_oc_type,
-   UO_sp_after_oc_return_type,
-   UO_sp_after_oc_at_sel,
-   UO_sp_after_oc_at_sel_parens,
-   UO_sp_inside_oc_at_sel_parens,
-   UO_sp_before_oc_block_caret,
-   UO_sp_after_oc_block_caret,
-   UO_sp_after_oc_msg_receiver,
-   UO_sp_after_oc_property,
-   UO_sp_cond_colon,
-   UO_sp_cond_colon_before,
-   UO_sp_cond_colon_after,
-   UO_sp_cond_question,
-   UO_sp_cond_question_before,
-   UO_sp_cond_question_after,
-   UO_sp_cond_ternary_short,
-   UO_sp_case_label,
-   UO_sp_range,
-   UO_sp_cmt_cpp_start,
-   UO_sp_cmt_cpp_doxygen,       // in case of UO_sp_cmt_cpp_start: treat '///', '///<', '//!' and '//!<' as a unity (add space behind)
-   UO_sp_cmt_cpp_qttr,          // in case of UO_sp_cmt_cpp_start: treat '//:', '//=', '//~' as a unity (add space behind)
-   UO_sp_endif_cmt,
-   UO_sp_after_new,
-   UO_sp_between_new_paren,
-   UO_sp_before_tr_emb_cmt,     // treatment of spaces before comments following code
-   UO_sp_num_before_tr_emb_cmt, // number of spaces before comments following code
-   UO_sp_annotation_paren,
-   UO_sp_after_for_colon,
-   UO_sp_before_for_colon,
-   UO_sp_extern_paren,
-   UO_sp_skip_vbrace_tokens,
-
-   /*
-    * Line splitting options (for long lines)
-    */
-
-   UO_code_width,           // ie 80 columns
-   UO_ls_for_split_full,    // try to split long 'for' statements at semi-colons
-   UO_ls_func_split_full,   // try to split long func proto/def at comma
-   UO_ls_code_width,        // try to split at code_width
-   // UO_ls_before_bool_op,    //TODO: break line before or after boolean op
-   // UO_ls_before_paren,      //TODO: break before open paren
-   // UO_ls_after_arith,       //TODO: break after arith op '+', etc
-   // UO_ls_honor_newlines,    //TODO: don't remove newlines on split lines
-
-   /*
-    * code alignment (not left column spaces/tabs)
-    */
-
-   UO_align_with_tabs,            // use tabs for aligning (0/1)
-   UO_align_keep_tabs,            // keep non-indenting tabs
-   UO_align_on_tabstop,           // always align on tabstops
-   UO_align_nl_cont,              // align the back-slash \n combo (macros)
-   UO_align_enum_equ_span,        // align the '=' in enums
-   UO_align_enum_equ_thresh,      // threshold for aligning on '=' in enums. 0=no limit
-   UO_align_assign_span,          // align on '='. 0=don't align
-   UO_align_assign_thresh,        // threshold for aligning on '='. 0=no limit
-   UO_align_right_cmt_span,       // align comment that end lines. 0=don't align
-   UO_align_right_cmt_mix,        // mix comments after '}' and preproc with others
-   UO_align_right_cmt_gap,
-   UO_align_right_cmt_at_col,     // align comment that end lines at or beyond column N; 'pulls in' comments as a bonus side effect
-   UO_align_func_params,          // align prototype variable defs on variable
-   UO_align_same_func_call_params,
-   UO_align_var_def_span,         // align variable defs on variable (span for regular stuff)
-   UO_align_var_def_thresh,       // align variable defs threshold
-   UO_align_var_def_gap,          // align variable defs gap
-   UO_align_var_def_colon_gap,    // align variable defs gap for bit colons
-   UO_align_var_def_inline,       // also align inline struct/enum/union var defs
-   UO_align_var_def_star_style,   // see UO_align_typedef_star_style
-   UO_align_var_def_amp_style,    // see UO_align_typedef_star_style
-   UO_align_var_def_colon,        // align the colon in struct bit fields
-   UO_align_var_def_attribute,
-   UO_align_var_struct_span,      // span for struct/union (0=don't align)
-   UO_align_var_struct_thresh,    // threshold for struct/union, 0=no limit
-   UO_align_var_struct_gap,       // gap for struct/union
-   UO_align_pp_define_together,   // align macro functions and variables together
-   UO_align_pp_define_span,       // align bodies in #define statements
-   // UO_align_pp_define_col_min,    //TODO: min column for a #define value
-   // UO_align_pp_define_col_max,    //TODO: max column for a #define value
-   UO_align_pp_define_gap,        // min space between define label and value '#define a <---> 16'
-   // UO_align_enum_col_min,         //TODO: the min column for enum '=' alignment
-   // UO_align_enum_col_max,         //TODO: the max column for enum '=' alignment
-   UO_align_struct_init_span,      // align structure initializer values
-   UO_align_func_proto_span,       // align function prototypes
-   UO_align_func_proto_gap,        // align function prototypes
-   UO_align_on_operator,
-   UO_align_mix_var_proto,         // mix function prototypes and variable decl
-   UO_align_single_line_func,      // mix single line function with prototypes
-   UO_align_single_line_brace,     // align the open brace of single line functions
-   UO_align_single_line_brace_gap, // gap for align_single_line_brace
-   UO_align_oc_msg_spec_span,      // align ObjC msg spec
-   UO_align_number_left,           // left-align numbers (not fully supported, yet)
-   UO_align_typedef_span,          // align single-line typedefs
-   UO_align_typedef_gap,           // minimum spacing
-   UO_align_typedef_func,          // how to align func type with types
-   UO_align_typedef_star_style,    // Start aligning style
-                                   // 0: '*' not part of type
-                                   // 1: '*' part of the type - no space
-                                   // 2: '*' part of type, dangling
-   UO_align_typedef_amp_style,     // align_typedef_star_style for ref '&' stuff
-   // UO_align_struct_array_brace,  // TODO: align array of structure initializers
-   UO_align_left_shift,            //
-   UO_align_asm_colon,             //
-   UO_align_oc_msg_colon_span,     //
-   UO_align_oc_msg_colon_first,    //
-   UO_align_oc_decl_colon,         //
-   UO_align_keep_extra_space,      // don't squash extra whitespace
-
-   /*
-    * Newline adding and removing options
-    */
-
-   UO_nl_fdef_brace,                  // 'int foo() {' vs 'int foo()\n{'
-   UO_nl_cpp_ldef_brace,              // '[&x](int a) {' vs '[&x](int a)\n{'
-   UO_nl_func_paren,                  // newline between function and open paren
-   UO_nl_func_def_paren,              // Add or remove newline between a function name and the opening '(' in the definition
-   UO_nl_func_decl_start,             // newline after the '(' in a function decl
-   UO_nl_func_def_start,              // newline after the '(' in a function def
-   UO_nl_func_decl_start_single,      // Overrides nl_func_decl_start when there is only one parameter
-   UO_nl_func_def_start_single,       // Overrides nl_func_def_start when there is only one parameter
-   UO_nl_func_decl_start_multi_line,  // newline after the '(' in a function decl if '(' and ')' are on different lines
-   UO_nl_func_def_start_multi_line,   // newline after the '(' in a function def if '(' and ')' are on different lines
-   UO_nl_func_decl_args,              // newline after each ',' in a function decl
-   UO_nl_func_def_args,               // Add or remove newline after each ',' in a function definition
-   UO_nl_func_decl_args_multi_line,   // newline after each ',' in a function decl if '(' and ')' are on different lines
-   UO_nl_func_def_args_multi_line,    // Add or remove newline after each ',' in a function definition if '(' and ')' are on different lines
-   UO_nl_func_decl_end,               // newline before the ')' in a function decl
-   UO_nl_func_def_end,                // newline before the ')' in a function def
-   UO_nl_func_decl_end_single,        // Overrides nl_func_decl_end when there is only one parameter
-   UO_nl_func_def_end_single,         // Overrides nl_func_def_end when there is only one parameter
-   UO_nl_func_decl_end_multi_line,    // newline before the ')' in a function decl if '(' and ')' are on different lines
-   UO_nl_func_def_end_multi_line,     // newline before the ')' in a function def if '(' and ')' are on different lines
-   UO_nl_func_decl_empty,             // as above, but for empty parens '()'
-   UO_nl_func_def_empty,              // as above, but for empty parens '()'
-   UO_nl_func_type_name,              // newline between return type and func name in def
-   UO_nl_func_type_name_class,        // newline between return type and func name in class
-   UO_nl_func_class_scope,            // Add or remove newline between class specification and '::' in 'void A::f() { }'
-                                      // Only appears in separate member implementation (does not appear with in-line implmementation)
-   UO_nl_func_scope_name,             // Add or remove newline between function scope and name in a definition
-                                      // Controls the newline after '::' in 'void A::f() { }'
-   UO_nl_func_proto_type_name,        // nl_func_type_name, but for prottypes
-
-   UO_nl_func_call_start_multi_line,  // newline after the '(' in a function call if '(' and ')' are on different lines
-   UO_nl_func_call_args_multi_line,   // newline after each ',' in a function call if '(' and ')' are on different lines
-   UO_nl_func_call_end_multi_line,    // newline before the ')' in a function call if '(' and ')' are on different lines
-
-=======
    UO_indent_align_assign,                  //
    UO_indent_oc_block,                      //
    UO_indent_oc_block_msg,                  //
@@ -847,7 +441,6 @@
    UO_nl_assign_brace,                // newline between '=' and '{'
    UO_nl_assign_square,               // newline between '=' and '['
    UO_nl_after_square_assign,         // newline after '= ['
->>>>>>> 0f5a5577
    UO_nl_func_var_def_blk,            // newline after first block of func variable defs
    UO_nl_typedef_blk_start,           // newline before typedef block
    UO_nl_typedef_blk_end,             // newline after typedef block
@@ -1176,38 +769,6 @@
                                    // first and last lines of the comment are the same length AND if the
                                    // length is bigger as the first_len minimum.
                                    // Default=4
-<<<<<<< HEAD
-   UO_cmt_convert_tab_to_spaces,
-
-   UO_cmt_insert_file_header,
-   UO_cmt_insert_file_footer,
-   UO_cmt_insert_func_header,
-   UO_cmt_insert_class_header,
-   UO_cmt_insert_oc_msg_header,
-   UO_cmt_insert_before_preproc,
-   UO_cmt_insert_before_inlines,
-   UO_cmt_insert_before_ctor_dtor,
-
-   UO_string_escape_char,       // the string escape char to use
-   UO_string_escape_char2,      // the string escape char to use
-   UO_string_replace_tab_chars, // replace tab chars found in strings to the escape sequence \t
-   UO_disable_processing_cmt,   // override UNCRUSTIFY_OFF_TEXT
-   UO_enable_processing_cmt,    // override UNCRUSTIFY_ON_TEXT
-
-   /* Hack, add comments to the ends of namespaces */
-   UO_mod_add_long_namespace_closebrace_comment,
-
-   UO_use_indent_func_call_param,     // use/don't use indent_func_call_param Guy 2015-09-24
-   UO_use_indent_continue_only_once,  // The value of the indentation for a continuation line is calculate
-                                      // differently if the line is:
-                                      //   a declaration :your case with QString fileName ...
-                                      //   an assigment  :your case with pSettings = new QSettings( ...
-                                      // At the second case the option value might be used twice:
-                                      //   at the assigment
-                                      //   at the function call (if present)
-                                      // To prevent the double use of the option value, use this option
-                                      // with the value "true". Guy 2016-05-16
-=======
    UO_cmt_insert_file_header,      //
    UO_cmt_insert_file_footer,      //
    UO_cmt_insert_func_header,      //
@@ -1302,7 +863,6 @@
    // This is used to get the enumeration count
    UO_option_count
 };
->>>>>>> 0f5a5577
 
 // for helping by sort
 #define   UO_include_category_first    UO_include_category_0
