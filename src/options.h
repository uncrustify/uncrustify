/**
 * @file options.h
 * Enum and settings for all the options.
 *
 * @author  Ben Gardner
 * @author  Guy Maurel since version 0.62 for uncrustify4Qt
 *          October 2015, 2016
 * @license GPL v2+
 */
#ifndef OPTIONS_H_INCLUDED
#define OPTIONS_H_INCLUDED

#ifdef EMSCRIPTEN
#include <vector>
#endif
#include <list>
#include <map>
#include <string>

/**
 * abbreviations used
 *
 * av     = argument values
 * bal    = balance, balanced
 * pstart = pointer star
 * rel    = relative
 */


enum argtype_e
{
   AT_BOOL,    //! true / false
   AT_IARF,    //! Ignore / Add / Remove / Force
   AT_NUM,     //! Number
   AT_LINE,    //! Line Endings
   AT_POS,     //! start/end or Trail/Lead
   AT_STRING,  //! string value
   AT_UNUM,    //! unsigned Number
   AT_TFI,     //! false / true / ignore
};

//! Arg values - these are bit fields
enum argval_t
{
   AV_IGNORE      = 0,                    //! option ignores a given feature
   AV_ADD         = (1u << 0),            //! option adds a given feature
   AV_REMOVE      = (1u << 1),            //! option removes a given feature
   AV_FORCE       = (AV_ADD | AV_REMOVE), //! option forces the usage of a given feature
   AV_NOT_DEFINED = (1u << 2)             //! to be used with QT, SIGNAL SLOT macros
};

//! Line endings
enum lineends_e
{
   LE_LF,      //! "\n"   typically used on Unix/Linux system
   LE_CRLF,    //! "\r\n" typically used on Windows systems
   LE_CR,      //! "\r"   carriage return without newline
   LE_AUTO     //! keep last
};

//! Token position - these are bit fields
enum tokenpos_e
{
   TP_IGNORE      = 0,                        //! don't change it
   TP_BREAK       = 1,                        //! add a newline before or after the if not present
   TP_FORCE       = 2,                        //! force a newline on one side and not the other
   TP_LEAD        = 4,                        //! at the start of a line or leading if wrapped line
   TP_LEAD_BREAK  = (TP_LEAD | TP_BREAK),
   TP_LEAD_FORCE  = (TP_LEAD | TP_FORCE),
   TP_TRAIL       = 8,                        //! at the end of a line or trailing if wrapped line
   TP_TRAIL_BREAK = (TP_TRAIL | TP_BREAK),
   TP_TRAIL_FORCE = (TP_TRAIL | TP_FORCE),
   TP_JOIN        = 16,                       //! remove newlines on both sides
};

//! True, False or Ignore
enum TrueFalseIgnore_e
{
   TFI_FALSE  = 0,                    //! false
   TFI_TRUE   = 1,                    //! true
   TFI_IGNORE = 2,                    //! ignore
};

/**
 * Uncrustify options are configured with a parameter of this type.
 * Depending on the option the meaning (and thus type) of the
 * parameter varies. Therefore we use a union that provides all
 * possible types.
 */
union op_val_t
{
   argval_t          a;    //! ignore / add / remove / force
   int               n;    //! a signed number
   bool              b;    //! a bool flag
   lineends_e        le;   //! line ending type
   tokenpos_e        tp;   //! token position type
   const char        *str; //! a string
   size_t            u;    //! an unsigned number
   TrueFalseIgnore_e tfi;  //! false / true / ignore
};

/**
 * list of all group identifiers that are used to group uncrustify options
 * The order here must be the same as in the file options.cpp
 */
enum uncrustify_groups
{
   UG_general,        //! group for options that do not fit into other groups
   UG_space,          //! group for options that modify spaces
   UG_indent,         //! group for options that handle indentation
   UG_newline,        //! group for options that modify newlines
   UG_blankline,      //! group for options that modify blank lines
   UG_position,       //! group for options that modify positions
   UG_linesplit,      //! group for options that split lines
   UG_align,          //! group for alignment options
   UG_comment,        //! group for comment related options
   UG_codemodify,     //! group for options that modify the code
   UG_preprocessor,   //! group for all preprocessor related options
   UG_sort_includes,  //! group for all sorting options
   UG_Use_Ext,
   UG_warnlevels,
   UG_group_count
};

//! lists all options that uncrustify has
enum uncrustify_options
{
   // Keep this grouped by functionality

   // group: UG_general, "General options"                                         0
   UO_newlines,                 // Set to AUTO, LF, CRLF, or CR

   /*
    * Basic Indenting stuff
    */
   UO_input_tab_size,           // tab size on input file: usually 8
   UO_output_tab_size,          // tab size for output: usually 8
   UO_string_escape_char,       // the string escape char to use
   UO_string_escape_char2,      // the string escape char to use
   UO_string_replace_tab_chars, // replace tab chars found in strings to the escape sequence \t
   UO_tok_split_gte,            // allow split of '>>=' in template detection
   UO_disable_processing_cmt,   // override UNCRUSTIFY_OFF_TEXT
   UO_enable_processing_cmt,    // override UNCRUSTIFY_ON_TEXT
   UO_enable_digraphs,
   UO_utf8_bom,
   UO_utf8_byte,
   UO_utf8_force,


   // group: UG_space, "Spacing options"                                                        1
<<<<<<< HEAD
   UO_sp_arith,                    // space around + - / * etc
                                   // also ">>>" "<<" ">>" "%" "|"
   UO_sp_arith_additive,           // space around + or -
   UO_sp_assign,                   // space around =, +=, etc
   UO_sp_cpp_lambda_assign,        // space around the capture spec [=](...){...}
   UO_sp_cpp_lambda_paren,         // space after the capture spec [] (...){...}
   UO_sp_assign_default,           // space around '=' in prototype
   UO_sp_before_assign,            // space before =, +=, etc
   UO_sp_after_assign,             // space after =, +=, etc
   UO_sp_enum_paren,               // space in 'NS_ENUM ('"
   UO_sp_enum_assign,              // space around = in enum
   UO_sp_enum_before_assign,       // space before = in enum
   UO_sp_enum_after_assign,        // space after = in enum
   UO_sp_enum_colon,               // space around ':' in enum
   UO_sp_pp_concat,                // space around ##
   UO_sp_pp_stringify,             // space after #
   UO_sp_before_pp_stringify,      // space before # in a #define x(y) L#y
   UO_sp_bool,                     // space around || &&
   UO_sp_compare,                  // space around < > ==, etc
   UO_sp_inside_paren,             // space inside '+ ( xxx )' vs '+ (xxx)'
   UO_sp_paren_paren,              // space between nested parens - '( (' vs '(('
   UO_sp_cparen_oparen,            // space between nested parens - ') (' vs ')('
   UO_sp_balance_nested_parens,    // balance spaces inside nested parens
   UO_sp_paren_brace,              // space between ')' and '{'
   UO_sp_before_ptr_star,          // space before a '*' that is part of a type
   UO_sp_before_unnamed_ptr_star,  //
   UO_sp_between_ptr_star,         // space between two '*' that are part of a type
   UO_sp_after_ptr_star,           // space after a '*' that is part of a type
   UO_sp_after_ptr_star_qualifier, // space after a '*' next to a qualifier
   UO_sp_after_ptr_star_func,      // space between a '*' and a function proto/def
   UO_sp_ptr_star_paren,           //
   UO_sp_before_ptr_star_func,     //
   UO_sp_before_byref,             // space before '&' of 'fcn(int& idx)'
   UO_sp_before_unnamed_byref,     //
   UO_sp_after_byref,              // space after a '&'  as in 'int& var'
   UO_sp_after_byref_func,         //
   UO_sp_before_byref_func,        //
   UO_sp_after_type,               // space between type and word
   UO_sp_before_template_paren,    // D: 'template Foo('
   UO_sp_template_angle,           //
   UO_sp_before_angle,             // space before '<>', as in '<class T>'
   UO_sp_inside_angle,             // space inside '<>', as in '<class T>'
   UO_sp_angle_colon,              // space between '<>' and ':'
   UO_sp_after_angle,              // space after  '<>', as in '<class T>'
   UO_sp_angle_paren,              // space between '<>' and '(' in 'a = new List<byte>(foo);'
   UO_sp_angle_paren_empty,        // space between '<>' and '()' in 'a = new List<byte>();'
   UO_sp_angle_word,               // space between '<>' and a word in 'List<byte> a;
                                   // or template <typename T> static ...'
   UO_sp_angle_shift,              // '> >' vs '>>'
   UO_sp_permit_cpp11_shift,       // '>>' vs '> >' for C++11 code
   UO_sp_before_sparen,            // space before '(' of 'if/for/while/switch/etc'
   UO_sp_inside_sparen,            // space inside 'if( xxx )' vs 'if(xxx)'
   UO_sp_inside_sparen_close,      //
   UO_sp_inside_sparen_open,       //
   UO_sp_after_sparen,             // space after  ')' of 'if/for/while/switch/etc'
                                   // the do-while does not get set here
   UO_sp_sparen_brace,             // space between ')' and '{' of if, while, etc
   UO_sp_invariant_paren,          //
   UO_sp_after_invariant_paren,    //
   UO_sp_special_semi,             // space empty stmt ';' on while, if, for
                                   //   example 'while (*p++ = ' ') ;'
   UO_sp_before_semi,              // space before all ';'
   UO_sp_before_semi_for,          // space before the two ';' in a for() - non-empty
   UO_sp_before_semi_for_empty,    // space before ';' in empty for statement
   UO_sp_after_semi,               //
   UO_sp_after_semi_for,           //
   UO_sp_after_semi_for_empty,     // space after final ';' in empty for statement
   UO_sp_before_square,            // space before single '['
   UO_sp_before_squares,           // space before '[]', as in 'byte []'
   UO_sp_inside_square,            // space inside 'byte[ 5 ]' vs 'byte[5]'
   UO_sp_after_comma,              // space after ','
   UO_sp_before_comma,             // space before ','
   UO_sp_after_mdatype_commas,     //
   UO_sp_before_mdatype_commas,    //
   UO_sp_between_mdatype_commas,   //
   UO_sp_paren_comma,              //
   UO_sp_before_ellipsis,          // space before '...'
   UO_sp_after_class_colon,        // space after class ':'
   UO_sp_before_class_colon,       // space before class ':'
   UO_sp_after_constr_colon,       // space after class constructor ':'
   UO_sp_before_constr_colon,      // space before class constructor ':'
   UO_sp_before_case_colon,        // space before case ':'
   UO_sp_after_operator,           // space after operator when followed by a punctuator
   UO_sp_after_operator_sym,       // space after operator when followed by a punctuator
   UO_sp_after_operator_sym_empty, // space after operator sign when the operator has no arguments
   UO_sp_after_cast,               // space after C & D cast - '(int) a' vs '(int)a'
   UO_sp_inside_paren_cast,        // spaces inside the parens of a cast
   UO_sp_cpp_cast_paren,           //
   UO_sp_sizeof_paren,             // space between 'sizeof' and '('
   UO_sp_after_tag,                // pawn: space after a tag colon
   UO_sp_inside_braces_enum,       // space inside enum '{' and '}' - '{ a, b, c }'
   UO_sp_inside_braces_struct,     // space inside struct/union '{' and '}'
   UO_sp_inside_braces_oc_dict,    // space inside OC boxed dictionary @'{' and '}'
=======
   UO_sp_arith,                     // space around + - / * etc
                                    // also ">>>" "<<" ">>" "%" "|"
   UO_sp_arith_additive,            // space around + or -
   UO_sp_assign,                    // space around =, +=, etc
   UO_sp_cpp_lambda_assign,         // space around the capture spec [=](...){...}
   UO_sp_cpp_lambda_paren,          // space after the capture spec [] (...){...}
   UO_sp_assign_default,            // space around '=' in prototype
   UO_sp_before_assign,             // space before =, +=, etc
   UO_sp_after_assign,              // space after =, +=, etc
   UO_sp_enum_paren,                // space in 'NS_ENUM ('"
   UO_sp_enum_assign,               // space around = in enum
   UO_sp_enum_before_assign,        // space before = in enum
   UO_sp_enum_after_assign,         // space after = in enum
   UO_sp_enum_colon,                // space around ':' in enum
   UO_sp_pp_concat,                 // space around ##
   UO_sp_pp_stringify,              // space after #
   UO_sp_before_pp_stringify,       // space before # in a #define x(y) L#y
   UO_sp_bool,                      // space around || &&
   UO_sp_compare,                   // space around < > ==, etc
   UO_sp_inside_paren,              // space inside '+ ( xxx )' vs '+ (xxx)'
   UO_sp_paren_paren,               // space between nested parens - '( (' vs '(('
   UO_sp_cparen_oparen,             // space between nested parens - ') (' vs ')('
   UO_sp_balance_nested_parens,     // balance spaces inside nested parens
   UO_sp_paren_brace,               // space between ')' and '{'
   UO_sp_before_ptr_star,           // space before a '*' that is part of a type
   UO_sp_before_unnamed_ptr_star,   //
   UO_sp_between_ptr_star,          // space between two '*' that are part of a type
   UO_sp_after_ptr_star,            // space after a '*' that is part of a type
   UO_sp_after_ptr_block_caret,     // space after a '^' that is part of a type
   UO_sp_after_ptr_star_qualifier,  // space after a '*' next to a qualifier
   UO_sp_after_ptr_star_func,       // space between a '*' and a function proto/def
   UO_sp_ptr_star_paren,            //
   UO_sp_before_ptr_star_func,      //
   UO_sp_before_byref,              // space before '&' of 'fcn(int& idx)'
   UO_sp_before_unnamed_byref,      //
   UO_sp_after_byref,               // space after a '&'  as in 'int& var'
   UO_sp_after_byref_func,          //
   UO_sp_before_byref_func,         //
   UO_sp_after_type,                // space between type and word
   UO_sp_before_template_paren,     // D: 'template Foo('
   UO_sp_template_angle,            //
   UO_sp_before_angle,              // space before '<>', as in '<class T>'
   UO_sp_inside_angle,              // space inside '<>', as in '<class T>'
   UO_sp_angle_colon,               // space between '<>' and ':'
   UO_sp_after_angle,               // space after  '<>', as in '<class T>'
   UO_sp_angle_paren,               // space between '<>' and '(' in 'a = new List<byte>(foo);'
   UO_sp_angle_paren_empty,         // space between '<>' and '()' in 'a = new List<byte>();'
   UO_sp_angle_word,                // space between '<>' and a word in 'List<byte> a;
                                    // or template <typename T> static ...'
   UO_sp_angle_shift,               // '> >' vs '>>'
   UO_sp_permit_cpp11_shift,        // '>>' vs '> >' for C++11 code
   UO_sp_before_sparen,             // space before '(' of 'if/for/while/switch/etc'
   UO_sp_inside_sparen,             // space inside 'if( xxx )' vs 'if(xxx)'
   UO_sp_inside_sparen_close,       //
   UO_sp_inside_sparen_open,        //
   UO_sp_after_sparen,              // space after  ')' of 'if/for/while/switch/etc'
                                    // the do-while does not get set here
   UO_sp_sparen_brace,              // space between ')' and '{' of if, while, etc
   UO_sp_invariant_paren,           //
   UO_sp_after_invariant_paren,     //
   UO_sp_special_semi,              // space empty stmt ';' on while, if, for
                                    //   example 'while (*p++ = ' ') ;'
   UO_sp_before_semi,               // space before all ';'
   UO_sp_before_semi_for,           // space before the two ';' in a for() - non-empty
   UO_sp_before_semi_for_empty,     // space before ';' in empty for statement
   UO_sp_after_semi,                //
   UO_sp_after_semi_for,            //
   UO_sp_after_semi_for_empty,      // space after final ';' in empty for statement
   UO_sp_before_square,             // space before single '['
   UO_sp_before_squares,            // space before '[]', as in 'byte []'
   UO_sp_cpp_before_struct_binding, // space before structured binding declaration
   UO_sp_inside_square,             // space inside 'byte[ 5 ]' vs 'byte[5]'
   UO_sp_inside_square_oc_array,    // space inside '@[ @5 ]' vs '@[@5]'
   UO_sp_after_comma,               // space after ','
   UO_sp_before_comma,              // space before ','
   UO_sp_after_mdatype_commas,      //
   UO_sp_before_mdatype_commas,     //
   UO_sp_between_mdatype_commas,    //
   UO_sp_paren_comma,               //
   UO_sp_before_ellipsis,           // space before '...'
   UO_sp_after_class_colon,         // space after class ':'
   UO_sp_before_class_colon,        // space before class ':'
   UO_sp_after_constr_colon,        // space after class constructor ':'
   UO_sp_before_constr_colon,       // space before class constructor ':'
   UO_sp_before_case_colon,         // space before case ':'
   UO_sp_after_operator,            // space after operator when followed by a punctuator
   UO_sp_after_operator_sym,        // space after operator when followed by a punctuator
   UO_sp_after_operator_sym_empty,  // space after operator sign when the operator has no arguments
   UO_sp_after_cast,                // space after C & D cast - '(int) a' vs '(int)a'
   UO_sp_inside_paren_cast,         // spaces inside the parens of a cast
   UO_sp_cpp_cast_paren,            //
   UO_sp_sizeof_paren,              // space between 'sizeof' and '('
   UO_sp_after_tag,                 // pawn: space after a tag colon
   UO_sp_inside_braces_enum,        // space inside enum '{' and '}' - '{ a, b, c }'
   UO_sp_inside_braces_struct,      // space inside struct/union '{' and '}'
   UO_sp_inside_braces_oc_dict,     // space inside OC boxed dictionary @'{' and '}'
>>>>>>> e7b19ac2
   UO_sp_after_type_brace_init_lst_open,
   UO_sp_before_type_brace_init_lst_close,
   UO_sp_inside_type_brace_init_lst,
   UO_sp_inside_braces,            // space inside '{' and '}' - '{ 1, 2, 3 }'
   UO_sp_inside_braces_empty,      // space inside '{' and '}' - '{ }'
   UO_sp_type_func,                // space between return type and 'func'
                                   // a minimum of 1 is forced except for '*'
   UO_sp_type_brace_init_lst,
   UO_sp_func_proto_paren,         // space between 'func' and '(' - 'foo (' vs 'foo('
   UO_sp_func_proto_paren_empty,   // space between 'func' and '()' - "foo ()" vs "foo()"
   UO_sp_func_def_paren,           // space between 'func' and '(' - 'foo (' vs 'foo('
   UO_sp_func_def_paren_empty,     // space between 'func' and '()' - "foo ()" vs "foo()"
   UO_sp_inside_fparens,           // space inside 'foo( )' vs 'foo()'
   UO_sp_inside_fparen,            // space inside 'foo( xxx )' vs 'foo(xxx)'
   UO_sp_inside_tparen,            //
   UO_sp_after_tparen_close,       //
   UO_sp_square_fparen,            // weird pawn stuff: native yark[rect](a[rect])
   UO_sp_fparen_brace,             // space between ')' and '{' of function
   UO_sp_fparen_brace_initializer, // space between ')' and '{' of function
   UO_sp_fparen_dbrace,            // space between ')' and '{{' of double-brace init
   UO_sp_func_call_paren,          // space between 'func' and '(' - 'foo (' vs 'foo('
   UO_sp_func_call_paren_empty,    //
   UO_sp_func_call_user_paren,     //
   UO_sp_func_call_user_inside_fparen,
   UO_sp_func_call_user_paren_paren,
   UO_sp_func_class_paren,         // space between ctor/dtor and '('
   UO_sp_func_class_paren_empty,   // space between ctor/dtor and '()'
   UO_sp_return_paren,             // space between 'return' and '('
   UO_sp_attribute_paren,          // space between '__attribute__' and '('
   UO_sp_defined_paren,            //
   UO_sp_throw_paren,              //
   UO_sp_after_throw,              //
   UO_sp_catch_paren,              //
   UO_sp_oc_catch_paren,           // same as sp_catch_paren except for objective-c @catch
   UO_sp_version_paren,            //
   UO_sp_scope_paren,              //
   UO_sp_super_paren,              //
   UO_sp_this_paren,               //
   UO_sp_macro,                    // space between macro and value, ie '#define a 6'
   UO_sp_macro_func,               // space between macro and value, ie '#define a 6'
   UO_sp_else_brace,               //
   UO_sp_brace_else,               //
   UO_sp_brace_typedef,            //
   UO_sp_catch_brace,              //
   UO_sp_oc_catch_brace,           // same as sp_catch_brace except for objective-c @catch
   UO_sp_brace_catch,              //
   UO_sp_oc_brace_catch,           // same as sp_brace_catch except for objective-c @catch
   UO_sp_finally_brace,            //
   UO_sp_brace_finally,            //
   UO_sp_try_brace,                //
   UO_sp_getset_brace,             //
   UO_sp_word_brace,               //
   UO_sp_word_brace_ns,            //
   UO_sp_before_dc,                //
   UO_sp_after_dc,                 //
   UO_sp_d_array_colon,            //
   UO_sp_not,                      //
   UO_sp_inv,                      //
   UO_sp_addr,                     //
   UO_sp_member,                   //
   UO_sp_deref,                    //
   UO_sp_sign,                     //
   UO_sp_incdec,                   //
   UO_sp_before_nl_cont,           //
   UO_sp_after_oc_scope,           //
   UO_sp_after_oc_colon,           //
   UO_sp_before_oc_colon,          //
   UO_sp_after_oc_dict_colon,      //
   UO_sp_before_oc_dict_colon,     //
   UO_sp_after_send_oc_colon,      //
   UO_sp_before_send_oc_colon,     //
   UO_sp_after_oc_type,            //
   UO_sp_after_oc_return_type,     //
   UO_sp_after_oc_at_sel,          //
   UO_sp_after_oc_at_sel_parens,   //
   UO_sp_inside_oc_at_sel_parens,  //
   UO_sp_before_oc_block_caret,    //
   UO_sp_after_oc_block_caret,     //
   UO_sp_after_oc_msg_receiver,    //
   UO_sp_after_oc_property,        //
   UO_sp_after_oc_synchronized,    //
   UO_sp_cond_colon,               //
   UO_sp_cond_colon_before,        //
   UO_sp_cond_colon_after,         //
   UO_sp_cond_question,            //
   UO_sp_cond_question_before,     //
   UO_sp_cond_question_after,      //
   UO_sp_cond_ternary_short,       //
   UO_sp_case_label,               //
   UO_sp_range,                    //
   UO_sp_after_for_colon,          //
   UO_sp_before_for_colon,         //
   UO_sp_extern_paren,             //
   UO_sp_cmt_cpp_start,            //
   UO_sp_cmt_cpp_doxygen,          // in case of UO_sp_cmt_cpp_start:
                                   // treat '///', '///<', '//!' and '//!<' as a unity (add space behind)
   UO_sp_cmt_cpp_qttr,             // in case of UO_sp_cmt_cpp_start:
                                   // treat '//:', '//=', '//~' as a unity (add space behind)
   UO_sp_endif_cmt,                //
   UO_sp_after_new,                //
   UO_sp_between_new_paren,        //
   UO_sp_after_newop_paren,        //
   UO_sp_inside_newop_paren,       //
   UO_sp_inside_newop_paren_open,  //
   UO_sp_inside_newop_paren_close, //
   UO_sp_before_tr_emb_cmt,        // treatment of spaces before comments following code
   UO_sp_num_before_tr_emb_cmt,    // number of spaces before comments following code
   UO_sp_annotation_paren,         //
   UO_sp_skip_vbrace_tokens,       //
   UO_force_tab_after_define,      // force <TAB> after #define, Issue # 876

   // group: UG_indent, "Indenting"                                                                2
   UO_indent_columns,                       // ie 3 or 8
   UO_indent_continue,                      //
   UO_indent_param,                         // indent value of indent_*_param
   UO_indent_with_tabs,                     // 1=only to the 'level' indent, 2=use tabs for indenting
   UO_indent_cmt_with_tabs,                 //
   UO_indent_align_string,                  // True/False - indent align broken strings
   UO_indent_xml_string,                    // Number amount to indent XML strings
   UO_indent_brace,                         // spaces to indent '{' from level (usually 0)
   UO_indent_braces,                        // whether to indent the braces or not
   UO_indent_braces_no_func,                // whether to not indent the function braces
                                            // (depends on UO_indent_braces)
   UO_indent_braces_no_class,               // whether to not indent the class braces
                                            // (depends on UO_indent_braces)
   UO_indent_braces_no_struct,              // whether to not indent the struct braces
                                            // (depends on UO_indent_braces)
   UO_indent_brace_parent,                  // indent the braces based on the parent size (if=3, for=4, etc)
   UO_indent_paren_open_brace,              // indent on paren level in '({', default by {
   UO_indent_cs_delegate_brace,             // indent a C# delegate by another level. default: false
   UO_indent_namespace,                     // indent stuff inside namespace braces
   UO_indent_namespace_single_indent,       // indent one namespace and no sub-namespaces
   UO_indent_namespace_level,               // level to indent namespace blocks
   UO_indent_namespace_limit,               // no indent if namespace is longer than this
   UO_indent_extern,
   UO_indent_class,                         // indent stuff inside class braces
   UO_indent_class_colon,                   // indent stuff after a class colon
   UO_indent_class_on_colon,                // indent stuff on a class colon
   UO_indent_constr_colon,                  // indent stuff after a constr colon
   UO_indent_ctor_init_leading,             // virtual indent from the ':' for member initializers.
                                            // Default is 2. (applies to the leading colon case)
   UO_indent_ctor_init,                     // additional indenting for ctor initializer lists
   UO_indent_else_if,                       //
   UO_indent_var_def_blk,                   // indent a variable def block that appears at the top
   UO_indent_var_def_cont,                  //
   UO_indent_shift,                         // if a shift expression spans multiple lines, indent
   UO_indent_func_def_force_col1,           // force indentation of function definition to start in column 1
   UO_indent_func_call_param,               // indent continued function calls to indent_columns
   UO_indent_func_def_param,                // same, but for function defs
   UO_indent_func_proto_param,              // same, but for function protos
   UO_indent_func_class_param,              // same, but for classes
   UO_indent_func_ctor_var_param,           //
   UO_indent_template_param,                //
   UO_indent_func_param_double,             // double the tab indent for
                                            // Use both values of the options indent_columns and indent_param
   UO_indent_func_const,                    // indentation for standalone 'const' qualifier
   UO_indent_func_throw,                    // indentation for standalone 'throw' qualifier
   UO_indent_member,                        // indent lines broken at a member '.' or '->'
   UO_indent_member_single,                 // indent lines broken at a member '.' with a single indent
   UO_indent_sing_line_comments,            // indent single line ('//') comments on lines before code
   UO_indent_relative_single_line_comments, // indent single line ('//') comments after code
   UO_indent_switch_case,                   // spaces to indent case from switch
   UO_indent_switch_pp,                     // whether to indent preprocessor statements inside of switch statements
   UO_indent_case_shift,                    // spaces to shift the line with the 'case'
   UO_indent_case_brace,                    // spaces to indent '{' from case (usually 0 or indent_columns)
   UO_indent_col1_comment,                  // indent comments in column 1
   UO_indent_label,                         // 0=left >0=col from left, <0=sub from brace indent
   UO_indent_access_spec,                   // same as indent_label, but for 'private:', 'public:'
   UO_indent_access_spec_body,              // indent private/public/protected inside a class
                                            // (overrides indent_access_spec)
   UO_indent_paren_nl,                      // indent-align under paren for open followed by nl
   UO_indent_paren_close,                   // indent of close paren after a newline
   UO_indent_paren_after_func_def,          // indent of open paren for a function definition
   UO_indent_paren_after_func_decl,         // indent of open paren for a function declaration
   UO_indent_paren_after_func_call,         // indent of open paren for a function call
   UO_indent_comma_paren,                   // indent of comma if inside a paren
   UO_indent_bool_paren,                    // indent of bool if inside a paren
   UO_indent_first_bool_expr,               // if UO_indent_bool_paren == true, aligns the first
                                            // expression to the following ones
   UO_indent_square_nl,                     // indent-align under square for open followed by nl
   UO_indent_preserve_sql,                  // preserve indent of EXEC SQL statement body
   UO_indent_align_assign,                  //
   UO_indent_align_paren,                   //  Align continued statements at the '(', to the next line is indent one tab.
   UO_indent_oc_block,                      //
   UO_indent_oc_block_msg,                  //
   UO_indent_oc_msg_colon,                  //
   UO_indent_oc_msg_prioritize_first_colon, //
   UO_indent_oc_block_msg_xcode_style,      //
   UO_indent_oc_block_msg_from_keyword,     //
   UO_indent_oc_block_msg_from_colon,       //
   UO_indent_oc_block_msg_from_caret,       //
   UO_indent_oc_block_msg_from_brace,       //
   UO_indent_min_vbrace_open,               // min. indent after virtual brace open and newline
   UO_indent_vbrace_open_on_tabstop,        // when identing after virtual brace open and newline
                                            // add further spaces to reach next tabstop
   UO_indent_token_after_brace,             //
   UO_indent_cpp_lambda_body,               // indent cpp lambda or not
   UO_indent_using_block,                   // indent (or not) an using block if no braces are used,
   UO_indent_ternary_operator,              // indent continuation of ternary operator
   UO_indent_off_after_return_new,          // indent 'return new' construct to the indentation of the token before the return
   UO_indent_single_after_return,           // indent return to a single indentation rather than after the return token (default)
   UO_indent_ignore_asm_block,              // ignore indent and align for asm blocks as they have their own indentation
   // UO_indent_brace_struct,      TODO: spaces to indent brace after struct/enum/union def
   // UO_indent_paren,             TODO: indent for open paren on next line (1)
   // UO_indent,                   TODO: 0=don't change indentation, 1=change indentation

   // group: UG_newline, "Newline adding and removing options"                                  3
   UO_nl_collapse_empty_body,          // change '{ \n }' into '{}'
   UO_nl_assign_leave_one_liners,      // leave one-line assign bodies in 'foo_t f = { a, b, c };'
   UO_nl_class_leave_one_liners,       // leave one-line function bodies in 'class xx { here }'
   UO_nl_enum_leave_one_liners,        // leave one-line enum bodies in 'enum FOO { BAR = 5 };'
   UO_nl_getset_leave_one_liners,      // leave one-line get/set bodies
   UO_nl_cs_property_leave_one_liners, // leave one-line c# property bodies
   UO_nl_func_leave_one_liners,        // leave one-line function def bodies
   UO_nl_cpp_lambda_leave_one_liners,  // leave one-line C++11 lambda bodies
   UO_nl_if_leave_one_liners,          //
   UO_nl_while_leave_one_liners,       //
   UO_nl_oc_msg_leave_one_liner,       // Don't split one-line OC messages
   UO_nl_oc_block_brace,               // Add or remove newline between Objective-C block signature and '{'
   UO_nl_start_of_file,                // alter newlines at the start of file
   UO_nl_start_of_file_min,            // min number of newlines at the start of the file
   UO_nl_end_of_file,                  // alter newlines at the end of file
   UO_nl_end_of_file_min,              // min number of newlines at the end of the file
   UO_nl_assign_brace,                 // newline between '=' and '{'
   UO_nl_assign_square,                // newline between '=' and '['
   UO_nl_tsquare_brace,                // newline between '[]' and '{'
   UO_nl_after_square_assign,          // newline after '= ['
   UO_nl_func_var_def_blk,             // newline after first block of func variable defs
   UO_nl_typedef_blk_start,            // newline before typedef block
   UO_nl_typedef_blk_end,              // newline after typedef block
   UO_nl_typedef_blk_in,               // newline max within typedef block
   UO_nl_var_def_blk_start,            // newline before variable defs block
   UO_nl_var_def_blk_end,              // newline after variable defs block
   UO_nl_var_def_blk_in,               // newline max within variable defs block
   UO_nl_fcall_brace,                  // newline between function call and open brace
   UO_nl_enum_brace,                   // newline between enum and brace
   UO_nl_enum_class,                   // newline between enum and class
   UO_nl_enum_class_identifier,        // newline between enum class and 'identifier'
   UO_nl_enum_identifier_colon,        // newline between enum class 'type' and ':'
   UO_nl_enum_colon_type,              // newline between enum class identifier :' and 'type'
                                       // newline between enum class identifier :' 'type' and 'type'
                                       // i.e.            enum class abcd : unsigned int
   UO_nl_struct_brace,                 // newline between struct and brace
   UO_nl_union_brace,                  // newline between union and brace
   UO_nl_if_brace,                     // newline between 'if' and '{'
   UO_nl_brace_else,                   // newline between '}' and 'else'
   UO_nl_elseif_brace,                 // newline between close paren and open brace in 'else if () {'
   UO_nl_else_brace,                   // newline between 'else' and '{'
   UO_nl_else_if,                      // newline between 'else' and 'if'
   UO_nl_before_if_closing_paren,      // newline before 'if'/'else if' closing parenthesis
   UO_nl_brace_finally,                // newline between '}' and 'finally'
   UO_nl_finally_brace,                // newline between 'finally' and '{'
   UO_nl_try_brace,                    // newline between 'try' and '{'
   UO_nl_getset_brace,                 // newline between 'get/set' and '{'
   UO_nl_for_brace,                    // newline between 'for' and '{'
   UO_nl_catch_brace,                  // newline between 'catch' and '{'
<<<<<<< HEAD
   UO_nl_brace_catch,                  // newline between '}' and 'catch'
=======
   UO_nl_oc_catch_brace,               // same as nl_catch_brace except for objective-c @catch newline between '@catch' and '{'
   UO_nl_brace_catch,                  // newline between '}' and 'catch'
   UO_nl_oc_brace_catch,               // same as nl_brace_catch except for objective-c @catch newline between '}' and '@catch'
>>>>>>> e7b19ac2
   UO_nl_brace_square,                 // newline between '}' and ']'
   UO_nl_brace_fparen,                 // newline between '}' and ')' of a function invocation
   UO_nl_while_brace,                  // newline between 'while' and '{'
   UO_nl_scope_brace,                  // Add or remove newline between 'scope (x)' and '{' (D)
   UO_nl_unittest_brace,               // newline between 'unittest' and '{'
   UO_nl_version_brace,                // Add or remove newline between 'version (x)' and '{' (D)
   UO_nl_using_brace,                  // Add or remove newline between 'using' and '{'
   UO_nl_brace_brace,                  // newline between '{{' or '}}'
   UO_nl_do_brace,                     // newline between 'do' and '{'
   UO_nl_brace_while,                  // newline between '}' and 'while' of do stmt
   UO_nl_switch_brace,                 // newline between 'switch' and '{'
   UO_nl_synchronized_brace,           // newline between 'synchronized' and '{'
   UO_nl_multi_line_cond,              // newline between ')' and '{' when cond spans >=2 lines
   UO_nl_multi_line_define,            // newline after define XXX for multi-line define
   UO_nl_before_case,                  // newline before 'case' statement, not after the first 'case'
   UO_nl_before_throw,                 // Add or remove newline between ')' and 'throw'
   UO_nl_after_case,                   // disallow nested 'case 1: a=3;'
   UO_nl_case_colon_brace,             // Add or remove a newline between a case ':' and '{'.
                                       // Overrides nl_after_case
   UO_nl_namespace_brace,              // newline between namespace name and brace
   UO_nl_template_class,               // newline between '>' and class in 'template <x> class'
   UO_nl_class_brace,                  // newline between class name and brace
   UO_nl_class_init_args,              // newline before/after each comma in the base class list
                                       // (tied to UO_pos_class_comma)
   UO_nl_constr_init_args,             // newline after comma in class init args
   UO_nl_enum_own_lines,               // put each element of an enum def. on its own line
   UO_nl_func_type_name,               // newline between return type and func name in def
   UO_nl_func_type_name_class,         // newline between return type and func name in class
   UO_nl_func_class_scope,             // Add or remove newline between class specification and '::'
                                       // in 'void A::f() { }'
                                       // Only appears in separate member implementation (does not appear
                                       // with in-line implmementation)
   UO_nl_func_scope_name,              // Add or remove newline between function scope and name in a definition
                                       // Controls the newline after '::' in 'void A::f() { }'
   UO_nl_func_proto_type_name,         // nl_func_type_name, but for prottypes
   UO_nl_func_paren,                   // newline between function and open paren
   UO_nl_func_paren_empty,             // Overrides nl_func_paren for functions with no parameters
   UO_nl_func_def_paren,               // Add or remove newline between a function name and
                                       // the opening '(' in the definition
   UO_nl_func_def_paren_empty,         // Overrides nl_func_def_paren for functions with no parameters
   UO_nl_func_call_paren,              // Add or remove newline between a function name and
                                       // the opening '(' in the call
   UO_nl_func_call_paren_empty,        // Overrides nl_func_call_paren for functions with no parameters
   UO_nl_func_decl_start,              // newline after the '(' in a function decl
   UO_nl_func_def_start,               // newline after the '(' in a function def
   UO_nl_func_decl_start_single,       // Overrides nl_func_decl_start when there is only one parameter
   UO_nl_func_def_start_single,        // Overrides nl_func_def_start when there is only one parameter
   UO_nl_func_decl_start_multi_line,   // newline after the '(' in a function decl if '(' and ')'
                                       // are on different lines
   UO_nl_func_def_start_multi_line,    // newline after the '(' in a function def if '(' and ')'
                                       // are on different lines
   UO_nl_func_decl_args,               // newline after each ',' in a function decl
   UO_nl_func_def_args,                // Add or remove newline after each ',' in a function definition
   UO_nl_func_decl_args_multi_line,    // newline after each ',' in a function decl if '(' and ')'
                                       // are on different lines
   UO_nl_func_def_args_multi_line,     // Add or remove newline after each ',' in a function definition
                                       // if '(' and ')' are on different lines
   UO_nl_func_decl_end,                // newline before the ')' in a function decl
   UO_nl_func_def_end,                 // newline before the ')' in a function def
   UO_nl_func_decl_end_single,         // Overrides nl_func_decl_end when there is only one parameter
   UO_nl_func_def_end_single,          // Overrides nl_func_def_end when there is only one parameter
   UO_nl_func_decl_end_multi_line,     // newline before the ')' in a function decl if '(' and ')'
                                       // are on different lines
   UO_nl_func_def_end_multi_line,      // newline before the ')' in a function def if '(' and ')'
                                       // are on different lines
   UO_nl_func_decl_empty,              // as above, but for empty parens '()'
   UO_nl_func_def_empty,               // as above, but for empty parens '()'
   UO_nl_func_call_empty,              // as above, but for empty parens '()'
   UO_nl_func_call_start_multi_line,   // newline after the '(' in a function call if '(' and ')'
                                       // are on different lines
   UO_nl_func_call_args_multi_line,    // newline after each ',' in a function call if '(' and ')'
                                       // are on different lines
   UO_nl_func_call_end_multi_line,     // newline before the ')' in a function call if '(' and ')'
                                       // are on different lines
   UO_nl_oc_msg_args,                  // Whether to put each OC message parameter on a separate line
                                       // See nl_oc_msg_leave_one_liner
   UO_nl_fdef_brace,                   // 'int foo() {' vs 'int foo()\n{'
   UO_nl_cpp_ldef_brace,               // '[&x](int a) {' vs '[&x](int a)\n{'
   UO_nl_return_expr,                  // Add or remove a newline between the 'return' keyword and
                                       // 'return' expression
   UO_nl_after_semicolon,              // disallow multiple statements on a line 'a=1;b=4;'
   UO_nl_paren_dbrace_open,            // Java: Control the newline between the ')' and '{{' of the
                                       // double brace initializer
   UO_nl_type_brace_init_lst,          // newline between type and unnamed temporary direct-list-initialization
   UO_nl_type_brace_init_lst_open,     // newline after open brace in unnamed temporary direct-list-initialization
   UO_nl_type_brace_init_lst_close,    // newline before close brace in unnamed temporary direct-list-initialization
   UO_nl_after_brace_open,             // force a newline after a brace open
   UO_nl_after_brace_open_cmt,         // put the newline before the comment
   UO_nl_after_vbrace_open,            // force a newline after a virtual brace open
   UO_nl_after_vbrace_open_empty,      // force a newline after a virtual brace open
   UO_nl_after_brace_close,            // force a newline after a brace close
   UO_nl_after_vbrace_close,           // force a newline after a virtual brace close
   UO_nl_brace_struct_var,             // force a newline after a brace close
   UO_nl_define_macro,                 // alter newlines in #define macros
   UO_nl_squeeze_paren_close,          // alter newlines between consecutive paren closes
   UO_nl_squeeze_ifdef,                // no blanks after #ifxx, #elxx, or before #elxx and #endif
   UO_nl_squeeze_ifdef_top_level,      // when set, nl_squeeze_ifdef will be applied to top-level
                                       // #ifdefs as well
   UO_nl_before_if,                    // newline before 'if'
   UO_nl_after_if,                     // newline after 'if'/'else'
   UO_nl_before_for,                   // newline before 'for'
   UO_nl_after_for,                    // newline after for 'close'
   UO_nl_before_while,                 // newline before 'while'
   UO_nl_after_while,                  // newline after while 'close'
   UO_nl_before_switch,                // newline before 'switch'
   UO_nl_after_switch,                 // newline after switch 'close'
   UO_nl_before_synchronized,          // newline before 'synchronized'
   UO_nl_after_synchronized,           // newline after synchronized 'close'
   UO_nl_before_do,                    // newline before 'do'
   UO_nl_after_do,                     // newline after 'while' of do
   UO_nl_ds_struct_enum_cmt,           // newline between commented-elements of struct/enum
   UO_nl_ds_struct_enum_close_brace,   // force newline before '}' of struct/union/enum
   UO_nl_before_func_class_def,        // newline before 'func_class_def'
   UO_nl_before_func_class_proto,      // newline before 'func_class_proto'
   UO_nl_class_colon,                  // newline before/after class colon (tied to UO_pos_class_colon)
   UO_nl_constr_colon,                 // newline before/after class constr colon (tied to UO_pos_constr_colon)
   UO_nl_namespace_two_to_one_liner,   // If true turns two liner namespace to one liner,else will make then four liners
   UO_nl_create_if_one_liner,          // Change simple unbraced if statements into a one-liner
                                       // 'if(b)\n i++;' => 'if(b) i++;'
   UO_nl_create_for_one_liner,         // Change simple unbraced for statements into a one-liner
                                       // 'for (i=0;i<5;i++)\n foo(i);' => 'for (i=0;i<5;i++) foo(i);'
   UO_nl_create_while_one_liner,       // Change simple unbraced while statements into a one-liner
                                       // 'while (i<5)\n foo(i++);' => 'while (i<5) foo(i++);'
                                       // Change that back:
   UO_nl_create_func_def_one_liner,    // Change simple 4, 3, 2 liner function def statements into a one - liner
   UO_nl_split_if_one_liner,           // Change a one-liner for statement into simple unbraced for
                                       // 'if(b) i++;' => 'if(b)\n i++;'
   UO_nl_split_for_one_liner,          // Change a one-liner while statement into simple unbraced while
                                       // 'for (i=0;i<5;i++) foo(i);' => 'for (i=0;i<5;i++)\n foo(i);'
   UO_nl_split_while_one_liner,        // Change a one-liner if statement into simple unbraced if
                                       // 'while (i<5) foo(i++);' => 'while (i<5)\n foo(i++);'

   // group: UG_blankline, "Blank line options", "Note that it takes 2 newlines to get a blank line"      4
   UO_nl_max,                          // maximum consecutive newlines (3 = 2 blank lines)
   UO_nl_max_blank_in_func,            // maximum n-1 consecutive newlines in function (n <= 0 = No change)
                                       // Will not change the newline count if after a brace open (0 = No change)
   UO_nl_after_func_proto,             // The number of newlines after a function prototype, if followed
                                       // by another function prototype
   UO_nl_after_func_proto_group,       // The number of newlines after a function prototype, if not followed
                                       // by another function prototype
   UO_nl_after_func_class_proto,       // The number of newlines after a function class prototype, if followed
                                       // by another function class prototype
   UO_nl_after_func_class_proto_group, // The number of newlines after a function class prototype, if not
                                       // followed by another function class prototype
   UO_nl_before_func_body_def,         // The number of newlines before a multi-line function def body
   UO_nl_before_func_body_proto,       // The number of newlines before a multi-line function prototype body
   UO_nl_after_func_body,              // The number of newlines after '}' of a multi-line function body
   UO_nl_after_func_body_class,        // The number of newlines after '}' of a multi-line function body
                                       // in a class declaration
   UO_nl_after_func_body_one_liner,    // The number of newlines after '}' of a single line function body
   UO_nl_before_block_comment,         // before a block comment (stand-alone comment-multi),
                                       // except after brace open
   UO_nl_before_c_comment,             // The minimum number of newlines before a single-line C comment
                                       // Doesn't apply if after a brace open or other single-line C comments
   UO_nl_before_cpp_comment,           // The minimum number of newlines before a CPP comment
                                       // Doesn't apply if after a brace open or other CPP comments
   UO_nl_after_multiline_comment,      // newline after multiline comment
   UO_nl_after_label_colon,            // newline after a label followed by a colon
   UO_nl_after_struct,                 // The number of newlines after '}' or ';' of a
                                       // struct/enum/union definition
   UO_nl_before_class,                 // The number of newlines before a class definition
   UO_nl_after_class,                  // The number of newlines after '}' or ';' of a class definition
   UO_nl_before_access_spec,           // The number of newlines before a 'private:', 'public:',
                                       // 'protected:', 'signals:', or 'slots:' label
   UO_nl_after_access_spec,            // The number of newlines after a 'private:', 'public:',
                                       // 'protected:', 'signals:' or 'slots:' label
                                       // (0 = No change)
   UO_nl_comment_func_def,             // The number of newlines between a function def and the function comment
                                       // (0 = No change)
   UO_nl_after_try_catch_finally,      // The number of newlines after a try-catch-finally block
                                       // that isn't followed by a brace close
                                       // (0 = No change)
   UO_nl_around_cs_property,           // The number of newlines before and after a property, indexer
                                       // or event decl
                                       // (0 = No change)
   UO_nl_between_get_set,              // The number of newlines between the get/set/add/remove handlers in C#
                                       // (0 = No change)
   UO_nl_property_brace,               // Add or remove newline between C# property and the '{'
   UO_eat_blanks_after_open_brace,     // remove blank lines after {
   UO_eat_blanks_before_close_brace,   // remove blank lines before }
   UO_nl_remove_extra_newlines,        // How aggressively to remove extra newlines not in preproc
                                       // (0 = No change)
                                       // (1 = Remove most newlines not handled by other config)
                                       // (2 = Remove all newlines and reformat completely by config)
   UO_nl_before_return,                // Whether to put a blank line before 'return' statements,
                                       // unless after an open brace
   UO_nl_after_return,                 // newline after 'return' statement
   UO_nl_after_annotation,             // Whether to put a newline after a Java annotation statement
                                       // Only affects annotations that are after a newline
   UO_nl_between_annotation,           // Controls the newline between two annotations
   // UO_nl_after_ifdef,                 after #if or #ifdef - but not if covers whole file
   // UO_nl_after_func_class_def,         newline after 'func_class_def'
   // UO_ls_before_bool_op,    TODO: break line before or after boolean op
   // UO_ls_before_paren,      TODO: break before open paren
   // UO_ls_after_arith,       TODO: break after arith op '+', etc
   // UO_ls_honor_newlines,    TODO: don't remove newlines on split lines

   // group: UG_position, "Positioning options"                                                           5
   UO_pos_arith,                      // position of trailing/leading arithmetic ops
   UO_pos_assign,                     // position of trailing/leading =
   UO_pos_bool,                       // position of trailing/leading &&/||
   UO_pos_compare,                    // position of trailing/leading <=/>, etc
   UO_pos_conditional,                // position of trailing/leading (b ? t : f)
   UO_pos_comma,                      // position of comma in functions
   UO_pos_enum_comma,                 // position of comma in enum entries
   UO_pos_class_comma,                // position of comma in the base class list if there
                                      // are more than one line,
                                      //   (tied to UO_nl_class_init_args).
   UO_pos_constr_comma,               // position of comma in constructor init list
   UO_pos_class_colon,                // position of trailing/leading class colon, between
                                      // class and base class list
                                      //   (tied to UO_nl_class_colon)
   UO_pos_constr_colon,               // position of trailing/leading class constr colon
                                      //   (tied to UO_nl_constr_colon, UO_nl_constr_init_args,
                                      // UO_pos_constr_colon,

   // group: UG_linesplit, "Line Splitting options"                                                       6
   UO_code_width,           // ie 80 columns
   UO_ls_for_split_full,    // try to split long 'for' statements at semi-colons
   UO_ls_func_split_full,   // try to split long func proto/def at comma
   UO_ls_code_width,        // try to split at code_width

   // group: UG_align, "Code alignment (not left column spaces/tabs)"                                     7
   UO_align_keep_tabs,             // keep non-indenting tabs
   UO_align_with_tabs,             // use tabs for aligning (0/1)
   UO_align_on_tabstop,            // always align on tabstops
   UO_align_number_right,          // right-align numbers (not fully supported, yet)
   UO_align_keep_extra_space,      // don't squash extra whitespace
   UO_align_func_params,           // align prototype variable defs on variable
   UO_align_func_params_span,      // align parameter defs in function on parameter name
   UO_align_func_params_thresh,    // align function parameter defs threshold
   UO_align_func_params_gap,       // align function parameter defs gap
   UO_align_same_func_call_params, //
   UO_align_var_def_span,          // align variable defs on variable (span for regular stuff)
   UO_align_var_def_star_style,    // see UO_align_typedef_star_style
   UO_align_var_def_amp_style,     // see UO_align_typedef_star_style
   UO_align_var_def_thresh,        // align variable defs threshold
   UO_align_var_def_gap,           // align variable defs gap
   UO_align_var_def_colon,         // align the colon in struct bit fields
   UO_align_var_def_colon_gap,     // align variable defs gap for bit colons
   UO_align_var_def_attribute,     //
   UO_align_var_def_inline,        // also align inline struct/enum/union var defs
   UO_align_assign_span,           // align on '='. 0=don't align
   UO_align_assign_thresh,         // threshold for aligning on '='. 0=no limit
   UO_align_enum_equ_span,         // align the '=' in enums
   UO_align_enum_equ_thresh,       // threshold for aligning on '=' in enums. 0=no limit
   UO_align_var_class_span,        // span for class (0=don't align)
   UO_align_var_class_thresh,      // threshold for class, 0=no limit
   UO_align_var_class_gap,         // gap for class
   UO_align_var_struct_span,       // span for struct/union (0=don't align)
   UO_align_var_struct_thresh,     // threshold for struct/union, 0=no limit
   UO_align_var_struct_gap,        // gap for struct/union
   UO_align_struct_init_span,      // align structure initializer values
   UO_align_typedef_gap,           // minimum spacing
   UO_align_typedef_span,          // align single-line typedefs
   UO_align_typedef_func,          // how to align func type with types
   UO_align_typedef_star_style,    // Start aligning style
                                   // 0: '*' not part of type
                                   // 1: '*' part of the type - no space
                                   // 2: '*' part of type, dangling
   UO_align_typedef_amp_style,     // align_typedef_star_style for ref '&' stuff
   UO_align_right_cmt_span,        // align comment that end lines. 0=don't align
   UO_align_right_cmt_mix,         // mix comments after '}' and preproc with others
   UO_align_right_cmt_gap,         //
   UO_align_right_cmt_at_col,      // align comment that end lines at or beyond column N;
                                   // 'pulls in' comments as a bonus side effect
   UO_align_func_proto_span,       // align function prototypes
   UO_align_func_proto_gap,        // align function prototypes
   UO_align_on_operator,           //
   UO_align_mix_var_proto,         // mix function prototypes and variable decl
   UO_align_single_line_func,      // mix single line function with prototypes
   UO_align_single_line_brace,     // align the open brace of single line functions
   UO_align_single_line_brace_gap, // gap for align_single_line_brace
   UO_align_oc_msg_spec_span,      // align ObjC msg spec
   UO_align_nl_cont,               // align the back-slash \n combo (macros)
   UO_align_pp_define_together,    // align macro functions and variables together
   UO_align_pp_define_gap,         // min space between define label and value '#define a <---> 16'
   UO_align_pp_define_span,        // align bodies in #define statements
   UO_align_left_shift,            //
   UO_align_asm_colon,             //
   UO_align_oc_msg_colon_span,     //
   UO_align_oc_msg_colon_first,    //
   UO_align_oc_decl_colon,         //
   // UO_align_pp_define_col_min,    TODO: min column for a #define value
   // UO_align_pp_define_col_max,    TODO: max column for a #define value
   // UO_align_enum_col_min,         TODO: the min column for enum '=' alignment
   // UO_align_enum_col_max,         TODO: the max column for enum '=' alignment
   // UO_align_struct_array_brace,   TODO: align array of structure initializers

   // group: UG_comment, "Comment modifications"                                                    8
   UO_cmt_width,                   // column to wrap comments
   UO_cmt_reflow_mode,             // comment reflow style
   UO_cmt_convert_tab_to_spaces,   //
   UO_cmt_indent_multi,            // change left indent of multiline comments
   UO_cmt_c_group,                 // try to group neighboring C comments
   UO_cmt_c_nl_start,              // put a blank /* at the start of a combined group
   UO_cmt_c_nl_end,                // put a newline before the */ in a combined group
   UO_cmt_cpp_group,               // if UO_cmt_cpp_to_c, try to group in one big C comment
   UO_cmt_cpp_nl_start,            // put a blank /* at the start of a converted group
   UO_cmt_cpp_nl_end,              // put a newline before the */ in a converted group
   UO_cmt_cpp_to_c,                // convert CPP comments to C comments
   UO_cmt_star_cont,               // put a star on subsequent comment lines
   UO_cmt_sp_before_star_cont,     // # of spaces for subsequent comment lines (before possible star)
   UO_cmt_sp_after_star_cont,      // # of spaces for subsequent comment lines (after star)
   UO_cmt_multi_check_last,        // no space after '*' prefix when comment start and end are of equal length
   UO_cmt_multi_first_len_minimum, // controls the xtra_indent for the last line of a multi-line comment
                                   // For multi-line comments with a '*' lead, remove leading spaces if the
                                   // first and last lines of the comment are the same length AND if the
                                   // length is bigger as the first_len minimum.
                                   // Default=4
   UO_cmt_insert_file_header,      //
   UO_cmt_insert_file_footer,      //
   UO_cmt_insert_func_header,      //
   UO_cmt_insert_class_header,     //
   UO_cmt_insert_oc_msg_header,    //
   UO_cmt_insert_before_preproc,   //
   UO_cmt_insert_before_inlines,   //
   UO_cmt_insert_before_ctor_dtor, //

   // group: UG_codemodify, "Code modifying options (non-whitespace)"                               9
   UO_mod_full_brace_do,                         // add or remove braces on single-line do
   UO_mod_full_brace_for,                        // add or remove braces on single-line for
   UO_mod_full_brace_function,                   // add optional braces on Pawn functions
   UO_mod_full_brace_if,                         // add or remove braces on single-line if
   UO_mod_full_brace_if_chain,                   // make all if/elseif/else statements in a chain
                                                 // be braced or not
   UO_mod_full_brace_if_chain_only,              // make all if/elseif/else statements in a chain with at least
                                                 // one 'else' or 'else if' fully braced
   UO_mod_full_brace_nl,                         // max number of newlines to span w/o braces
   UO_mod_full_brace_nl_block_rem_mlcond,        // block brace removal on multiline condition
   UO_mod_full_brace_while,                      // add or remove braces on single-line while
   UO_mod_full_brace_using,                      // add or remove braces on using
   UO_mod_paren_on_return,                       // add or remove paren on return
   UO_mod_pawn_semicolon,                        // add optional semicolons
   UO_mod_full_paren_if_bool,                    //
   UO_mod_remove_extra_semicolon,                // remove extra semicolons
   UO_mod_add_long_function_closebrace_comment,  //
   UO_mod_add_long_namespace_closebrace_comment, //
   UO_mod_add_long_class_closebrace_comment,     //
   UO_mod_add_long_switch_closebrace_comment,    //
   UO_mod_add_long_ifdef_endif_comment,          //
   UO_mod_add_long_ifdef_else_comment,           //
   UO_mod_sort_import,                           //
   UO_mod_sort_using,                            //
   UO_mod_sort_include,                          //
   UO_mod_move_case_break,                       //
   UO_mod_case_brace,                            //
   UO_mod_remove_empty_return,                   //
   UO_mod_sort_oc_properties,                    // organizes objective c properties
   //  Sorting options for objc properties
   UO_mod_sort_oc_property_class_weight,         // Determines weight of class
   UO_mod_sort_oc_property_thread_safe_weight,   // Determines weight of atomic/nonatomic
   UO_mod_sort_oc_property_readwrite_weight,     // Determines weight of readwrite
   UO_mod_sort_oc_property_reference_weight,     // Determines weight of reference type
                                                 // (retain, copy, assign, weak, strong)
   UO_mod_sort_oc_property_getter_weight,        // Determines weight of getter type (getter=)
   UO_mod_sort_oc_property_setter_weight,        // Determines weight of setter type (setter=)
   UO_mod_sort_oc_property_nullability_weight,   // Determines weight of nullability type (nullable/nonnull)


   // group: UG_preprocessor, "Preprocessor options"                                                10
   UO_pp_indent,             // indent preproc 1 space per level (add/ignore/remove)
   UO_pp_indent_at_level,    // indent #if, #else, #endif at brace level
   UO_pp_indent_count,       //
   UO_pp_space,              // spaces between # and word (add/ignore/remove)
   UO_pp_space_count,        // the number of spaces for add/force
   UO_pp_indent_region,      // indent of #region and #endregion, see indent_label
   UO_pp_region_indent_code, // whether to indent the code inside region stuff
   UO_pp_indent_if,          //
   UO_pp_if_indent_code,     //
   UO_pp_define_at_level,    // indent #define at brace level
   UO_pp_ignore_define_body, // "Whether to ignore the '#define' body while formatting."
   UO_pp_indent_case,        // Whether to indent case statements between #if, #else, and #endif
                             // Only applies to the indent of the preprocesser that the case statements directly inside of
   UO_pp_indent_func_def,    // Whether to indent whole function definitions between #if, #else, and #endif
                             // Only applies to the indent of the preprocesser that the function definition is directly inside of
   UO_pp_indent_extern,      // Whether to indent extern C blocks between #if, #else, and #endif
                             // Only applies to the indent of the preprocesser that the extern block is directly inside of
   UO_pp_indent_brace,       // Whether to indent braces directly inside #if, #else, and #endif
                             // Only applies to the indent of the preprocesser that the braces are directly inside of

   // group: UG_sort_includes, "Sort includes options"                                              11
   UO_include_category_0,  //
   UO_include_category_1,  //
   UO_include_category_2,  //

   // group: UG_Use_Ext, "Use or Do not Use options", "G"                                           12
   UO_use_indent_func_call_param,           // use/don't use indent_func_call_param Guy 2015-09-24
   UO_use_indent_continue_only_once,        // The value of the indentation for a continuation line is calculate
                                            // differently if the line is:
                                            //   a declaration :your case with QString fileName ...
                                            //   an assignment  :your case with pSettings = new QSettings( ...
                                            // At the second case the option value might be used twice:
                                            //   at the assignment
                                            //   at the function call (if present)
                                            // To prevent the double use of the option value, use this option
                                            // with the value "true". Guy 2016-05-16
   UO_use_options_overriding_for_qt_macros, // SIGNAL/SLOT Qt macros have special formatting options.
                                            // See options_for_QT.cpp for details.

   // group: UG_warnlevels, "Warn levels - 1: error, 2: warning (default), 3: note"                 13
   // Levels to attach to warnings (log_sev_t; default : LWARN)
   UO_warn_level_tabs_found_in_verbatim_string_literals, // if UO_string_replace_tab_chars is set,
                                                         // then we should warn about cases we can't
                                                         // do the replacement


   //UO_dont_protect_xcode_code_placeholders,

   // This is used to get the enumeration count
   UO_option_count
};

// for helping by sort
#define   UO_include_category_first    UO_include_category_0
#define   UO_include_category_last     UO_include_category_2


#ifdef EMSCRIPTEN
#define group_map_value_options_t    std::vector<uncrustify_options>
#else
#define group_map_value_options_t    std::list<uncrustify_options>
#endif

struct group_map_value
{
   uncrustify_groups         id;
   const char                *short_desc;
   const char                *long_desc;
   group_map_value_options_t options;
};

struct option_map_value
{
   uncrustify_options id;
   uncrustify_groups  group_id;
   argtype_e          type;
   int                min_val;
   int                max_val;
   const char         *name;
   const char         *short_desc;
   const char         *long_desc;
};


const char *get_argtype_name(argtype_e argtype);


/**
 * @brief defines a new group of uncrustify options
 *
 * The current group is stored as global variable which
 * will be used whenever a new option is added.
 */
void unc_begin_group(uncrustify_groups id, const char *short_desc, const char *long_desc = NULL);


const option_map_value *unc_find_option(const char *name);


//! Add all uncrustify options to the global option list
void register_options(void);


/**
 * Sets non-zero settings defaults
 *
 * TODO: select from various sets? - i.e., K&R, GNU, Linux, Ben
 */
void set_option_defaults(void);


/**
 * processes a single line string to extract configuration settings
 * increments cpd.line_number and cpd.error_count, modifies configLine parameter
 *
 * @param configLine  single line string that will be processed
 * @param filename    for log messages, file from which the configLine param
 *                    was extracted
 */
void process_option_line(char *configLine, const char *filename);


int load_option_file(const char *filename);


int save_option_file(FILE *pfile, bool withDoc);


/**
 * save the used options into a text file
 *
 * @param pfile             file to print into
 * @param withDoc           also print description
 * @param only_not_default  print only options with non default value
 */
int save_option_file_kernel(FILE *pfile, bool withDoc, bool only_not_default);


/**
 * @return >= 0  entry was found
 * @return   -1  entry was not found
 */
int set_option_value(const char *name, const char *value);


/**
 * check if a path/filename uses a relative or absolute path
 *
 * @retval false path is an absolute one
 * @retval true  path is a  relative one
 */
bool is_path_relative(const char *path);


const group_map_value *get_group_name(size_t ug);


const option_map_value *get_option_name(uncrustify_options uo);


void print_options(FILE *pfile);

/**
 * convert a argument type to a string
 *
 * @param val  argument type to convert
 */
std::string argtype_to_string(argtype_e argtype);

/**
 * convert a boolean to a string
 *
 * @param val  boolean to convert
 */
std::string bool_to_string(bool val);

/**
 * convert an argument value to a string
 *
 * @param val  argument value to convert
 */
std::string argval_to_string(argval_t argval);

/**
 * convert a line ending type to a string
 *
 * @param val  line ending type to convert
 */
std::string lineends_to_string(lineends_e linends);

/**
 * convert a token to a string
 *
 * @param val  token to convert
 */
std::string tokenpos_to_string(tokenpos_e tokenpos);

/**
 * convert an argument of a given type to a string
 *
 * @param argtype   type of argument
 * @param op_val_t  value of argument
 */
std::string op_val_to_string(argtype_e argtype, op_val_t op_val);


typedef std::map<uncrustify_options, option_map_value>::iterator   option_name_map_it;
typedef std::map<uncrustify_groups, group_map_value>::iterator     group_map_it;
typedef group_map_value_options_t::iterator                        option_list_it;
typedef group_map_value_options_t::const_iterator                  option_list_cit;


#endif /* OPTIONS_H_INCLUDED */<|MERGE_RESOLUTION|>--- conflicted
+++ resolved
@@ -148,101 +148,6 @@
 
 
    // group: UG_space, "Spacing options"                                                        1
-<<<<<<< HEAD
-   UO_sp_arith,                    // space around + - / * etc
-                                   // also ">>>" "<<" ">>" "%" "|"
-   UO_sp_arith_additive,           // space around + or -
-   UO_sp_assign,                   // space around =, +=, etc
-   UO_sp_cpp_lambda_assign,        // space around the capture spec [=](...){...}
-   UO_sp_cpp_lambda_paren,         // space after the capture spec [] (...){...}
-   UO_sp_assign_default,           // space around '=' in prototype
-   UO_sp_before_assign,            // space before =, +=, etc
-   UO_sp_after_assign,             // space after =, +=, etc
-   UO_sp_enum_paren,               // space in 'NS_ENUM ('"
-   UO_sp_enum_assign,              // space around = in enum
-   UO_sp_enum_before_assign,       // space before = in enum
-   UO_sp_enum_after_assign,        // space after = in enum
-   UO_sp_enum_colon,               // space around ':' in enum
-   UO_sp_pp_concat,                // space around ##
-   UO_sp_pp_stringify,             // space after #
-   UO_sp_before_pp_stringify,      // space before # in a #define x(y) L#y
-   UO_sp_bool,                     // space around || &&
-   UO_sp_compare,                  // space around < > ==, etc
-   UO_sp_inside_paren,             // space inside '+ ( xxx )' vs '+ (xxx)'
-   UO_sp_paren_paren,              // space between nested parens - '( (' vs '(('
-   UO_sp_cparen_oparen,            // space between nested parens - ') (' vs ')('
-   UO_sp_balance_nested_parens,    // balance spaces inside nested parens
-   UO_sp_paren_brace,              // space between ')' and '{'
-   UO_sp_before_ptr_star,          // space before a '*' that is part of a type
-   UO_sp_before_unnamed_ptr_star,  //
-   UO_sp_between_ptr_star,         // space between two '*' that are part of a type
-   UO_sp_after_ptr_star,           // space after a '*' that is part of a type
-   UO_sp_after_ptr_star_qualifier, // space after a '*' next to a qualifier
-   UO_sp_after_ptr_star_func,      // space between a '*' and a function proto/def
-   UO_sp_ptr_star_paren,           //
-   UO_sp_before_ptr_star_func,     //
-   UO_sp_before_byref,             // space before '&' of 'fcn(int& idx)'
-   UO_sp_before_unnamed_byref,     //
-   UO_sp_after_byref,              // space after a '&'  as in 'int& var'
-   UO_sp_after_byref_func,         //
-   UO_sp_before_byref_func,        //
-   UO_sp_after_type,               // space between type and word
-   UO_sp_before_template_paren,    // D: 'template Foo('
-   UO_sp_template_angle,           //
-   UO_sp_before_angle,             // space before '<>', as in '<class T>'
-   UO_sp_inside_angle,             // space inside '<>', as in '<class T>'
-   UO_sp_angle_colon,              // space between '<>' and ':'
-   UO_sp_after_angle,              // space after  '<>', as in '<class T>'
-   UO_sp_angle_paren,              // space between '<>' and '(' in 'a = new List<byte>(foo);'
-   UO_sp_angle_paren_empty,        // space between '<>' and '()' in 'a = new List<byte>();'
-   UO_sp_angle_word,               // space between '<>' and a word in 'List<byte> a;
-                                   // or template <typename T> static ...'
-   UO_sp_angle_shift,              // '> >' vs '>>'
-   UO_sp_permit_cpp11_shift,       // '>>' vs '> >' for C++11 code
-   UO_sp_before_sparen,            // space before '(' of 'if/for/while/switch/etc'
-   UO_sp_inside_sparen,            // space inside 'if( xxx )' vs 'if(xxx)'
-   UO_sp_inside_sparen_close,      //
-   UO_sp_inside_sparen_open,       //
-   UO_sp_after_sparen,             // space after  ')' of 'if/for/while/switch/etc'
-                                   // the do-while does not get set here
-   UO_sp_sparen_brace,             // space between ')' and '{' of if, while, etc
-   UO_sp_invariant_paren,          //
-   UO_sp_after_invariant_paren,    //
-   UO_sp_special_semi,             // space empty stmt ';' on while, if, for
-                                   //   example 'while (*p++ = ' ') ;'
-   UO_sp_before_semi,              // space before all ';'
-   UO_sp_before_semi_for,          // space before the two ';' in a for() - non-empty
-   UO_sp_before_semi_for_empty,    // space before ';' in empty for statement
-   UO_sp_after_semi,               //
-   UO_sp_after_semi_for,           //
-   UO_sp_after_semi_for_empty,     // space after final ';' in empty for statement
-   UO_sp_before_square,            // space before single '['
-   UO_sp_before_squares,           // space before '[]', as in 'byte []'
-   UO_sp_inside_square,            // space inside 'byte[ 5 ]' vs 'byte[5]'
-   UO_sp_after_comma,              // space after ','
-   UO_sp_before_comma,             // space before ','
-   UO_sp_after_mdatype_commas,     //
-   UO_sp_before_mdatype_commas,    //
-   UO_sp_between_mdatype_commas,   //
-   UO_sp_paren_comma,              //
-   UO_sp_before_ellipsis,          // space before '...'
-   UO_sp_after_class_colon,        // space after class ':'
-   UO_sp_before_class_colon,       // space before class ':'
-   UO_sp_after_constr_colon,       // space after class constructor ':'
-   UO_sp_before_constr_colon,      // space before class constructor ':'
-   UO_sp_before_case_colon,        // space before case ':'
-   UO_sp_after_operator,           // space after operator when followed by a punctuator
-   UO_sp_after_operator_sym,       // space after operator when followed by a punctuator
-   UO_sp_after_operator_sym_empty, // space after operator sign when the operator has no arguments
-   UO_sp_after_cast,               // space after C & D cast - '(int) a' vs '(int)a'
-   UO_sp_inside_paren_cast,        // spaces inside the parens of a cast
-   UO_sp_cpp_cast_paren,           //
-   UO_sp_sizeof_paren,             // space between 'sizeof' and '('
-   UO_sp_after_tag,                // pawn: space after a tag colon
-   UO_sp_inside_braces_enum,       // space inside enum '{' and '}' - '{ a, b, c }'
-   UO_sp_inside_braces_struct,     // space inside struct/union '{' and '}'
-   UO_sp_inside_braces_oc_dict,    // space inside OC boxed dictionary @'{' and '}'
-=======
    UO_sp_arith,                     // space around + - / * etc
                                     // also ">>>" "<<" ">>" "%" "|"
    UO_sp_arith_additive,            // space around + or -
@@ -339,7 +244,6 @@
    UO_sp_inside_braces_enum,        // space inside enum '{' and '}' - '{ a, b, c }'
    UO_sp_inside_braces_struct,      // space inside struct/union '{' and '}'
    UO_sp_inside_braces_oc_dict,     // space inside OC boxed dictionary @'{' and '}'
->>>>>>> e7b19ac2
    UO_sp_after_type_brace_init_lst_open,
    UO_sp_before_type_brace_init_lst_close,
    UO_sp_inside_type_brace_init_lst,
@@ -596,13 +500,9 @@
    UO_nl_getset_brace,                 // newline between 'get/set' and '{'
    UO_nl_for_brace,                    // newline between 'for' and '{'
    UO_nl_catch_brace,                  // newline between 'catch' and '{'
-<<<<<<< HEAD
-   UO_nl_brace_catch,                  // newline between '}' and 'catch'
-=======
    UO_nl_oc_catch_brace,               // same as nl_catch_brace except for objective-c @catch newline between '@catch' and '{'
    UO_nl_brace_catch,                  // newline between '}' and 'catch'
    UO_nl_oc_brace_catch,               // same as nl_brace_catch except for objective-c @catch newline between '}' and '@catch'
->>>>>>> e7b19ac2
    UO_nl_brace_square,                 // newline between '}' and ']'
    UO_nl_brace_fparen,                 // newline between '}' and ')' of a function invocation
    UO_nl_while_brace,                  // newline between 'while' and '{'
