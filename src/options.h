/**
 * @file options.h
 * Enum and settings for all the options.
 *
 * @author  Ben Gardner
 * @author  Guy Maurel since version 0.62 for uncrustify4Qt
 *          October 2015
 * @license GPL v2+
 */
#ifndef OPTIONS_H_INCLUDED
#define OPTIONS_H_INCLUDED

#include <list>
#include <map>
#include <string>

enum argtype_e
{
   AT_BOOL,    /**< true / false */
   AT_IARF,    /**< Ignore / Add / Remove / Force */
   AT_NUM,     /**< Number */
   AT_LINE,    /**< Line Endings */
   AT_POS,     /**< start/end or Trail/Lead */
   AT_STRING,  /**< string value */
};

/** Arg values - these are bit fields*/
enum argval_t
{
   AV_IGNORE = 0,
   AV_ADD    = 1,
   AV_REMOVE = 2,
   AV_FORCE  = 3, /**< remove + add */
   AV_NOT_DEFINED = 4 /* to be used with QT, SIGNAL SLOT macros */
};

/** Line endings */
enum lineends_e
{
   LE_LF,      /* "\n"   */
   LE_CRLF,    /* "\r\n" */
   LE_CR,      /* "\r"   */

   LE_AUTO,    /* keep last */
};

/** Token position - these are bit fields */
enum tokenpos_e
{
   TP_IGNORE      = 0,     /* don't change it */
   TP_BREAK       = 1,     /* add a newline before or after the if not present */
   TP_FORCE       = 2,     /* force a newline on one side and not the other */
   TP_LEAD        = 4,     /* at the start of a line or leading if wrapped line */
   TP_LEAD_BREAK  = (TP_LEAD | TP_BREAK),
   TP_LEAD_FORCE  = (TP_LEAD | TP_FORCE),
   TP_TRAIL       = 8,     /* at the end of a line or trailing if wrapped line */
   TP_TRAIL_BREAK = (TP_TRAIL | TP_BREAK),
   TP_TRAIL_FORCE = (TP_TRAIL | TP_FORCE),
   TP_JOIN        = 16,    /* remove newlines on both sides */
};

union op_val_t
{
   argval_t   a;
   int        n;
   bool       b;
   lineends_e le;
   tokenpos_e tp;
   const char *str;
};

/** Groups for options */
enum uncrustify_groups
{
   UG_general,
   UG_indent,
   UG_space,
   UG_align,
   UG_newline,
   UG_position,
   UG_linesplit,
   UG_blankline,
   UG_codemodify,
   UG_comment,
   UG_preprocessor,
   UG_Use_Ext,
   UG_group_count
};

/**
 * Keep this grouped by functionality
 */
enum uncrustify_options
{
   UO_newlines,                 // Set to AUTO, LF, CRLF, or CR

   /*
    * Basic Indenting stuff
    */
   //UO_indent,                   //TODO: 0=don't change indentation, 1=change indentation
   UO_tok_split_gte,             // allow split of '>>=' in template detection

   UO_utf8_byte,
   UO_utf8_force,
   UO_utf8_bom,

   UO_enable_digraphs,

   UO_dont_protect_xcode_code_placeholders,

   UO_input_tab_size,           // tab size on input file: usually 8
   UO_output_tab_size,          // tab size for output: usually 8

   UO_indent_columns,           // ie 3 or 8
   UO_indent_continue,
   UO_indent_with_tabs,         // 1=only to the 'level' indent, 2=use tabs for indenting
   UO_indent_cmt_with_tabs,
   //UO_indent_brace_struct,      //TODO: spaces to indent brace after struct/enum/union def
   //UO_indent_paren,             //TODO: indent for open paren on next line (1)
   UO_indent_paren_nl,           // indent-align under paren for open followed by nl
   UO_indent_square_nl,          // indent-align under square for open followed by nl
   UO_indent_paren_close,        // indent of close paren after a newline
   UO_indent_comma_paren,        // indent of comma if inside a paren
   UO_indent_bool_paren,         // indent of bool if inside a paren
   UO_indent_first_bool_expr,    // if UO_indent_bool_paren == true, aligns the first expression to the following ones
   UO_pp_indent,                 // indent preproc 1 space per level (add/ignore/remove)
   UO_pp_indent_at_level,        // indent #if, #else, #endif at brace level
   UO_pp_indent_count,
   UO_pp_define_at_level,        // indent #define at brace level
   UO_pp_space,                  // spaces between # and word (add/ignore/remove)
   UO_pp_space_count,            // the number of spaces for add/force
   UO_pp_indent_region,          // indent of #region and #endregion, see indent_label
   UO_pp_region_indent_code,     // whether to indent the code inside region stuff
   UO_pp_indent_if,
   UO_pp_if_indent_code,

   UO_indent_switch_case,         // spaces to indent case from switch
   UO_indent_case_shift,          // spaces to shift the line with the 'case'
   UO_indent_case_brace,          // spaces to indent '{' from case (usually 0 or indent_columns)

   UO_indent_brace,               // spaces to indent '{' from level (usually 0)
   UO_indent_braces,              // whether to indent the braces or not
   UO_indent_braces_no_func,      // whether to not indent the function braces (depends on UO_indent_braces)
   UO_indent_braces_no_class,     // whether to not indent the class braces (depends on UO_indent_braces)
   UO_indent_braces_no_struct,    // whether to not indent the struct braces (depends on UO_indent_braces)
   UO_indent_brace_parent,        // indent the braces based on the parent size (if=3, for=4, etc)
   UO_indent_paren_open_brace,    // indent on paren level in '({', default by {
   UO_indent_label,               // 0=left >0=col from left, <0=sub from brace indent
   UO_indent_access_spec,         // same as indent_label, but for 'private:', 'public:'
   UO_indent_access_spec_body,    // indent private/public/protected inside a class (overrides indent_access_spec)

   UO_indent_align_string,        // True/False - indent align broken strings
   UO_indent_xml_string,          // Number amount to indent XML strings

   UO_indent_col1_comment,        // indent comments in column 1

   UO_indent_func_def_force_col1, // force indentation of function definition to start in column 1
   UO_indent_func_call_param,     // indent continued function calls to indent_columns
   UO_indent_func_proto_param,    // same, but for function protos
   UO_indent_func_def_param,      // same, but for function defs
   UO_indent_func_class_param,    // same, but for classes
   UO_indent_func_ctor_var_param,
   UO_indent_template_param,
   UO_indent_func_param_double,             // double the tab indent for

   UO_indent_func_const,                    // indentation for standalone 'const' qualifier
   UO_indent_func_throw,                    // indentation for standalone 'throw' qualifier

   UO_indent_namespace,                     // indent stuff inside namespace braces
   UO_indent_namespace_single_indent,       // indent one namespace and no sub-namespaces
   UO_indent_namespace_level,               // level to indent namespace blocks
   UO_indent_namespace_limit,               // no indent if namespace is longer than this
   UO_indent_extern,
   UO_indent_class,                         // indent stuff inside class braces
   UO_indent_class_colon,                   // indent stuff after a class colon
   UO_indent_class_on_colon,                // indent stuff on a class colon
   UO_indent_constr_colon,                  // indent stuff after a constr colon

   UO_indent_ctor_init_leading,             // virtual indent from the ':' for member initializers. Default is 2. (applies to the leading colon case)
   UO_indent_ctor_init,                     // additional indenting for ctor initializer lists

   UO_indent_member,                        // indent lines broken at a member '.' or '->'

   UO_indent_sing_line_comments,            // indent single line ('//') comments on lines before code
   UO_indent_relative_single_line_comments, // indent single line ('//') comments after code
   UO_indent_preserve_sql,                  // preserve indent of EXEC SQL statement body
   UO_indent_align_assign,
   UO_indent_oc_block,
   UO_indent_oc_block_msg,
   UO_indent_oc_msg_prioritize_first_colon,
   UO_indent_oc_msg_colon,
   UO_indent_oc_block_msg_xcode_style,
   UO_indent_oc_block_msg_from_brace,
   UO_indent_oc_block_msg_from_caret,
   UO_indent_oc_block_msg_from_colon,
   UO_indent_oc_block_msg_from_keyword,

   UO_indent_else_if,
   UO_indent_var_def_blk,        // indent a variable def block that appears at the top
   UO_indent_var_def_cont,
   UO_indent_shift,              // if a shift expression spans multiple lines, indent

   UO_indent_min_vbrace_open,               // min. indent after virtual brace open and newline
   UO_indent_vbrace_open_on_tabstop,        // when identing after virtual brace open and newline add further spaces to reach next tabstop

   /*
    * Misc inter-element spacing
    */

   UO_sp_paren_brace,           // space between ')' and '{'
                                /* "(struct foo) {...}" vs "(struct foo){...}" */
   UO_sp_fparen_brace,          // space between ')' and '{' of function
   UO_sp_fparen_dbrace,         // space between ')' and '{{' of double-brace init
   UO_sp_sparen_brace,          // space between ')' and '{' of if, while, etc

   UO_sp_after_cast,            // space after C & D cast - '(int) a' vs '(int)a'
   UO_sp_inside_paren_cast,     // spaces inside the parens of a cast
   UO_sp_cpp_cast_paren,

   UO_sp_before_byref,          // space before '&' of 'fcn(int& idx)'
   UO_sp_before_unnamed_byref,
   UO_sp_after_byref,           // space after a '&'  as in 'int& var'

   UO_sp_after_type,            // space between type and word
   UO_sp_before_template_paren, // D: 'template Foo('

   UO_sp_inside_fparen,         // space inside 'foo( xxx )' vs 'foo(xxx)'
   UO_sp_inside_fparens,        // space inside 'foo( )' vs 'foo()'
   UO_sp_inside_tparen,
   UO_sp_after_tparen_close,
   UO_sp_inside_paren,          // space inside '+ ( xxx )' vs '+ (xxx)'
   UO_sp_inside_square,         // space inside 'byte[ 5 ]' vs 'byte[5]'
   UO_sp_inside_sparen,         // space inside 'if( xxx )' vs 'if(xxx)'
   UO_sp_inside_sparen_close,
   UO_sp_inside_sparen_open,
   UO_sp_inside_angle,          // space inside '<>', as in '<class T>'

   UO_sp_before_sparen,         // space before '(' of 'if/for/while/switch/etc'
   UO_sp_after_sparen,          /* space after  ')' of 'if/for/while/switch/etc'
                                 * the do-while does not get set here */
   UO_sp_after_invariant_paren,
   UO_sp_invariant_paren,

   UO_sp_template_angle,
   UO_sp_before_angle,          // space before '<>', as in '<class T>'
   UO_sp_after_angle,           // space after  '<>', as in '<class T>'
   UO_sp_angle_paren,           // space between '<>' and '(' in 'a = new List<byte>();'
   UO_sp_angle_word,            // space between '<>' and a word in 'List<byte> a; or template <typename T> static ...'
   UO_sp_angle_shift,           // '> >' vs '>>'
   UO_sp_permit_cpp11_shift,    // '>>' vs '> >' for C++11 code

   UO_sp_before_square,         // space before single '['
   UO_sp_before_squares,        // space before '[]', as in 'byte []'

   UO_sp_paren_paren,           // space between nested parens - '( (' vs '(('
   UO_sp_cparen_oparen,         // space between nested parens - ') (' vs ')('
   UO_sp_balance_nested_parens, // balance spaces inside nested parens

   UO_sp_return_paren,          // space between 'return' and '('
   UO_sp_sizeof_paren,          // space between 'sizeof' and '('

   UO_sp_after_comma,           // space after ','
   UO_sp_before_comma,          // space before ','
   UO_sp_paren_comma,

   UO_sp_before_mdatype_commas,
   UO_sp_between_mdatype_commas,
   UO_sp_after_mdatype_commas,

   UO_sp_before_ellipsis,       // space before '...'

   UO_sp_arith,                 // space around + - / * etc
                                // also ">>>" "<<" ">>" "%" "|"
   UO_sp_bool,                  // space around || &&
   UO_sp_pp_concat,             // space around ##
   UO_sp_pp_stringify,          // space after #
   UO_sp_before_pp_stringify,   // space before # in a #define x(y) L#y
   UO_sp_compare,               // space around < > ==, etc
   UO_sp_assign,                // space around =, +=, etc
   UO_sp_cpp_lambda_assign,     // space around the capture spec [=](...){...}
   UO_sp_cpp_lambda_paren,      // space after the capture spec [] (...){...}
   UO_sp_assign_default,        // space around '=' in prototype
   UO_sp_before_assign,         // space before =, +=, etc
   UO_sp_after_assign,          // space after =, +=, etc
   UO_sp_enum_paren,            // space in 'NS_ENUM ('"
   UO_sp_enum_assign,           // space around = in enum
   UO_sp_enum_before_assign,    // space before = in enum
   UO_sp_enum_after_assign,     // space after = in enum
   UO_sp_after_class_colon,     // space after class ':'
   UO_sp_before_class_colon,    // space before class ':'
   UO_sp_after_constr_colon,    // space after class constructor ':'
   UO_sp_before_constr_colon,   // space before class constructor ':'
   UO_sp_before_case_colon,     // space before case ':'

   UO_sp_func_def_paren,        // space between 'func' and '(' - 'foo (' vs 'foo('
   UO_sp_func_call_paren,       // space between 'func' and '(' - 'foo (' vs 'foo('
   UO_sp_func_call_paren_empty,
   UO_sp_func_call_user_paren,
   UO_sp_func_proto_paren,      // space between 'func' and '(' - 'foo (' vs 'foo('
   UO_sp_func_class_paren,      // space between ctor/dtor and '('

   UO_sp_attribute_paren,       // space between '__attribute__' and '('
   UO_sp_defined_paren,
   UO_sp_throw_paren,
   UO_sp_after_throw,
   UO_sp_catch_paren,
   UO_sp_version_paren,
   UO_sp_scope_paren,

   UO_sp_type_func,                // space between return type and 'func'
   // a minimum of 1 is forced except for '*'
   UO_sp_before_ptr_star,          // space before a '*' that is part of a type
   UO_sp_before_unnamed_ptr_star,
   UO_sp_after_ptr_star,           // space after a '*' that is part of a type
   UO_sp_after_ptr_star_qualifier, // space after a '*' next to a qualifier
   UO_sp_after_ptr_star_func,      // space between a '*' and a function proto/def
   UO_sp_ptr_star_paren,
   UO_sp_before_ptr_star_func,
   UO_sp_after_byref_func,
   UO_sp_before_byref_func,
   UO_sp_between_ptr_star,      // space between two '*' that are part of a type

   UO_sp_special_semi,          /* space empty stmt ';' on while, if, for
                                 * example 'while (*p++ = ' ') ;' */
   UO_sp_before_semi,           // space before all ';'
   UO_sp_before_semi_for,       // space before the two ';' in a for() - non-empty
   UO_sp_before_semi_for_empty, // space before ';' in empty for statement
   UO_sp_after_semi,
   UO_sp_after_semi_for,
   UO_sp_after_semi_for_empty,  // space after final ';' in empty for statement
   UO_sp_inside_braces,         // space inside '{' and '}' - '{ 1, 2, 3 }'
   UO_sp_inside_braces_empty,   // space inside '{' and '}' - '{ }'
   UO_sp_inside_braces_enum,    // space inside enum '{' and '}' - '{ a, b, c }'
   UO_sp_inside_braces_struct,  // space inside struct/union '{' and '}'

   UO_sp_macro,                 // space between macro and value, ie '#define a 6'
   UO_sp_macro_func,            // space between macro and value, ie '#define a 6'

   UO_sp_square_fparen,         // weird pawn stuff: native yark[rect](a[rect])
   UO_sp_after_tag,             // pawn: space after a tag colon

   UO_sp_after_operator,        // space after operator when followed by a punctuator
   UO_sp_after_operator_sym,    // space after operator when followed by a punctuator
   UO_sp_else_brace,
   UO_sp_brace_else,
   UO_sp_brace_typedef,

   UO_sp_catch_brace,
   UO_sp_brace_catch,
   UO_sp_finally_brace,
   UO_sp_brace_finally,
   UO_sp_try_brace,
   UO_sp_getset_brace,

   UO_sp_word_brace,
   UO_sp_word_brace_ns,

   UO_sp_before_dc,
   UO_sp_after_dc,
   UO_sp_d_array_colon,
   UO_sp_not,
   UO_sp_inv,
   UO_sp_addr,
   UO_sp_deref,
   UO_sp_member,
   UO_sp_sign,
   UO_sp_incdec,
   UO_sp_before_nl_cont,
   UO_sp_after_oc_scope,
   UO_sp_before_oc_colon,
   UO_sp_after_oc_colon,
   UO_sp_before_oc_dict_colon,
   UO_sp_after_oc_dict_colon,
   UO_sp_before_send_oc_colon,
   UO_sp_after_send_oc_colon,
   UO_sp_after_oc_type,
   UO_sp_after_oc_return_type,
   UO_sp_after_oc_at_sel,
   UO_sp_after_oc_at_sel_parens,
   UO_sp_inside_oc_at_sel_parens,
   UO_sp_before_oc_block_caret,
   UO_sp_after_oc_block_caret,
   UO_sp_after_oc_msg_receiver,
   UO_sp_after_oc_property,
   UO_sp_cond_colon,
   UO_sp_cond_colon_before,
   UO_sp_cond_colon_after,
   UO_sp_cond_question,
   UO_sp_cond_question_before,
   UO_sp_cond_question_after,
   UO_sp_cond_ternary_short,
   UO_sp_case_label,
   UO_sp_range,
   UO_sp_cmt_cpp_start,
   UO_sp_cmt_cpp_doxygen,       // in case of UO_sp_cmt_cpp_start: treat '///', '///<', '//!' and '//!<' as a unity (add space behind)
   UO_sp_cmt_cpp_qttr,          // in case of UO_sp_cmt_cpp_start: treat '//:', '//=', '//~' as a unity (add space behind)
   UO_sp_endif_cmt,
   UO_sp_after_new,
   UO_sp_between_new_paren,
   UO_sp_before_tr_emb_cmt,     // treatment of spaces before comments following code
   UO_sp_num_before_tr_emb_cmt, // number of spaces before comments following code
   UO_sp_annotation_paren,
   UO_sp_after_for_colon,
   UO_sp_before_for_colon,
   UO_sp_extern_paren,

   /*
    * Line splitting options (for long lines)
    */

   UO_code_width,           // ie 80 columns
   UO_ls_for_split_full,    // try to split long 'for' statements at semi-colons
   UO_ls_func_split_full,   // try to split long func proto/def at comma
   UO_ls_code_width,        // try to split at code_width
   //UO_ls_before_bool_op,    //TODO: break line before or after boolean op
   //UO_ls_before_paren,      //TODO: break before open paren
   //UO_ls_after_arith,       //TODO: break after arith op '+', etc
   //UO_ls_honor_newlines,    //TODO: don't remove newlines on split lines


   /*
    * code alignment (not left column spaces/tabs)
    */

   UO_align_with_tabs,            // use tabs for aligning (0/1)
   UO_align_keep_tabs,            // keep non-indenting tabs
   UO_align_on_tabstop,           // always align on tabstops
   UO_align_nl_cont,              // align the back-slash \n combo (macros)
   UO_align_enum_equ_span,        // align the '=' in enums
   UO_align_enum_equ_thresh,      // threshold for aligning on '=' in enums. 0=no limit
   UO_align_assign_span,          // align on '='. 0=don't align
   UO_align_assign_thresh,        // threshold for aligning on '='. 0=no limit
   UO_align_right_cmt_span,       // align comment that end lines. 0=don't align
   UO_align_right_cmt_mix,        // mix comments after '}' and preproc with others
   UO_align_right_cmt_gap,
   UO_align_right_cmt_at_col,     // align comment that end lines at or beyond column N; 'pulls in' comments as a bonus side effect
   UO_align_func_params,          // align prototype variable defs on variable
   UO_align_same_func_call_params,
   UO_align_var_def_span,         // align variable defs on variable (span for regular stuff)
   UO_align_var_def_thresh,       // align variable defs threshold
   UO_align_var_def_gap,          // align variable defs gap
   UO_align_var_def_colon_gap,    // align variable defs gap for bit colons
   UO_align_var_def_inline,       // also align inline struct/enum/union var defs
   UO_align_var_def_star_style,   // see UO_align_typedef_star_style
   UO_align_var_def_amp_style,    // see UO_align_typedef_star_style
   UO_align_var_def_colon,        // align the colon in struct bit fields
   UO_align_var_def_attribute,
   UO_align_var_struct_span,      // span for struct/union (0=don't align)
   UO_align_var_struct_thresh,    // threshold for struct/union, 0=no limit
   UO_align_var_struct_gap,       // gap for struct/union
   UO_align_pp_define_together,   // align macro functions and variables together
   UO_align_pp_define_span,       // align bodies in #define statements
   //UO_align_pp_define_col_min,    //TODO: min column for a #define value
   //UO_align_pp_define_col_max,    //TODO: max column for a #define value
   UO_align_pp_define_gap,        // min space between define label and value '#define a <---> 16'
   //UO_align_enum_col_min,         //TODO: the min column for enum '=' alignment
   //UO_align_enum_col_max,         //TODO: the max column for enum '=' alignment
   UO_align_struct_init_span,      // align structure initializer values
   UO_align_func_proto_span,       // align function prototypes
   UO_align_func_proto_gap,        // align function prototypes
   UO_align_on_operator,
   UO_align_mix_var_proto,         // mix function prototypes and variable decl
   UO_align_single_line_func,      // mix single line function with prototypes
   UO_align_single_line_brace,     // align the open brace of single line functions
   UO_align_single_line_brace_gap, // gap for align_single_line_brace
   UO_align_oc_msg_spec_span,      // align ObjC msg spec
   UO_align_number_left,           // left-align numbers (not fully supported, yet)
   UO_align_typedef_span,          // align single-line typedefs
   UO_align_typedef_gap,           // minimum spacing
   UO_align_typedef_func,          // how to align func type with types
   UO_align_typedef_star_style,    // Start aligning style
                                   // 0: '*' not part of type
                                   // 1: '*' part of the type - no space
                                   // 2: '*' part of type, dangling
   UO_align_typedef_amp_style,     // align_typedef_star_style for ref '&' stuff
   //UO_align_struct_array_brace,  // TODO: align array of structure initializers
   UO_align_left_shift,
//    UO_align_oc_msg_colon,
   UO_align_oc_msg_colon_span,
   UO_align_oc_msg_colon_first,
   UO_align_oc_decl_colon,
   UO_align_keep_extra_space,      // don't squash extra whitespace

   /*
    * Newline adding and removing options
    */

<<<<<<< HEAD
   UO_nl_fdef_brace,                  // 'int foo() {' vs 'int foo()\n{'
   UO_nl_cpp_ldef_brace,              // '[&x](int a) {' vs '[&x](int a)\n{'
   UO_nl_func_paren,                  // newline between function and open paren
   UO_nl_func_def_paren,              // Add or remove newline between a function name and the opening '(' in the definition
   UO_nl_func_decl_start,             // newline after the '(' in a function decl
   UO_nl_func_def_start,              // newline after the '(' in a function def
   UO_nl_func_decl_start_single,      // Overrides nl_func_decl_start when there is only one parameter
   UO_nl_func_def_start_single,       // Overrides nl_func_def_start when there is only one parameter
   UO_nl_func_decl_args,              // newline after each ',' in a function decl
   UO_nl_func_def_args,               // Add or remove newline after each ',' in a function definition
   UO_nl_func_decl_end,               // newline before the ')' in a function decl
   UO_nl_func_def_end,                // newline before the ')' in a function decl
   UO_nl_func_decl_end_single,        // Overrides nl_func_decl_end when there is only one parameter
   UO_nl_func_def_end_single,         // Overrides nl_func_def_end when there is only one parameter
   UO_nl_func_decl_empty,             // as above, but for empty parens '()'
   UO_nl_func_def_empty,              // as above, but for empty parens '()'
   UO_nl_func_type_name,              // newline between return type and func name in def
   UO_nl_func_type_name_class,        // newline between return type and func name in class
   UO_nl_func_scope_name,             // Add or remove newline between function scope and name in a definition
                                      // Controls the newline after '::' in 'void A::f() { }'
   UO_nl_func_proto_type_name,        // nl_func_type_name, but for prottypes
   UO_nl_func_var_def_blk,            // newline after first block of func variable defs
   UO_nl_typedef_blk_start,           // newline before typedef block
   UO_nl_typedef_blk_end,             // newline after typedef block
   UO_nl_typedef_blk_in,              // newline max within typedef block
   UO_nl_var_def_blk_start,           // newline before variable defs block
   UO_nl_var_def_blk_end,             // newline after variable defs block
   UO_nl_var_def_blk_in,              // newline max within variable defs block
   UO_nl_before_case,                 // newline before 'case' statement, not after the first 'case'
   UO_nl_before_throw,                // Add or remove newline between ')' and 'throw'
   UO_nl_before_return,               // Whether to put a blank line before 'return' statements, unless after an open brace
   UO_nl_after_return,                // newline after 'return' statement
   UO_nl_return_expr,                 // Add or remove a newline between the 'return' keyword and 'return' expression
   UO_nl_after_annotation,            // Whether to put a newline after a Java annotation statement
                                      // Only affects annotations that are after a newline
   UO_nl_between_annotation,          // Controls the newline between two annotations
   UO_nl_after_case,                  // disallow nested 'case 1: a=3;'
   UO_nl_after_semicolon,             // disallow multiple statements on a line 'a=1;b=4;'
   UO_nl_paren_dbrace_open,           // Java: Control the newline between the ')' and '{{' of the double brace initializer
   UO_nl_after_brace_open,            // force a newline after a brace open
   UO_nl_after_brace_open_cmt,        // put the newline before the comment
   UO_nl_after_vbrace_open,           // force a newline after a virtual brace open
   UO_nl_after_vbrace_open_empty,     // force a newline after a virtual brace open
   UO_nl_after_brace_close,           // force a newline after a brace close
   UO_nl_after_vbrace_close,          // force a newline after a virtual brace close
   UO_nl_brace_struct_var,            // force a newline after a brace close
   UO_nl_fcall_brace,                 // newline between function call and open brace
   UO_nl_squeeze_ifdef,               // no blanks after #ifxx, #elxx, or before #endif
   UO_nl_enum_brace,                  // newline between enum and brace
   UO_nl_struct_brace,                // newline between struct and brace
   UO_nl_union_brace,                 // newline between union and brace
   UO_nl_assign_brace,                // newline between '=' and '{'
   UO_nl_assign_square,               // newline between '=' and '['
   UO_nl_after_square_assign,         // newline after '= ['
   UO_nl_class_brace,                 // newline between class name and brace
   UO_nl_namespace_brace,             // newline between namespace name and brace

   UO_nl_brace_brace,                 // newline between '{{' or '}}'
   UO_nl_do_brace,                    // newline between 'do' and '{'
   UO_nl_if_brace,                    // newline between 'if' and '{'
   UO_nl_for_brace,                   // newline between 'for' and '{'
   UO_nl_else_if,                     // newline between 'else' and 'if'
   UO_nl_else_brace,                  // newline between 'else' and '{'
   UO_nl_finally_brace,               // newline between 'finally' and '{'
   UO_nl_brace_finally,               // newline between '}' and 'finally'
   UO_nl_try_brace,                   // newline between 'try' and '{'
   UO_nl_getset_brace,                // newline between 'get/set' and '{'
   UO_nl_catch_brace,                 // newline between 'catch' and '{'
   UO_nl_brace_catch,                 // newline between '}' and 'catch'
   UO_nl_brace_square,                // newline between '}' and ']'
   UO_nl_brace_fparen,                // newline between '}' and ')' of a function invocation
   UO_nl_while_brace,                 // newline between 'while' and '{'
   UO_nl_unittest_brace,              // newline between 'unittest' and '{'
   UO_nl_scope_brace,                 // Add or remove newline between 'scope (x)' and '{' (D)
   UO_nl_version_brace,               // Add or remove newline between 'version (x)' and '{' (D)
   UO_nl_using_brace,                 // Add or remove newline between 'using' and '{'
   UO_nl_switch_brace,                // newline between 'switch' and '{'
   UO_nl_brace_else,                  // newline between '}' and 'else'
   UO_nl_brace_while,                 // newline between '}' and 'while' of do stmt

   UO_nl_multi_line_cond,             // newline between ')' and '{' when cond spans >=2 lines
   UO_nl_elseif_brace,                // newline between close paren and open brace in 'else if () {'

   UO_nl_multi_line_define,           // newline after define XXX for multi-line define

   UO_nl_before_if,                   // newline before if
   UO_nl_after_if,                    // newline after if/else
   UO_nl_before_for,                  // newline before for
   UO_nl_after_for,                   // newline after for close
   UO_nl_before_while,                // newline before while
   UO_nl_after_while,                 // newline after while close
   UO_nl_before_switch,               // newline before switch
   UO_nl_after_switch,                // newline after switch close
   UO_nl_before_do,                   // newline before do
   UO_nl_after_do,                    // newline after while of do
   UO_nl_ds_struct_enum_cmt,          // newline between commented-elements of struct/enum
   UO_nl_ds_struct_enum_close_brace,  // force newline before '}' of struct/union/enum
=======
   UO_nl_fdef_brace,                 // "int foo() {" vs "int foo()\n{"
   UO_nl_cpp_ldef_brace,             // "[&x](int a) {" vs "[&x](int a)\n{"
   UO_nl_func_paren,                 // newline between function and open paren
   UO_nl_func_def_paren,
   UO_nl_func_decl_start,            // newline after the '(' in a function decl
   UO_nl_func_def_start,             // newline after the '(' in a function def
   UO_nl_func_decl_start_single,
   UO_nl_func_def_start_single,
   UO_nl_func_decl_args,             // newline after each ',' in a function decl
   UO_nl_func_def_args,
   UO_nl_func_decl_end,              // newline before the ')' in a function decl
   UO_nl_func_def_end,               // newline before the ')' in a function decl
   UO_nl_func_decl_end_single,
   UO_nl_func_def_end_single,
   UO_nl_func_decl_empty,            // as above, but for empty parens '()'
   UO_nl_func_def_empty,             // as above, but for empty parens '()'
   UO_nl_func_type_name,             // newline between return type and func name in def
   UO_nl_func_type_name_class,       // newline between return type and func name in class
   UO_nl_func_scope_name,
   UO_nl_func_proto_type_name,       // nl_func_type_name, but for prottypes
   UO_nl_func_var_def_blk,           // newline after first block of func variable defs
   UO_nl_typedef_blk_start,          // newline before typedef block
   UO_nl_typedef_blk_end,            // newline after typedef block
   UO_nl_typedef_blk_in,             // newline max within typedef block
   UO_nl_var_def_blk_start,          // newline before variable defs block
   UO_nl_var_def_blk_end,            // newline after variable defs block
   UO_nl_var_def_blk_in,             // newline max within variable defs block
   UO_nl_before_case,                // newline before 'case' statement
   UO_nl_before_throw,
   UO_nl_before_return,
   UO_nl_after_return,               /* newline after return statement */
   UO_nl_return_expr,
   UO_nl_after_annotation,
   UO_nl_between_annotation,
   UO_nl_after_case,                 /* disallow nested "case 1: a=3;" */
   UO_nl_after_semicolon,            // disallow multiple statements on a line "a=1;b=4;"
   UO_nl_paren_dbrace_open,
   UO_nl_after_brace_open,           // force a newline after a brace open
   UO_nl_after_brace_open_cmt,       // put the newline before the comment
   UO_nl_after_vbrace_open,          // force a newline after a virtual brace open
   UO_nl_after_vbrace_open_empty,    // force a newline after a virtual brace open
   UO_nl_after_brace_close,          // force a newline after a brace close
   UO_nl_after_vbrace_close,         // force a newline after a virtual brace close
   UO_nl_brace_struct_var,           // force a newline after a brace close
   UO_nl_fcall_brace,                /* newline between function call and open brace */
   UO_nl_squeeze_ifdef,              /* no blanks after #ifxx, #elxx, or before #endif */
   UO_nl_enum_brace,                 /* nl between enum and brace */
   UO_nl_struct_brace,               /* nl between struct and brace */
   UO_nl_union_brace,                /* nl between union and brace */
   UO_nl_assign_brace,               /* nl between '=' and brace */
   UO_nl_assign_square,              /* nl between '=' and '[' */
   UO_nl_after_square_assign,        /* nl after '= [' */
   UO_nl_class_brace,                /* nl between class name and brace */
   UO_nl_namespace_brace,            /* nl between namespace name and brace */

   UO_nl_brace_brace,                /* nl between '{{' or '}}' */
   UO_nl_do_brace,                   /* nl between do and { */
   UO_nl_if_brace,                   /* nl between if and { */
   UO_nl_for_brace,                  /* nl between for and { */
   UO_nl_else_if,
   UO_nl_else_brace,                 /* nl between else and { */
   UO_nl_finally_brace,              /* nl between finally and { */
   UO_nl_brace_finally,              /* nl between } and finally */
   UO_nl_try_brace,                  /* nl between try and { */
   UO_nl_getset_brace,               /* nl between get/set and { */
   UO_nl_catch_brace,                /* nl between catch and { */
   UO_nl_brace_catch,                /* nl between } and catch */
   UO_nl_brace_square,               /* nl between } and ] */
   UO_nl_brace_fparen,               /* nl between } and ) of a function invocation */
   UO_nl_while_brace,                /* nl between while and { */
   UO_nl_unittest_brace,             /* nl between unittest and { */
   UO_nl_scope_brace,
   UO_nl_version_brace,
   UO_nl_using_brace,
   UO_nl_switch_brace,                /* nl between switch and { */
   UO_nl_synchronized_brace,          /* nl between synchronized and { */
   UO_nl_brace_else,                  // nl between } and else
   UO_nl_brace_while,                 // nl between } and while of do stmt

   UO_nl_multi_line_cond,             /* nl between ) and { when cond spans >=2 lines */
   UO_nl_elseif_brace,                // nl between close paren and open brace in 'else if () {'

   UO_nl_multi_line_define,           // nl after define XXX for multi-line define

   UO_nl_before_if,                   // nl before if
   UO_nl_after_if,                    // nl after if/else
   UO_nl_before_for,                  // nl before for
   UO_nl_after_for,                   // nl after for close
   UO_nl_before_while,                // nl before while
   UO_nl_after_while,                 // nl after while close
   UO_nl_before_switch,               // nl before switch
   UO_nl_after_switch,                // nl after switch close
   UO_nl_before_synchronized,         // nl before synchronized
   UO_nl_after_synchronized,          // nl after synchronized close
   UO_nl_before_do,                   // nl before do
   UO_nl_after_do,                    // nl after while of do
   UO_nl_ds_struct_enum_cmt,          // nl between commented-elements of struct/enum
   UO_nl_ds_struct_enum_close_brace,  // force nl before } of struct/union/enum
>>>>>>> f4fada42

   UO_nl_define_macro,                // alter newlines in #define macros
   UO_nl_start_of_file,               // alter newlines at the start of file
   UO_nl_start_of_file_min,           // min number of newlines at the start of the file
   UO_nl_end_of_file,                 // alter newlines at the end of file
   UO_nl_end_of_file_min,             // min number of newlines at the end of the file

   UO_nl_class_colon,                 // newline before/after class colon (tied to UO_pos_class_colon)
   UO_nl_constr_colon,                // newline before/after class constr colon (tied to UO_pos_constr_colon)
   UO_nl_class_init_args,             // newline before/after each comma in the base class list (tied to UO_pos_class_comma)
   UO_nl_constr_init_args,            // newline after comma in class init args
   UO_nl_collapse_empty_body,         // change '{ \n }' into '{}'
   UO_nl_class_leave_one_liners,      // leave one-line function bodies in 'class xx { here }'
   UO_nl_assign_leave_one_liners,     // leave one-line assign bodies in 'foo_t f = { a, b, c };'
   UO_nl_enum_leave_one_liners,       // leave one-line enum bodies in 'enum FOO { BAR = 5 };'
   UO_nl_getset_leave_one_liners,     // leave one-line get/set bodies
   UO_nl_func_leave_one_liners,       // leave one-line function def bodies
   UO_nl_cpp_lambda_leave_one_liners, // leave one-line C++11 lambda bodies
   UO_nl_if_leave_one_liners,
<<<<<<< HEAD
   UO_nl_case_colon_brace,            // Add or remove a newline between a case ':' and '{'. Overrides nl_after_case
=======
   UO_nl_while_leave_one_liners,
   UO_nl_case_colon_brace,
>>>>>>> f4fada42

   UO_nl_template_class,              // newline between '>' and class in 'template <x> class'

   UO_nl_create_if_one_liner,         // Change simple unbraced if statements into a one-liner
                                      // 'if(b)\n i++;' => 'if(b) i++;'
   UO_nl_create_for_one_liner,        // Change simple unbraced for statements into a one-liner
                                      // 'for (i=0;i<5;i++)\n foo(i);' => 'for (i=0;<5;i++) foo(i);'
   UO_nl_create_while_one_liner,      // Change simple unbraced while statements into a one-liner
                                      // 'while (i<5)\n foo(i++);' => 'while (i<5) foo(i++);'

   UO_nl_oc_msg_args,                 // Whether to put each OC message parameter on a separate line
                                      // See nl_oc_msg_leave_one_liner
   UO_nl_oc_msg_leave_one_liner,      // Don't split one-line OC messages

   UO_pos_arith,                  // position of trailing/leading arithmetic ops
   UO_pos_assign,                 // position of trailing/leading =
   UO_pos_bool,                   // position of trailing/leading &&/||
   UO_pos_compare,                // position of trailing/leading <=/>, etc
   UO_pos_conditional,            // position of trailing/leading (b ? t : f)
   UO_pos_comma,                  // position of comma in functions
   UO_pos_class_comma,            // position of comma in the base class list if there are more than one line,
                                  //   (tied to UO_nl_class_init_args).
   UO_pos_constr_comma,           // position of comma in constructor init list
   UO_pos_class_colon,            // position of trailing/leading class colon, between class and base class list
                                  //   (tied to UO_nl_class_colon)
   UO_pos_constr_colon,           // position of trailing/leading class constr colon
                                  //   (tied to UO_nl_constr_colon, UO_nl_constr_init_args, UO_pos_constr_colon, 


   /*
    * Blank line options
    */

   UO_nl_before_block_comment,       // before a block comment (stand-alone comment-multi), except after brace open
   UO_nl_before_cpp_comment,         // The minimum number of newlines before a CPP comment
                                     // Doesn't apply if after a brace open or other CPP comments
   UO_nl_before_c_comment,           // The minimum number of newlines before a single-line C comment
                                     // Doesn't apply if after a brace open or other single-line C comments
   UO_nl_after_multiline_comment,    // newline after multiline comment
   UO_nl_after_label_colon,          // newline after a label followed by a colon
   UO_nl_after_func_body,            // The number of newlines after '}' of a multi-line function body
   UO_nl_after_func_body_class,      // The number of newlines after '}' of a multi-line function body in a class declaration
   UO_nl_after_func_body_one_liner,  // The number of newlines after '}' of a single line function body
   UO_nl_after_func_proto,           // The number of newlines after a function prototype, if followed by another function prototype
   UO_nl_after_func_proto_group,     // The number of newlines after a function prototype, if not followed by another function prototype
   //UO_nl_after_ifdef,                // after #if or #ifdef - but not if covers whole file
   UO_nl_after_struct,               // The number of newlines after '}' or ';' of a struct/enum/union definition
   UO_nl_after_class,                // The number of newlines after '}' or ';' of a class definition
   UO_nl_max,                        // maximum consecutive newlines (3 = 2 blank lines)
   UO_nl_before_access_spec,         // The number of newlines before a 'private:', 'public:', 'protected:', 'signals:', or 'slots:' label
                                     // Will not change the newline count if after a brace open (0 = No change)
   UO_nl_after_access_spec,          // The number of newlines after a 'private:', 'public:', 'protected:', 'signals:' or 'slots:' label
                                     // (0 = No change)
   UO_nl_comment_func_def,           // The number of newlines between a function def and the function comment
                                     // (0 = No change)
   UO_nl_after_try_catch_finally,    // The number of newlines after a try-catch-finally block that isn't followed by a brace close
                                     // (0 = No change)
   UO_nl_between_get_set,            // The number of newlines between the get/set/add/remove handlers in C#
                                     // (0 = No change)
   UO_nl_around_cs_property,         // The number of newlines before and after a property, indexer or event decl
                                     // (0 = No change)
   UO_nl_property_brace,             // Add or remove newline between C# property and the '{'

   UO_eat_blanks_after_open_brace,   // remove blank lines after {
   UO_eat_blanks_before_close_brace, // remove blank lines before }
   UO_nl_remove_extra_newlines,      // How aggressively to remove extra newlines not in preproc
                                     // (0 = No change)
                                     // (1 = Remove most newlines not handled by other config)
                                     // (2 = Remove all newlines and reformat completely by config)


   /*
    * code modifying options (non-whitespace)
    */

   UO_mod_paren_on_return,        // add or remove paren on return
   UO_mod_full_brace_nl,          // max number of newlines to span w/o braces
   UO_mod_full_brace_if,          // add or remove braces on single-line if
   UO_mod_full_brace_if_chain,
   UO_mod_full_brace_for,         // add or remove braces on single-line for
   UO_mod_full_brace_do,          // add or remove braces on single-line do
   UO_mod_full_brace_while,       // add or remove braces on single-line while
   UO_mod_full_brace_using,       // add or remove braces on using
   UO_mod_pawn_semicolon,         // add optional semicolons
   UO_mod_full_brace_function,    // add optional braces on Pawn functions
   UO_mod_full_paren_if_bool,
   UO_mod_remove_extra_semicolon, // remove extra semicolons
   UO_mod_add_long_function_closebrace_comment,
   UO_mod_add_long_switch_closebrace_comment,
   UO_mod_add_long_ifdef_else_comment,
   UO_mod_add_long_ifdef_endif_comment,
   UO_mod_sort_import,
   UO_mod_sort_using,
   UO_mod_sort_include,
   UO_mod_move_case_break,
   UO_mod_case_brace,
   UO_mod_remove_empty_return,


   /*
    * Comment modifications
    */

   UO_cmt_width,                // column to wrap comments
   UO_cmt_reflow_mode,          // comment reflow style
   UO_cmt_indent_multi,         // change left indent of multiline comments
   UO_cmt_star_cont,            // put a star on subsequent comment lines
   UO_cmt_sp_before_star_cont,  // # of spaces for subsequent comment lines (before possible star)
   UO_cmt_sp_after_star_cont,   // # of spaces for subsequent comment lines (after star)
   UO_cmt_cpp_to_c,             // convert CPP comments to C comments
   UO_cmt_cpp_group,            // if UO_cmt_cpp_to_c, try to group in one big C comment
   UO_cmt_c_group,              // try to group neighboring C comments
   UO_cmt_c_nl_start,           // put a blank /* at the start of a combined group
   UO_cmt_c_nl_end,             // put a newline before the */ in a combined group
   UO_cmt_cpp_nl_start,         // put a blank /* at the start of a converted group
   UO_cmt_cpp_nl_end,           // put a newline before the */ in a converted group
   UO_cmt_multi_check_last,     // no space after '*' prefix when comment start and end are of equal length
   UO_cmt_convert_tab_to_spaces,

   UO_cmt_insert_file_header,
   UO_cmt_insert_file_footer,
   UO_cmt_insert_func_header,
   UO_cmt_insert_class_header,
   UO_cmt_insert_oc_msg_header,
   UO_cmt_insert_before_preproc,

   UO_string_escape_char,       // the string escape char to use
   UO_string_escape_char2,      // the string escape char to use
   UO_string_replace_tab_chars, // replace tab chars found in strings to the escape sequence \t
   UO_disable_processing_cmt,   // override UNCRUSTIFY_DEFAULT_OFF_TEXT
   UO_enable_processing_cmt,    // override UNCRUSTIFY_DEFAULT_ON_TEXT

   /* Hack, add comments to the ends of namespaces */
   UO_mod_add_long_namespace_closebrace_comment,

   UO_use_indent_func_call_param,     // use/don't use indent_func_call_param Guy 2015-09-24
   UO_use_indent_continue_only_once,  // use/don't use indent_continue once Guy 2015-11-04

   /* This is used to get the enumeration count */
   UO_option_count
};

struct group_map_value
{
   uncrustify_groups        id;
   const char               *short_desc;
   const char               *long_desc;
   list<uncrustify_options> options;
};

struct option_map_value
{
   uncrustify_options id;
   uncrustify_groups  group_id;
   argtype_e          type;
   int                min_val;
   int                max_val;
   const char         *name;
   const char         *short_desc;
   const char         *long_desc;
};


typedef map<string, option_map_value>::iterator             option_name_map_it;
typedef map<uncrustify_groups, group_map_value>::iterator   group_map_it;
typedef list<uncrustify_options>::iterator                  option_list_it;
typedef list<uncrustify_options>::const_iterator            option_list_cit;

#endif /* OPTIONS_H_INCLUDED */<|MERGE_RESOLUTION|>--- conflicted
+++ resolved
@@ -485,7 +485,6 @@
     * Newline adding and removing options
     */
 
-<<<<<<< HEAD
    UO_nl_fdef_brace,                  // 'int foo() {' vs 'int foo()\n{'
    UO_nl_cpp_ldef_brace,              // '[&x](int a) {' vs '[&x](int a)\n{'
    UO_nl_func_paren,                  // newline between function and open paren
@@ -563,6 +562,7 @@
    UO_nl_version_brace,               // Add or remove newline between 'version (x)' and '{' (D)
    UO_nl_using_brace,                 // Add or remove newline between 'using' and '{'
    UO_nl_switch_brace,                // newline between 'switch' and '{'
+   UO_nl_synchronized_brace,          // newline between 'synchronized' and '{' 
    UO_nl_brace_else,                  // newline between '}' and 'else'
    UO_nl_brace_while,                 // newline between '}' and 'while' of do stmt
 
@@ -571,118 +571,20 @@
 
    UO_nl_multi_line_define,           // newline after define XXX for multi-line define
 
-   UO_nl_before_if,                   // newline before if
-   UO_nl_after_if,                    // newline after if/else
-   UO_nl_before_for,                  // newline before for
-   UO_nl_after_for,                   // newline after for close
-   UO_nl_before_while,                // newline before while
-   UO_nl_after_while,                 // newline after while close
-   UO_nl_before_switch,               // newline before switch
-   UO_nl_after_switch,                // newline after switch close
-   UO_nl_before_do,                   // newline before do
-   UO_nl_after_do,                    // newline after while of do
+   UO_nl_before_if,                   // newline before 'if'
+   UO_nl_after_if,                    // newline after 'if'/'else'
+   UO_nl_before_for,                  // newline before 'for'
+   UO_nl_after_for,                   // newline after for 'close'
+   UO_nl_before_while,                // newline before 'while'
+   UO_nl_after_while,                 // newline after while 'close'
+   UO_nl_before_switch,               // newline before 'switch'
+   UO_nl_after_switch,                // newline after switch 'close'
+   UO_nl_before_synchronized,         // newline before 'synchronized'
+   UO_nl_after_synchronized,          // newline after synchronized 'close'
+   UO_nl_before_do,                   // newline before 'do'
+   UO_nl_after_do,                    // newline after 'while' of do
    UO_nl_ds_struct_enum_cmt,          // newline between commented-elements of struct/enum
    UO_nl_ds_struct_enum_close_brace,  // force newline before '}' of struct/union/enum
-=======
-   UO_nl_fdef_brace,                 // "int foo() {" vs "int foo()\n{"
-   UO_nl_cpp_ldef_brace,             // "[&x](int a) {" vs "[&x](int a)\n{"
-   UO_nl_func_paren,                 // newline between function and open paren
-   UO_nl_func_def_paren,
-   UO_nl_func_decl_start,            // newline after the '(' in a function decl
-   UO_nl_func_def_start,             // newline after the '(' in a function def
-   UO_nl_func_decl_start_single,
-   UO_nl_func_def_start_single,
-   UO_nl_func_decl_args,             // newline after each ',' in a function decl
-   UO_nl_func_def_args,
-   UO_nl_func_decl_end,              // newline before the ')' in a function decl
-   UO_nl_func_def_end,               // newline before the ')' in a function decl
-   UO_nl_func_decl_end_single,
-   UO_nl_func_def_end_single,
-   UO_nl_func_decl_empty,            // as above, but for empty parens '()'
-   UO_nl_func_def_empty,             // as above, but for empty parens '()'
-   UO_nl_func_type_name,             // newline between return type and func name in def
-   UO_nl_func_type_name_class,       // newline between return type and func name in class
-   UO_nl_func_scope_name,
-   UO_nl_func_proto_type_name,       // nl_func_type_name, but for prottypes
-   UO_nl_func_var_def_blk,           // newline after first block of func variable defs
-   UO_nl_typedef_blk_start,          // newline before typedef block
-   UO_nl_typedef_blk_end,            // newline after typedef block
-   UO_nl_typedef_blk_in,             // newline max within typedef block
-   UO_nl_var_def_blk_start,          // newline before variable defs block
-   UO_nl_var_def_blk_end,            // newline after variable defs block
-   UO_nl_var_def_blk_in,             // newline max within variable defs block
-   UO_nl_before_case,                // newline before 'case' statement
-   UO_nl_before_throw,
-   UO_nl_before_return,
-   UO_nl_after_return,               /* newline after return statement */
-   UO_nl_return_expr,
-   UO_nl_after_annotation,
-   UO_nl_between_annotation,
-   UO_nl_after_case,                 /* disallow nested "case 1: a=3;" */
-   UO_nl_after_semicolon,            // disallow multiple statements on a line "a=1;b=4;"
-   UO_nl_paren_dbrace_open,
-   UO_nl_after_brace_open,           // force a newline after a brace open
-   UO_nl_after_brace_open_cmt,       // put the newline before the comment
-   UO_nl_after_vbrace_open,          // force a newline after a virtual brace open
-   UO_nl_after_vbrace_open_empty,    // force a newline after a virtual brace open
-   UO_nl_after_brace_close,          // force a newline after a brace close
-   UO_nl_after_vbrace_close,         // force a newline after a virtual brace close
-   UO_nl_brace_struct_var,           // force a newline after a brace close
-   UO_nl_fcall_brace,                /* newline between function call and open brace */
-   UO_nl_squeeze_ifdef,              /* no blanks after #ifxx, #elxx, or before #endif */
-   UO_nl_enum_brace,                 /* nl between enum and brace */
-   UO_nl_struct_brace,               /* nl between struct and brace */
-   UO_nl_union_brace,                /* nl between union and brace */
-   UO_nl_assign_brace,               /* nl between '=' and brace */
-   UO_nl_assign_square,              /* nl between '=' and '[' */
-   UO_nl_after_square_assign,        /* nl after '= [' */
-   UO_nl_class_brace,                /* nl between class name and brace */
-   UO_nl_namespace_brace,            /* nl between namespace name and brace */
-
-   UO_nl_brace_brace,                /* nl between '{{' or '}}' */
-   UO_nl_do_brace,                   /* nl between do and { */
-   UO_nl_if_brace,                   /* nl between if and { */
-   UO_nl_for_brace,                  /* nl between for and { */
-   UO_nl_else_if,
-   UO_nl_else_brace,                 /* nl between else and { */
-   UO_nl_finally_brace,              /* nl between finally and { */
-   UO_nl_brace_finally,              /* nl between } and finally */
-   UO_nl_try_brace,                  /* nl between try and { */
-   UO_nl_getset_brace,               /* nl between get/set and { */
-   UO_nl_catch_brace,                /* nl between catch and { */
-   UO_nl_brace_catch,                /* nl between } and catch */
-   UO_nl_brace_square,               /* nl between } and ] */
-   UO_nl_brace_fparen,               /* nl between } and ) of a function invocation */
-   UO_nl_while_brace,                /* nl between while and { */
-   UO_nl_unittest_brace,             /* nl between unittest and { */
-   UO_nl_scope_brace,
-   UO_nl_version_brace,
-   UO_nl_using_brace,
-   UO_nl_switch_brace,                /* nl between switch and { */
-   UO_nl_synchronized_brace,          /* nl between synchronized and { */
-   UO_nl_brace_else,                  // nl between } and else
-   UO_nl_brace_while,                 // nl between } and while of do stmt
-
-   UO_nl_multi_line_cond,             /* nl between ) and { when cond spans >=2 lines */
-   UO_nl_elseif_brace,                // nl between close paren and open brace in 'else if () {'
-
-   UO_nl_multi_line_define,           // nl after define XXX for multi-line define
-
-   UO_nl_before_if,                   // nl before if
-   UO_nl_after_if,                    // nl after if/else
-   UO_nl_before_for,                  // nl before for
-   UO_nl_after_for,                   // nl after for close
-   UO_nl_before_while,                // nl before while
-   UO_nl_after_while,                 // nl after while close
-   UO_nl_before_switch,               // nl before switch
-   UO_nl_after_switch,                // nl after switch close
-   UO_nl_before_synchronized,         // nl before synchronized
-   UO_nl_after_synchronized,          // nl after synchronized close
-   UO_nl_before_do,                   // nl before do
-   UO_nl_after_do,                    // nl after while of do
-   UO_nl_ds_struct_enum_cmt,          // nl between commented-elements of struct/enum
-   UO_nl_ds_struct_enum_close_brace,  // force nl before } of struct/union/enum
->>>>>>> f4fada42
 
    UO_nl_define_macro,                // alter newlines in #define macros
    UO_nl_start_of_file,               // alter newlines at the start of file
@@ -702,12 +604,8 @@
    UO_nl_func_leave_one_liners,       // leave one-line function def bodies
    UO_nl_cpp_lambda_leave_one_liners, // leave one-line C++11 lambda bodies
    UO_nl_if_leave_one_liners,
-<<<<<<< HEAD
+   UO_nl_while_leave_one_liners,
    UO_nl_case_colon_brace,            // Add or remove a newline between a case ':' and '{'. Overrides nl_after_case
-=======
-   UO_nl_while_leave_one_liners,
-   UO_nl_case_colon_brace,
->>>>>>> f4fada42
 
    UO_nl_template_class,              // newline between '>' and class in 'template <x> class'
 
