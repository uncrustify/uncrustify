/**
 * @file token_enum.h
 * List of the different tokens used in the program.
 *
 * @author  Ben Gardner
 * @author  Guy Maurel since version 0.62 for uncrustify4Qt
 *          October 2015
 * @license GPL v2+
 */
#ifndef TOKEN_ENUM_H_INCLUDED
#define TOKEN_ENUM_H_INCLUDED

/**
 * abbreviations used:
 * CT = chunk type
 */


/**
 * This is an enum of all the different chunks/tokens/elements that the
 * program can work with.  The parser and scanner assigns one of these to
 * each chunk/token.
 *
 * The script 'make_token_names.sh' creates token_names.h, so be sure to run
 * that after adding or removing an entry.
 */
enum c_token_t
{
   CT_NONE,
   CT_EOF,
   CT_UNKNOWN,

   CT_JUNK,          // junk collected when parsing is disabled

   CT_WHITESPACE,    // whitespace without any newlines
   CT_SPACE,         // a fixed number of spaces to support weird spacing rules
   CT_NEWLINE,       // CRA, one or more newlines
   CT_NL_CONT,       // CRA, backslash-newline
   CT_COMMENT_CPP,   // C++ comment (always followed by CT_NEWLINE)
   CT_COMMENT,       // C-comment, single line
   CT_COMMENT_MULTI, // Multi-lined comment
   CT_COMMENT_EMBED, // comment parent_type: non-newline before and after
   CT_COMMENT_START, // comment parent_type: newline before
   CT_COMMENT_END,   // comment parent_type: newline after
   CT_COMMENT_WHOLE, // comment parent_type: newline before and after
   CT_COMMENT_ENDIF, // C-comment, single line, after ENDIF

   CT_IGNORED,       // a chunk of ignored text

   CT_WORD,          // variable, type, function name, etc
   CT_NUMBER,
   CT_NUMBER_FP,
   CT_STRING,        // quoted string "hi" or 'a' or <in> for include
   CT_STRING_MULTI,  // quoted string with embedded newline
   CT_IF,            // built-in keywords
   CT_ELSE,
   CT_ELSEIF,
   CT_FOR,
   CT_WHILE,
   CT_WHILE_OF_DO,
   CT_SWITCH,
   CT_CASE,
   CT_DO,
   CT_SYNCHRONIZED,
   CT_VOLATILE,
   CT_TYPEDEF,
   CT_STRUCT,
   CT_ENUM,
   CT_ENUM_CLASS,
   CT_SIZEOF,
   CT_RETURN,
   CT_BREAK,
   CT_UNION,
   CT_GOTO,
   CT_CONTINUE,
<<<<<<< HEAD
   CT_C_CAST,              /* C-style cast:   "(int)5.6" */
   CT_CPP_CAST,            /* C++-style cast: "int(5.6)" */
   CT_D_CAST,              /* D-style cast:   "cast(type)" and "const(type)" */
   CT_TYPE_CAST,           /* static_cast<type>(exp) */
   CT_TYPENAME,            /* typename type */
   CT_TEMPLATE,            /* template<...> */
   CT_WHERE_SPEC,          /* 'where' : used in C# generic constraint */

   CT_ASSIGN,              /* =, +=, /=, etc */
   CT_ASSIGN_NL,           /* Assign followed by a newline - fake item for indenting */
   CT_SASSIGN,             /* 'and_eq' */
   CT_COMPARE,             /* ==, !=, <=, >= */
   CT_SCOMPARE,            /* compare op that is a string 'is', 'neq' */
   CT_BOOL,                /* || or && */
   CT_SBOOL,               /* or, and */
   CT_ARITH,               /* +, -, /, <<, etc */
   CT_SARITH,              /* 'not', 'xor' */
   CT_CARET,               /* ^ */
   CT_DEREF,               /* * dereference */
   CT_INCDEC_BEFORE,       /* ++a or --a */
   CT_INCDEC_AFTER,        /* a++ or a-- */
   CT_MEMBER,              /* . or -> */
   CT_DC_MEMBER,           /* :: */
   CT_C99_MEMBER,          /* . in structure stuff */
   CT_INV,                 /* ~ */
   CT_DESTRUCTOR,          /* ~ */
   CT_NOT,                 /* ! */
   CT_D_TEMPLATE,          /* ! as in Foo!(A) */
   CT_ADDR,                /* & */
   CT_NEG,                 /* - as in -1 */
   CT_POS,                 /* + as in +1 */
   CT_STAR,                /* * : raw char to be changed */
   CT_PLUS,                /* + : raw char to be changed */
   CT_MINUS,               /* - : raw char to be changed */
   CT_AMP,                 /* & : raw char to be changed */
   CT_BYREF,               /* & in function def/proto params */

   // CT_BITWISE_AND,         /* & */   // is a CT_ARITH
   // CT_BITWISE_OR,          /* | */   // is a CT_ARITH
   // CT_BITWISE_EXCLUSIVE_OR,/* ^ */   // is a CT_ARITH
   // CT_BITWISE_NOT,         /* ~ */   // is a CT_ARITH

   CT_POUND,               /* # */
   CT_PREPROC,             /* # at the start of a line */
   CT_PREPROC_INDENT,      /* # at the start of a line that gets indented: #region */
   CT_PREPROC_BODY,        /* body of every preproc EXCEPT #define */
   CT_PP,                  /* ## */
   CT_ELLIPSIS,            /* ... */
   CT_RANGE,               /* .. */
   CT_NULLCOND,            /* ?. */
=======
   CT_C_CAST,              // C-style cast:   "(int)5.6"
   CT_CPP_CAST,            // C++-style cast: "int(5.6)"
   CT_D_CAST,              // D-style cast:   "cast(type)" and "const(type)"
   CT_TYPE_CAST,           // static_cast<type>(exp)
   CT_TYPENAME,            // typename type
   CT_TEMPLATE,            // template<...>

   CT_ASSIGN,              // =, +=, /=, etc
   CT_ASSIGN_NL,           // Assign followed by a newline - fake item for indenting
   CT_SASSIGN,             // 'and_eq'
   CT_COMPARE,             // ==, !=, <=, >=
   CT_SCOMPARE,            // compare op that is a string 'is', 'neq'
   CT_BOOL,                // || or &&
   CT_SBOOL,               // or, and
   CT_ARITH,               // +, -, /, <<, etc
   CT_SARITH,              // 'not', 'xor'
   CT_CARET,               // ^
   CT_DEREF,               // * dereference
   CT_INCDEC_BEFORE,       // ++a or --a
   CT_INCDEC_AFTER,        // a++ or a--
   CT_MEMBER,              // . or ->
   CT_DC_MEMBER,           // ::
   CT_C99_MEMBER,          // . in structure stuff
   CT_INV,                 // ~
   CT_DESTRUCTOR,          // ~
   CT_NOT,                 // !
   CT_D_TEMPLATE,          // ! as in Foo!(A)
   CT_ADDR,                // &
   CT_NEG,                 // - as in -1
   CT_POS,                 // + as in +1
   CT_STAR,                // * : raw char to be changed
   CT_PLUS,                // + : raw char to be changed
   CT_MINUS,               // - : raw char to be changed
   CT_AMP,                 // & : raw char to be changed
   CT_BYREF,               // & in function def/proto params

   // CT_BITWISE_AND,         // &   // is a CT_ARITH
   // CT_BITWISE_OR,          // |   // is a CT_ARITH
   // CT_BITWISE_EXCLUSIVE_OR,// ^   // is a CT_ARITH
   // CT_BITWISE_NOT,         // ~   // is a CT_ARITH

   CT_POUND,               // #
   CT_PREPROC,             // # at the start of a line
   CT_PREPROC_INDENT,      // # at the start of a line that gets indented: #region
   CT_PREPROC_BODY,        // body of every preproc EXCEPT #define
   CT_PP,                  // ##
   CT_ELLIPSIS,            // ...
   CT_RANGE,               // ..
   CT_NULLCOND,            // ?.
>>>>>>> 0f5a5577

   CT_SEMICOLON,
   CT_VSEMICOLON,          // virtual semicolon for PAWN
   CT_COLON,
   CT_ASM_COLON,
   CT_CASE_COLON,
<<<<<<< HEAD
   CT_CLASS_COLON,         /* colon after a class def */
   CT_CONSTR_COLON,        /* colon after a constructor */
   CT_D_ARRAY_COLON,       /* D named array initializer colon */
   CT_COND_COLON,          /* conditional colon in  'b ? t : f' */
   CT_WHERE_COLON,         /* C# where-constraint colon (after the type) */
=======
   CT_CLASS_COLON,         // colon after a class def
   CT_CONSTR_COLON,        // colon after a constructor
   CT_D_ARRAY_COLON,       // D named array initializer colon
   CT_COND_COLON,          // conditional colon in  'b ? t : f'
>>>>>>> 0f5a5577
   CT_QUESTION,
   CT_COMMA,

   CT_ASM,
   CT_ATTRIBUTE,
   CT_CATCH,
   CT_WHEN,
   CT_WHERE,            /* C# where clause */
   CT_CLASS,
   CT_DELETE,
   CT_EXPORT,
   CT_FRIEND,
   CT_NAMESPACE,
   CT_PACKAGE,
   CT_NEW,              // may turn into CT_PBRACED if followed by a '('
   CT_OPERATOR,
   CT_OPERATOR_VAL,
   CT_PRIVATE,
   CT_PRIVATE_COLON,
   CT_THROW,
   CT_TRY,
   CT_USING,
   CT_USING_STMT,       // using (xxx) ...
   CT_D_WITH,           // D: paren+braced
   CT_D_MODULE,
   CT_SUPER,
   CT_DELEGATE,
   CT_BODY,
   CT_DEBUG,
   CT_DEBUGGER,
   CT_INVARIANT,
   CT_UNITTEST,
   CT_UNSAFE,
   CT_FINALLY,
   CT_IMPORT,
   CT_D_SCOPE,
   CT_D_SCOPE_IF,
   CT_LAZY,
   CT_D_MACRO,
   CT_D_VERSION,        // turns into CT_D_VERSION_IF if not followed by '='
   CT_D_VERSION_IF,     // version(x) { }

   // note for paren/brace/square pairs: close MUST be open + 1
   CT_PAREN_OPEN,
   CT_PAREN_CLOSE,

   CT_ANGLE_OPEN,       // template<T*>
   CT_ANGLE_CLOSE,

   CT_SPAREN_OPEN,      // 'special' paren after if/for/switch/while/synchronized
   CT_SPAREN_CLOSE,

   CT_FPAREN_OPEN,      // 'function' paren after fcn/macro fcn
   CT_FPAREN_CLOSE,

   CT_TPAREN_OPEN,      // 'type' paren used in function types
   CT_TPAREN_CLOSE,

   CT_BRACE_OPEN,       // {...}
   CT_BRACE_CLOSE,

   CT_VBRACE_OPEN,      // virtual brace, i.e. brace inserted by uncrustify
   CT_VBRACE_CLOSE,

   CT_SQUARE_OPEN,      // [...]
   CT_SQUARE_CLOSE,

   CT_TSQUARE,          // special case of []

   CT_MACRO_OPEN,       // stuff specified via custom-pair
   CT_MACRO_CLOSE,
   CT_MACRO_ELSE,

   // aggregate types
   CT_LABEL,            // a non-case label
   CT_LABEL_COLON,      // the colon for a label
   CT_FUNCTION,         // function - unspecified, call mark_function()
   CT_FUNC_CALL,        // function call
   CT_FUNC_CALL_USER,   // function call (special user)
   CT_FUNC_DEF,         // function definition/implementation
   CT_FUNC_TYPE,        // function type - foo in "typedef void (*foo)(void)"
   CT_FUNC_VAR,         // foo and parent type of first parens in "void (*foo)(void)"
   CT_FUNC_PROTO,       // function prototype
   CT_FUNC_CLASS_DEF,   // ctor or dtor for a class
   CT_FUNC_CLASS_PROTO, // ctor or dtor for a class
   CT_FUNC_CTOR_VAR,    // variable or class initialization
   CT_FUNC_WRAP,        // macro that wraps the function name
   CT_PROTO_WRAP,       // macro: "RETVAL PROTO_WRAP( fcn_name, (PARAMS))". Parens for PARAMS are optional.
   CT_MACRO_FUNC,       // function-like macro
   CT_MACRO,            // a macro def
   CT_QUALIFIER,        // static, const, etc
   CT_EXTERN,           // extern
   CT_ALIGN,            // paren'd qualifier: align(4) struct a { }
   CT_TYPE,
   CT_PTR_TYPE,         // a '*' as part of a type
   CT_TYPE_WRAP,        // macro that wraps a type name
   CT_CPP_LAMBDA,       // parent for '[=](...){...}'
   CT_CPP_LAMBDA_RET,   // '->' in '[=](...) -> type {...}'
   CT_BIT_COLON,        // a ':' in a variable declaration

   CT_OC_DYNAMIC,
   CT_OC_END,           // ObjC: @end
   CT_OC_IMPL,          // ObjC: @implementation
   CT_OC_INTF,          // ObjC: @interface
   CT_OC_PROTOCOL,      // ObjC: @protocol or @protocol()
   CT_OC_PROTO_LIST,    // ObjC: protocol list < > (parent token only)
   CT_OC_GENERIC_SPEC,  // ObjC: specification of generic  < >
   CT_OC_PROPERTY,      // ObjC: @property
   CT_OC_CLASS,         // ObjC: the name after @interface or @implementation
   CT_OC_CLASS_EXT,     // ObjC: a pair of empty parens after the class name in a @interface or @implementation
   CT_OC_CATEGORY,      // ObjC: the category name in parens after the class name in a @interface or @implementation
   CT_OC_SCOPE,         // ObjC: the '-' or '+' in '-(void) func: (int) i;'
   CT_OC_MSG,           // ObjC: parent type to '[', ']' and ';' in '[class func : param name: param];'
   CT_OC_MSG_CLASS,     // ObjC: 'class' in  '[class func : param name: param];' (see also PCF_IN_OC_MSG)
   CT_OC_MSG_FUNC,      // ObjC: 'func' in  '[class func : param name: param];' (see also PCF_IN_OC_MSG)
   CT_OC_MSG_NAME,      // ObjC: 'name' in  '[class func : param name: param];' (see also PCF_IN_OC_MSG)
   CT_OC_MSG_SPEC,      // ObjC: msg spec '-(void) func: (int) i;'
   CT_OC_MSG_DECL,      // ObjC: msg decl '-(void) func: (int) i { }'
   CT_OC_RTYPE,         // ObjC: marks parens of the return type after scope
   CT_OC_ATYPE,         // ObjC: marks parens of the arg type after scope
   CT_OC_COLON,         // ObjC: the colon in a msg spec
   CT_OC_DICT_COLON,    // ObjC: colon in dictionary constant: "KEY: VALUE"
   CT_OC_SEL,           // ObjC: @selector
   CT_OC_SEL_NAME,      // ObjC: selector name
   CT_OC_BLOCK,         // ObjC: block parent type.
   CT_OC_BLOCK_ARG,     // ObjC: block arguments parent type.
   CT_OC_BLOCK_TYPE,    // ObjC: block declaration parent type, e.g. mainly the '(^block_t)' in 'void (^block_t)(int arg);'
   CT_OC_BLOCK_EXPR,    // ObjC: block expression with arg: '^(int arg) { arg++; };' and without (called a block literal): '^{ ... };'
   CT_OC_BLOCK_CARET,   // ObjC: block pointer caret: '^'
   CT_OC_AT,            // ObjC: boxed constants using '@'
   CT_OC_PROPERTY_ATTR, // ObjC: property attribute (strong, weak, readonly, etc...)

   // start PP types
   CT_PP_DEFINE,        // #define
   CT_PP_DEFINED,       // #if defined
   CT_PP_INCLUDE,       // #include
   CT_PP_IF,            // #if, #ifdef, or #ifndef
   CT_PP_ELSE,          // #else or #elif
   CT_PP_ENDIF,         // #endif
   CT_PP_ASSERT,
   CT_PP_EMIT,
   CT_PP_ENDINPUT,
   CT_PP_ERROR,
   CT_PP_FILE,
   CT_PP_LINE,
   CT_PP_SECTION,
   CT_PP_ASM,           // start of assembly code section
   CT_PP_UNDEF,
   CT_PP_PROPERTY,

   CT_PP_BODYCHUNK,     // everything after this gets put in CT_PREPROC_BODY

<<<<<<< HEAD
   CT_PP_PRAGMA,        /* pragma's should not be altered */
   CT_PP_REGION,        /* C# #region */
   CT_PP_ENDREGION,     /* C# #endregion */
   CT_PP_REGION_INDENT, /* Dummy token for indenting a C# #region */
   CT_PP_IF_INDENT,     /* Dummy token for indenting a #if stuff */
   CT_PP_IGNORE,        /* Dummy token for ignoring a certain preprocessor directive (do not do any processing) */
   CT_PP_OTHER,         /* #line, #error, #pragma, etc */
   /* end PP types */
=======
   CT_PP_PRAGMA,        // pragma's should not be altered
   CT_PP_REGION,        // C# #region
   CT_PP_ENDREGION,     // C# #endregion
   CT_PP_REGION_INDENT, // Dummy token for indenting a C# #region
   CT_PP_IF_INDENT,     // Dummy token for indenting a #if stuff
   CT_PP_IGNORE,        // Dummy token for ignoring a certain preprocessor directive (do not do any processing)
   CT_PP_OTHER,         // #line, #error, #pragma, etc
   // end PP types
>>>>>>> 0f5a5577

   // PAWN stuff
   CT_CHAR,
   CT_DEFINED,
   CT_FORWARD,
   CT_NATIVE,
   CT_STATE,
   CT_STOCK,
   CT_TAGOF,
   CT_DOT,
   CT_TAG,
   CT_TAG_COLON,

   // C-sharp
   CT_LOCK,             // lock/unlock
   CT_AS,
   CT_IN,               // "foreach (T c in x)" or "foo(in char c)" or "in { ..."
   CT_BRACED,           // simple braced items: try {}
   CT_THIS,             // may turn into CT_PBRACED if followed by a '('
   CT_BASE,             // C# thingy
   CT_DEFAULT,          // may be changed into CT_CASE
   CT_GETSET,           // must be followed by CT_BRACE_OPEN or reverts to CT_WORD
   CT_GETSET_EMPTY,     // get/set/add/remove followed by a semicolon
   CT_CONCAT,           // The '~' between strings
   CT_CS_SQ_STMT,       // '[assembly: xxx]' or '[Attribute()]' or '[Help()]', etc
   CT_CS_SQ_COLON,      // the colon in one of those [] thingys
   CT_CS_PROPERTY,      // word or ']' followed by '{'

   // Embedded SQL - always terminated with a semicolon
   CT_SQL_EXEC,         // the 'EXEC' in 'EXEC SQL ...'
   CT_SQL_BEGIN,        // the 'BEGINN' in 'EXEC SQL BEGIN ...'
   CT_SQL_END,          // the 'END' in 'EXEC SQL END ...'
   CT_SQL_WORD,         // CT_WORDs in the 'EXEC SQL' statement

   // Vala stuff
   CT_CONSTRUCT,        // braced "construct { }" or qualifier "(construct int x)"
   CT_LAMBDA,

<<<<<<< HEAD
   /* Java */
   CT_ASSERT,       /* assert EXP1 [ : EXP2 ] ; */
   CT_ANNOTATION,   /* @interface or @something(...) */
   CT_FOR_COLON,    /* colon in "for ( TYPE var: EXPR ) { ... }" */
   CT_DOUBLE_BRACE, /* parent for double brace */

   /* MS calling convention */
   CT_CDECL,        /* guy 2016-01-31 */
   CT_CLRCALL,      /* guy 2016-01-31 */
   CT_FASTCALL,     /* guy 2016-01-31 */
   CT_STDCALL,      /* __stdcall Bug # 633 guy 2015-11-19 */
   CT_THISCALL,     /* guy 2016-01-31 */
   CT_VECTORCALL,   /* guy 2016-01-31 */

   /* Clang */
   CT_CNG_HASINC,   /* Clang: __has_include() */
   CT_CNG_HASINCN,  /* Clang: __has_include_next() */

   /* extentions for Qt macros */
=======
   // Java
   CT_ASSERT,       // assert EXP1 [ : EXP2 ] ;
   CT_ANNOTATION,   // @interface or @something(...)
   CT_FOR_COLON,    // colon in "for ( TYPE var: EXPR ) { ... }"
   CT_DOUBLE_BRACE, // parent for double brace

   // extensions for Qt macros
>>>>>>> 0f5a5577
   CT_Q_EMIT,       // guy 2015-10-16
   CT_Q_FOREACH,    // guy 2015-09-23
   CT_Q_FOREVER,    // guy 2015-10-18
   CT_Q_GADGET,     // guy 2016-05-04
   CT_Q_OBJECT,     // guy 2015-10-16

   // Machine Modes
   CT_MODE,         // guy 2016-03-11
   CT_DI,           // guy 2016-03-11
   CT_HI,           // guy 2016-03-11
   CT_QI,           // guy 2016-03-11
   CT_SI,           // guy 2016-03-11
   CT_NOTHROW,      // guy 2016-03-11
   CT_WORD_,        // guy 2016-03-11

   CT_TOKEN_COUNT_  // NOTE: Keep this the last entry because it's used as a counter.
};

#endif /* TOKEN_ENUM_H_INCLUDED */<|MERGE_RESOLUTION|>--- conflicted
+++ resolved
@@ -73,64 +73,13 @@
    CT_UNION,
    CT_GOTO,
    CT_CONTINUE,
-<<<<<<< HEAD
-   CT_C_CAST,              /* C-style cast:   "(int)5.6" */
-   CT_CPP_CAST,            /* C++-style cast: "int(5.6)" */
-   CT_D_CAST,              /* D-style cast:   "cast(type)" and "const(type)" */
-   CT_TYPE_CAST,           /* static_cast<type>(exp) */
-   CT_TYPENAME,            /* typename type */
-   CT_TEMPLATE,            /* template<...> */
-   CT_WHERE_SPEC,          /* 'where' : used in C# generic constraint */
-
-   CT_ASSIGN,              /* =, +=, /=, etc */
-   CT_ASSIGN_NL,           /* Assign followed by a newline - fake item for indenting */
-   CT_SASSIGN,             /* 'and_eq' */
-   CT_COMPARE,             /* ==, !=, <=, >= */
-   CT_SCOMPARE,            /* compare op that is a string 'is', 'neq' */
-   CT_BOOL,                /* || or && */
-   CT_SBOOL,               /* or, and */
-   CT_ARITH,               /* +, -, /, <<, etc */
-   CT_SARITH,              /* 'not', 'xor' */
-   CT_CARET,               /* ^ */
-   CT_DEREF,               /* * dereference */
-   CT_INCDEC_BEFORE,       /* ++a or --a */
-   CT_INCDEC_AFTER,        /* a++ or a-- */
-   CT_MEMBER,              /* . or -> */
-   CT_DC_MEMBER,           /* :: */
-   CT_C99_MEMBER,          /* . in structure stuff */
-   CT_INV,                 /* ~ */
-   CT_DESTRUCTOR,          /* ~ */
-   CT_NOT,                 /* ! */
-   CT_D_TEMPLATE,          /* ! as in Foo!(A) */
-   CT_ADDR,                /* & */
-   CT_NEG,                 /* - as in -1 */
-   CT_POS,                 /* + as in +1 */
-   CT_STAR,                /* * : raw char to be changed */
-   CT_PLUS,                /* + : raw char to be changed */
-   CT_MINUS,               /* - : raw char to be changed */
-   CT_AMP,                 /* & : raw char to be changed */
-   CT_BYREF,               /* & in function def/proto params */
-
-   // CT_BITWISE_AND,         /* & */   // is a CT_ARITH
-   // CT_BITWISE_OR,          /* | */   // is a CT_ARITH
-   // CT_BITWISE_EXCLUSIVE_OR,/* ^ */   // is a CT_ARITH
-   // CT_BITWISE_NOT,         /* ~ */   // is a CT_ARITH
-
-   CT_POUND,               /* # */
-   CT_PREPROC,             /* # at the start of a line */
-   CT_PREPROC_INDENT,      /* # at the start of a line that gets indented: #region */
-   CT_PREPROC_BODY,        /* body of every preproc EXCEPT #define */
-   CT_PP,                  /* ## */
-   CT_ELLIPSIS,            /* ... */
-   CT_RANGE,               /* .. */
-   CT_NULLCOND,            /* ?. */
-=======
    CT_C_CAST,              // C-style cast:   "(int)5.6"
    CT_CPP_CAST,            // C++-style cast: "int(5.6)"
    CT_D_CAST,              // D-style cast:   "cast(type)" and "const(type)"
    CT_TYPE_CAST,           // static_cast<type>(exp)
    CT_TYPENAME,            // typename type
    CT_TEMPLATE,            // template<...>
+   CT_WHERE_SPEC,          /* 'where' : used in C# generic constraint */
 
    CT_ASSIGN,              // =, +=, /=, etc
    CT_ASSIGN_NL,           // Assign followed by a newline - fake item for indenting
@@ -174,25 +123,17 @@
    CT_ELLIPSIS,            // ...
    CT_RANGE,               // ..
    CT_NULLCOND,            // ?.
->>>>>>> 0f5a5577
 
    CT_SEMICOLON,
    CT_VSEMICOLON,          // virtual semicolon for PAWN
    CT_COLON,
    CT_ASM_COLON,
    CT_CASE_COLON,
-<<<<<<< HEAD
-   CT_CLASS_COLON,         /* colon after a class def */
-   CT_CONSTR_COLON,        /* colon after a constructor */
-   CT_D_ARRAY_COLON,       /* D named array initializer colon */
-   CT_COND_COLON,          /* conditional colon in  'b ? t : f' */
-   CT_WHERE_COLON,         /* C# where-constraint colon (after the type) */
-=======
    CT_CLASS_COLON,         // colon after a class def
    CT_CONSTR_COLON,        // colon after a constructor
    CT_D_ARRAY_COLON,       // D named array initializer colon
    CT_COND_COLON,          // conditional colon in  'b ? t : f'
->>>>>>> 0f5a5577
+   CT_WHERE_COLON,         /* C# where-constraint colon (after the type) */
    CT_QUESTION,
    CT_COMMA,
 
@@ -345,16 +286,6 @@
 
    CT_PP_BODYCHUNK,     // everything after this gets put in CT_PREPROC_BODY
 
-<<<<<<< HEAD
-   CT_PP_PRAGMA,        /* pragma's should not be altered */
-   CT_PP_REGION,        /* C# #region */
-   CT_PP_ENDREGION,     /* C# #endregion */
-   CT_PP_REGION_INDENT, /* Dummy token for indenting a C# #region */
-   CT_PP_IF_INDENT,     /* Dummy token for indenting a #if stuff */
-   CT_PP_IGNORE,        /* Dummy token for ignoring a certain preprocessor directive (do not do any processing) */
-   CT_PP_OTHER,         /* #line, #error, #pragma, etc */
-   /* end PP types */
-=======
    CT_PP_PRAGMA,        // pragma's should not be altered
    CT_PP_REGION,        // C# #region
    CT_PP_ENDREGION,     // C# #endregion
@@ -363,7 +294,6 @@
    CT_PP_IGNORE,        // Dummy token for ignoring a certain preprocessor directive (do not do any processing)
    CT_PP_OTHER,         // #line, #error, #pragma, etc
    // end PP types
->>>>>>> 0f5a5577
 
    // PAWN stuff
    CT_CHAR,
@@ -402,27 +332,6 @@
    CT_CONSTRUCT,        // braced "construct { }" or qualifier "(construct int x)"
    CT_LAMBDA,
 
-<<<<<<< HEAD
-   /* Java */
-   CT_ASSERT,       /* assert EXP1 [ : EXP2 ] ; */
-   CT_ANNOTATION,   /* @interface or @something(...) */
-   CT_FOR_COLON,    /* colon in "for ( TYPE var: EXPR ) { ... }" */
-   CT_DOUBLE_BRACE, /* parent for double brace */
-
-   /* MS calling convention */
-   CT_CDECL,        /* guy 2016-01-31 */
-   CT_CLRCALL,      /* guy 2016-01-31 */
-   CT_FASTCALL,     /* guy 2016-01-31 */
-   CT_STDCALL,      /* __stdcall Bug # 633 guy 2015-11-19 */
-   CT_THISCALL,     /* guy 2016-01-31 */
-   CT_VECTORCALL,   /* guy 2016-01-31 */
-
-   /* Clang */
-   CT_CNG_HASINC,   /* Clang: __has_include() */
-   CT_CNG_HASINCN,  /* Clang: __has_include_next() */
-
-   /* extentions for Qt macros */
-=======
    // Java
    CT_ASSERT,       // assert EXP1 [ : EXP2 ] ;
    CT_ANNOTATION,   // @interface or @something(...)
@@ -430,7 +339,10 @@
    CT_DOUBLE_BRACE, // parent for double brace
 
    // extensions for Qt macros
->>>>>>> 0f5a5577
+
+   /* Clang */
+   CT_CNG_HASINC,   /* Clang: __has_include() */
+   CT_CNG_HASINCN,  /* Clang: __has_include_next() */
    CT_Q_EMIT,       // guy 2015-10-16
    CT_Q_FOREACH,    // guy 2015-09-23
    CT_Q_FOREVER,    // guy 2015-10-18
