/**
 * @file token_enum.h
 * List of the different tokens used in the program.
 *
 * @author  Ben Gardner
 * @author  Guy Maurel since version 0.62 for uncrustify4Qt
 *          October 2015
 * @license GPL v2+
 */
#ifndef TOKEN_ENUM_H_INCLUDED
#define TOKEN_ENUM_H_INCLUDED

/**
 * This is an enum of all the different chunks/tokens/elements that the
 * program can work with.  The parser and scanner assigns one of these to
 * each chunk/token.
 *
 * The script 'make_token_names.sh' creates token_names.h, so be sure to run
 * that after adding or removing an entry.
 */
typedef enum
{
   CT_NONE,
   CT_EOF,
   CT_UNKNOWN,

   CT_JUNK,          /* junk collected when parsing is disabled */

   CT_WHITESPACE,    /* whitespace without any newlines */
   CT_SPACE,         /* a fixed number of spaces to support weird spacing rules */
   CT_NEWLINE,       /* CRA, one or more newlines */
   CT_NL_CONT,       /* CRA, backslash-newline */
   CT_COMMENT_CPP,   /* C++ comment (always followed by CT_NEWLINE) */
   CT_COMMENT,       /* C-comment, single line */
   CT_COMMENT_MULTI, /* Multi-lined comment */
   CT_COMMENT_EMBED, /* comment parent_type: non-newline before and after */
   CT_COMMENT_START, /* comment parent_type: newline before */
   CT_COMMENT_END,   /* comment parent_type: newline after */
   CT_COMMENT_WHOLE, /* comment parent_type: newline before and after */
   CT_COMMENT_ENDIF, /* C-comment, single line, after ENDIF */

   CT_IGNORED,       /* a chunk of ignored text */

   CT_WORD,          /* variable, type, function name, etc */
   CT_NUMBER,
   CT_NUMBER_FP,
   CT_STRING,        /* quoted string "hi" or 'a' or <in> for include */
   CT_STRING_MULTI,  /* quoted string with embedded newline */
   CT_IF,            /* built-in keywords */
   CT_ELSE,
   CT_ELSEIF,
   CT_FOR,
   CT_WHILE,
   CT_WHILE_OF_DO,
   CT_SWITCH,
   CT_CASE,
   CT_DO,
   CT_SYNCHRONIZED,
   CT_VOLATILE,
   CT_TYPEDEF,
   CT_STRUCT,
   CT_ENUM,
   CT_ENUM_CLASS,
   CT_SIZEOF,
   CT_RETURN,
   CT_BREAK,
   CT_UNION,
   CT_GOTO,
   CT_CONTINUE,
   CT_C_CAST,              /* C-style cast:   "(int)5.6" */
   CT_CPP_CAST,            /* C++-style cast: "int(5.6)" */
   CT_D_CAST,              /* D-style cast:   "cast(type)" and "const(type)" */
   CT_TYPE_CAST,           /* static_cast<type>(exp) */
   CT_TYPENAME,            /* typename type */
   CT_TEMPLATE,            /* template<...> */
   CT_WHERE_SPEC,          /* 'where' : used in C# generic constraint */

   CT_ASSIGN,              /* =, +=, /=, etc */
   CT_ASSIGN_NL,           /* Assign followed by a newline - fake item for indenting */
   CT_SASSIGN,             /* 'and_eq' */
   CT_COMPARE,             /* ==, !=, <=, >= */
   CT_SCOMPARE,            /* compare op that is a string 'is', 'neq' */
   CT_BOOL,                /* || or && */
   CT_SBOOL,               /* or, and */
   CT_ARITH,               /* +, -, /, <<, etc */
   CT_SARITH,              /* 'not', 'xor' */
   CT_CARET,               /* ^ */
   CT_DEREF,               /* * dereference */
   CT_INCDEC_BEFORE,       /* ++a or --a */
   CT_INCDEC_AFTER,        /* a++ or a-- */
   CT_MEMBER,              /* . or -> */
   CT_DC_MEMBER,           /* :: */
   CT_C99_MEMBER,          /* . in structure stuff */
   CT_INV,                 /* ~ */
   CT_DESTRUCTOR,          /* ~ */
   CT_NOT,                 /* ! */
   CT_D_TEMPLATE,          /* ! as in Foo!(A) */
   CT_ADDR,                /* & */
   CT_NEG,                 /* - as in -1 */
   CT_POS,                 /* + as in +1 */
   CT_STAR,                /* * : raw char to be changed */
   CT_PLUS,                /* + : raw char to be changed */
   CT_MINUS,               /* - : raw char to be changed */
   CT_AMP,                 /* & : raw char to be changed */
   CT_BYREF,               /* & in function def/proto params */

   // CT_BITWISE_AND,         /* & */   // is a CT_ARITH
   // CT_BITWISE_OR,          /* | */   // is a CT_ARITH
   // CT_BITWISE_EXCLUSIVE_OR,/* ^ */   // is a CT_ARITH
   // CT_BITWISE_NOT,         /* ~ */   // is a CT_ARITH

   CT_POUND,               /* # */
   CT_PREPROC,             /* # at the start of a line */
   CT_PREPROC_INDENT,      /* # at the start of a line that gets indented: #region */
   CT_PREPROC_BODY,        /* body of every preproc EXCEPT #define */
   CT_PP,                  /* ## */
   CT_ELLIPSIS,            /* ... */
   CT_RANGE,               /* .. */
   CT_NULLCOND,            /* ?. */

   CT_SEMICOLON,
   CT_VSEMICOLON,          /* virtual semicolon for PAWN */
   CT_COLON,
   CT_ASM_COLON,
   CT_CASE_COLON,
   CT_CLASS_COLON,         /* colon after a class def */
   CT_CONSTR_COLON,        /* colon after a constructor */
   CT_D_ARRAY_COLON,       /* D named array initializer colon */
   CT_COND_COLON,          /* conditional colon in  'b ? t : f' */
   CT_WHERE_COLON,         /* C# where-constraint colon (after the type) */
   CT_QUESTION,
   CT_COMMA,

   CT_ASM,
   CT_ATTRIBUTE,
   CT_CATCH,
   CT_WHEN,
   CT_CLASS,
   CT_DELETE,
   CT_EXPORT,
   CT_FRIEND,
   CT_NAMESPACE,
   CT_PACKAGE,
   CT_NEW,              /* may turn into CT_PBRACED if followed by a '(' */
   CT_OPERATOR,
   CT_OPERATOR_VAL,
   CT_PRIVATE,
   CT_PRIVATE_COLON,
   CT_THROW,
   CT_TRY,
   CT_USING,
   CT_USING_STMT,       /* using (xxx) ... */
   CT_D_WITH,           /* D: paren+braced */
   CT_D_MODULE,
   CT_SUPER,
   CT_DELEGATE,
   CT_BODY,
   CT_DEBUG,
   CT_DEBUGGER,
   CT_INVARIANT,
   CT_UNITTEST,
   CT_UNSAFE,
   CT_FINALLY,
   CT_IMPORT,
   CT_D_SCOPE,
   CT_D_SCOPE_IF,
   CT_LAZY,
   CT_D_MACRO,
   CT_D_VERSION,        /* turns into CT_D_VERSION_IF if not followed by '=' */
   CT_D_VERSION_IF,     /* version(x) { } */

   /* note for paren/brace/square pairs: close MUST be open + 1 */
   CT_PAREN_OPEN,
   CT_PAREN_CLOSE,

   CT_ANGLE_OPEN,       /* template<T*> */
   CT_ANGLE_CLOSE,

   CT_SPAREN_OPEN,      /* 'special' paren after if/for/switch/while/synchronized */
   CT_SPAREN_CLOSE,

   CT_FPAREN_OPEN,      /* 'function' paren after fcn/macro fcn */
   CT_FPAREN_CLOSE,

   CT_TPAREN_OPEN,      /* 'type' paren used in function types */
   CT_TPAREN_CLOSE,

   CT_BRACE_OPEN,       /* {...} */
   CT_BRACE_CLOSE,

   CT_VBRACE_OPEN,      /* virtual brace, i.e. brace inserted by uncrustify */
   CT_VBRACE_CLOSE,

   CT_SQUARE_OPEN,      /* [...] */
   CT_SQUARE_CLOSE,

   CT_TSQUARE,          /* special case of [] */

   CT_MACRO_OPEN,       /* stuff specified via custom-pair */
   CT_MACRO_CLOSE,
   CT_MACRO_ELSE,

   /* aggregate types */
   CT_LABEL,            /* a non-case label */
   CT_LABEL_COLON,      /* the colon for a label */
   CT_FUNCTION,         /* function - unspecified, call mark_function() */
   CT_FUNC_CALL,        /* function call */
   CT_FUNC_CALL_USER,   /* function call (special user) */
   CT_FUNC_DEF,         /* function definition/implementation */
   CT_FUNC_TYPE,        /* function type - foo in "typedef void (*foo)(void)" */
   CT_FUNC_VAR,         /* foo and parent type of first parens in "void (*foo)(void)" */
   CT_FUNC_PROTO,       /* function prototype */
   CT_FUNC_CLASS_DEF,   /* ctor or dtor for a class */
   CT_FUNC_CLASS_PROTO, /* ctor or dtor for a class */
   CT_FUNC_CTOR_VAR,    /* variable or class initialization */
   CT_FUNC_WRAP,        /* macro that wraps the function name */
   CT_PROTO_WRAP,       /* macro: "RETVAL PROTO_WRAP( fcn_name, (PARAMS))" */
   CT_MACRO_FUNC,       /* function-like macro */
   CT_MACRO,            /* a macro def */
   CT_QUALIFIER,        /* static, const, etc */
   CT_AUTO,             /* auto */
   CT_EXTERN,           /* extern */
   CT_ALIGN,            /* paren'd qualifier: align(4) struct a { } */
   CT_TYPE,
   CT_PTR_TYPE,         /* a '*' as part of a type */
   CT_TYPE_WRAP,        /* macro that wraps a type name */
   CT_CPP_LAMBDA,       /* parent for '[=](...){...}' */
   CT_CPP_LAMBDA_RET,   /* '->' in '[=](...) -> type {...}' */
   CT_BIT_COLON,        /* a ':' in a variable declaration */

   CT_OC_DYNAMIC,
   CT_OC_END,           /* ObjC: @end */
   CT_OC_IMPL,          /* ObjC: @implementation */
   CT_OC_INTF,          /* ObjC: @interface */
   CT_OC_PROTOCOL,      /* ObjC: @protocol or @protocol() */
   CT_OC_PROTO_LIST,    /* ObjC: protocol list < > (parent token only) */
   CT_OC_PROPERTY,      /* ObjC: @property */
   CT_OC_CLASS,         /* ObjC: the name after @interface or @implementation */
   CT_OC_CLASS_EXT,     /* ObjC: a pair of empty parens after the class name in a @interface or @implementation */
   CT_OC_CATEGORY,      /* ObjC: the category name in parens after the class name in a @interface or @implementation */
   CT_OC_SCOPE,         /* ObjC: the '-' or '+' in '-(void) func: (int) i;' */
   CT_OC_MSG,           /* ObjC: parent type to '[', ']' and ';' in '[class func : param name: param];' */
   CT_OC_MSG_CLASS,     /* ObjC: 'class' in  '[class func : param name: param];' (see also PCF_IN_OC_MSG) */
   CT_OC_MSG_FUNC,      /* ObjC: 'func' in  '[class func : param name: param];' (see also PCF_IN_OC_MSG) */
   CT_OC_MSG_NAME,      /* ObjC: 'name' in  '[class func : param name: param];' (see also PCF_IN_OC_MSG) */
   CT_OC_MSG_SPEC,      /* ObjC: msg spec '-(void) func: (int) i;' */
   CT_OC_MSG_DECL,      /* ObjC: msg decl '-(void) func: (int) i { }' */
   CT_OC_RTYPE,         /* ObjC: marks parens of the return type after scope */
   CT_OC_ATYPE,         /* ObjC: marks parens of the arg type after scope */
   CT_OC_COLON,         /* ObjC: the colon in a msg spec */
   CT_OC_DICT_COLON,    /* ObjC: colon in dictionary constant: "KEY: VALUE" */
   CT_OC_SEL,           /* ObjC: @selector */
   CT_OC_SEL_NAME,      /* ObjC: selector name */
   CT_OC_BLOCK,         /* ObjC: block parent type. */
   CT_OC_BLOCK_ARG,     /* ObjC: block arguments parent type. */
   CT_OC_BLOCK_TYPE,    /* ObjC: block declaration parent type, e.g. mainly the '(^block_t)' in 'void (^block_t)(int arg);' */
   CT_OC_BLOCK_EXPR,    /* ObjC: block expression with arg: '^(int arg) { arg++; };' and without (called a block literal): '^{ ... };' */
   CT_OC_BLOCK_CARET,   /* ObjC: block pointer caret: '^' */
   CT_OC_AT,            /* ObjC: boxed constants using '@' */

   /* start PP types */
   CT_PP_DEFINE,        /* #define */
   CT_PP_DEFINED,       /* #if defined */
   CT_PP_INCLUDE,       /* #include */
   CT_PP_IF,            /* #if, #ifdef, or #ifndef */
   CT_PP_ELSE,          /* #else or #elif */
   CT_PP_ENDIF,         /* #endif */
   CT_PP_ASSERT,
   CT_PP_EMIT,
   CT_PP_ENDINPUT,
   CT_PP_ERROR,
   CT_PP_FILE,
   CT_PP_LINE,
   CT_PP_SECTION,
   CT_PP_UNDEF,
   CT_PP_PROPERTY,

   CT_PP_BODYCHUNK,     /* everything after this gets put in CT_PREPROC_BODY */

   CT_PP_PRAGMA,        /* pragma's should not be altered */
   CT_PP_REGION,        /* C# #region */
   CT_PP_ENDREGION,     /* C# #endregion */
   CT_PP_REGION_INDENT, /* Dummy token for indenting a C# #region */
   CT_PP_IF_INDENT,     /* Dummy token for indenting a #if stuff */
   CT_PP_IGNORE,        /* Dummy token for ignoring a certain preprocessor directive (do not do any processing) */
   CT_PP_OTHER,         /* #line, #error, #pragma, etc */
   /* end PP types */

   /* PAWN stuff */
   CT_CHAR,
   CT_DEFINED,
   CT_FORWARD,
   CT_NATIVE,
   CT_STATE,
   CT_STOCK,
   CT_TAGOF,
   CT_DOT,
   CT_TAG,
   CT_TAG_COLON,

   /* C-sharp */
   CT_LOCK,             /* lock/unlock */
   CT_AS,
   CT_IN,               /* "foreach (T c in x)" or "foo(in char c)" or "in { ..." */
   CT_BRACED,           /* simple braced items: try {} */
   CT_THIS,             /* may turn into CT_PBRACED if followed by a '(' */
   CT_BASE,             /* C# thingy */
   CT_DEFAULT,          /* may be changed into CT_CASE */
   CT_GETSET,           /* must be followed by CT_BRACE_OPEN or reverts to CT_WORD */
   CT_GETSET_EMPTY,     /* get/set/add/remove followed by a semicolon */
   CT_CONCAT,           /* The '~' between strings */
   CT_CS_SQ_STMT,       /* '[assembly: xxx]' or '[Attribute()]' or '[Help()]', etc */
   CT_CS_SQ_COLON,      /* the colon in one of those [] thingys */
   CT_CS_PROPERTY,      /* word or ']' followed by '{' */

   /* Embedded SQL - always terminated with a semicolon */
   CT_SQL_EXEC,         /* the 'EXEC' in 'EXEC SQL ...' */
   CT_SQL_BEGIN,        /* the 'EXEC' in 'EXEC SQL BEGIN ...' */
   CT_SQL_END,          /* the 'EXEC' in 'EXEC SQL END ...' */
   CT_SQL_WORD,         /* CT_WORDs in the 'EXEC SQL' statement */

   /* Vala stuff */
   CT_CONSTRUCT,        /* braced "construct { }" or qualifier "(construct int x)" */
   CT_LAMBDA,

   /* Java */
   CT_ASSERT,       /* assert EXP1 [ : EXP2 ] ; */
   CT_ANNOTATION,   /* @interface or @something(...) */
   CT_FOR_COLON,    /* colon in "for ( TYPE var: EXPR ) { ... }" */
   CT_DOUBLE_BRACE, /* parent for double brace */

<<<<<<< HEAD
   /* Clang */
   CT_CNG_HASINC,       /* Clang: __has_include() */
   CT_CNG_HASINCN,      /* Clang: __has_include_next() */
=======
   /* MS calling convention */
   CT_CDECL,        /* guy 2016-01-31 */
   CT_CLRCALL,      /* guy 2016-01-31 */
   CT_FASTCALL,     /* guy 2016-01-31 */
   CT_STDCALL,      /* __stdcall Bug # 633 guy 2015-11-19 */
   CT_THISCALL,     /* guy 2016-01-31 */
   CT_VECTORCALL,   /* guy 2016-01-31 */

   /* extentions for Qt macros */
   CT_Q_EMIT,       // guy 2015-10-16
   CT_Q_FOREACH,    // guy 2015-09-23
   CT_Q_FOREVER,    // guy 2015-10-18
   CT_Q_GADGET,     // guy 2016-05-04
   CT_Q_OBJECT,     // guy 2015-10-16

   /* Machine Modes */
   CT_MODE,         // guy 2016-03-11
   CT_DI,           // guy 2016-03-11
   CT_HI,           // guy 2016-03-11
   CT_QI,           // guy 2016-03-11
   CT_SI,           // guy 2016-03-11
   CT_NOTHROW,      // guy 2016-03-11
   CT_WORD_,        // guy 2016-03-11
>>>>>>> 1e2f6655
} c_token_t;

#endif /* TOKEN_ENUM_H_INCLUDED */<|MERGE_RESOLUTION|>--- conflicted
+++ resolved
@@ -329,11 +329,6 @@
    CT_FOR_COLON,    /* colon in "for ( TYPE var: EXPR ) { ... }" */
    CT_DOUBLE_BRACE, /* parent for double brace */
 
-<<<<<<< HEAD
-   /* Clang */
-   CT_CNG_HASINC,       /* Clang: __has_include() */
-   CT_CNG_HASINCN,      /* Clang: __has_include_next() */
-=======
    /* MS calling convention */
    CT_CDECL,        /* guy 2016-01-31 */
    CT_CLRCALL,      /* guy 2016-01-31 */
@@ -341,6 +336,10 @@
    CT_STDCALL,      /* __stdcall Bug # 633 guy 2015-11-19 */
    CT_THISCALL,     /* guy 2016-01-31 */
    CT_VECTORCALL,   /* guy 2016-01-31 */
+
+   /* Clang */
+   CT_CNG_HASINC,   /* Clang: __has_include() */
+   CT_CNG_HASINCN,  /* Clang: __has_include_next() */
 
    /* extentions for Qt macros */
    CT_Q_EMIT,       // guy 2015-10-16
@@ -357,7 +356,6 @@
    CT_SI,           // guy 2016-03-11
    CT_NOTHROW,      // guy 2016-03-11
    CT_WORD_,        // guy 2016-03-11
->>>>>>> 1e2f6655
 } c_token_t;
 
 #endif /* TOKEN_ENUM_H_INCLUDED */