/**
 * @file log_levels.h
 *
 * Enum for log levels.
 * Use these for the log severities in LOG_FMT(), etc.
 *
 * @author  Ben Gardner
 * @author  Guy Maurel since version 0.62 for uncrustify4Qt
 *          October 2015, 2016
 * @license GPL v2+
 */
#ifndef LOG_LEVELS_H_INCLUDED
#define LOG_LEVELS_H_INCLUDED

enum log_sev_t
{
   LSYS      = 0,
   LERR      = 1,
   LWARN     = 2,
   LNOTE     = 3,
   LINFO     = 4,
   LDATA     = 5,

   LFILELIST = 8,  /* Files in the file list file */
   LLINEENDS = 9,  /* Show which line endings are used */
   LCASTS    = 10, /* align casts */
   LALBR     = 11, /* align braces */
   LALTD     = 12, /* Align Typedef */
   LALPP     = 13, /* align #define */
   LALPROTO  = 14, /* align prototype */
   LALNLC    = 15, /* align backslash-newline */
   LALTC     = 16, /* align trailing comments */
   LALADD    = 17, /* align add */
   LALASS    = 18, /* align assign */
   LFVD      = 19, /* fix_var_def */
   LFVD2     = 20, /* fix_var_def-2 */
   LINDENT   = 21, /* indent_text */
   LINDENT2  = 22, /* indent_text tab level */
   LINDPSE   = 23, /* indent_text stack */
   LINDPC    = 24, /* indent play-by-play */
   LNEWLINE  = 25, /* newlines */
   LPF       = 26, /* Parse Frame */
   LSTMT     = 27, /* Marking statements/expressions */
   LTOK      = 28, /* Tokenize */
   LALRC     = 29, /* align right comment */
   LCMTIND   = 30, /* Comment Indent */
   LINDLINE  = 31, /* indent line */
   LSIB      = 32, /* Scan IB */
   LRETURN   = 33, /* add/remove parens for return */
   LBRDEL    = 34, /* brace removal */
   LFCN      = 35, /* function detection */
   LFCNP     = 36, /* function parameters */
   LPCU      = 37, /* parse cleanup */
   LDYNKW    = 38, /* dynamic keywords */
   LOUTIND   = 39, /* output indent */
   LBCSAFTER = 40, /* Brace cleanup stack - after each token */
   LBCSPOP   = 41, /* Brace cleanup stack - log pops */
   LBCSPUSH  = 42, /* Brace cleanup stack - log push */
   LBCSSWAP  = 43, /* Brace cleanup stack - log swaps */
   LFTOR     = 44, /* Class Ctor or Dtor */
   LAS       = 45, /* align_stack */
   LPPIS     = 46, /* Preprocessor Indent and Space */
   LTYPEDEF  = 47, /* Typedef and function types */
   LVARDEF   = 48, /* Variable def marking */
   LDEFVAL   = 49, /* define values */
   LPVSEMI   = 50, /* Pawn: virtual semicolons */
   LPFUNC    = 51, /* Pawn: function recognition */
   LSPLIT    = 52, /* Line splitting */
   LFTYPE    = 53, /* Function type detection */
   LTEMPL    = 54, /* Template detection */
   LPARADD   = 55, /* adding parens in if/while */
   LPARADD2  = 56, /* adding parens in if/while - details */
   LBLANKD   = 57, /* blank line details */
   LTEMPFUNC = 58, /* Template function detection */
   LSCANSEMI = 59, /* scan semi colon removal */
   LDELSEMI  = 60, /* Removing semicolons */
   LFPARAM   = 61, /* Testing for a full parameter */
   LNL1LINE  = 62, /* NL check for 1 liners */
   LPFCHK    = 63, /* Parse Frame check fcn call */
   LAVDB     = 64, /* align var def braces */
   LSORT     = 65, /* Sorting */
   LSPACE    = 66, /* Space */
   LALIGN    = 67, /* align */
   LALAGAIN  = 68, /* align again */
   LOPERATOR = 69, /* operator */
   LASFCP    = 70, /* Align Same Function Call Params */
   LINDLINED = 71, /* indent line details */
   LBCTRL    = 72, /* beautifier control */
   LRMRETURN = 73, /* remove 'return;' */
   LPPIF     = 74, /* #if/#else/#endif pair processing */
   LMCB      = 75, /* mod_case_brace */
   LBRCH     = 76, /* if brace chain */
   LFCNR     = 77, /* function return type */
   LOCCLASS  = 78, /* OC Class stuff */
   LOCMSG    = 79, /* OC Message stuff */
   LBLANK    = 80, /* Blank Lines */
   LOBJCWORD = 81, /* Convert keyword to CT_WORD in certain circumstances */
   LCHANGE   = 82, /* something changed */
   LCONTTEXT = 83, /* comment cont_text set */
   LANNOT    = 84, /* Java annotation */
   LOCBLK    = 85, /* OC Block stuff */
   LFLPAREN  = 86, /* Flag paren */
   LOCMSGD   = 87, /* OC Message declaration */
   LINDENTAG = 88, /* indent again */
   LNFD      = 89, /* newline-function-def */
   LJDBI     = 90, /* Java Double Brace Init */
   LSETPAR   = 91, /* set_chunk_parent() */
   LSETTYP   = 92, /* set_chunk_type() */
<<<<<<< HEAD
   LTOKSEE   = 93, /* Shows all tokens processed on 'convert_vbrace_to_brace' and 'tokenize.cpp' */
=======
   LGUY      = 99, /* for guy-test */
>>>>>>> f0d12a69
};

#endif /* LOG_LEVELS_H_INCLUDED */<|MERGE_RESOLUTION|>--- conflicted
+++ resolved
@@ -106,11 +106,8 @@
    LJDBI     = 90, /* Java Double Brace Init */
    LSETPAR   = 91, /* set_chunk_parent() */
    LSETTYP   = 92, /* set_chunk_type() */
-<<<<<<< HEAD
    LTOKSEE   = 93, /* Shows all tokens processed on 'convert_vbrace_to_brace' and 'tokenize.cpp' */
-=======
    LGUY      = 99, /* for guy-test */
->>>>>>> f0d12a69
 };
 
 #endif /* LOG_LEVELS_H_INCLUDED */