--- conflicted
+++ resolved
@@ -424,11 +424,7 @@
    // output.cpp, line 427: fprintf(pfile, "# Line              Tag                Parent...
    // and              431: ... make_message("%s# %3zu>%19.19s[%19.19s] ...
    // here                                              xx xx   xx xx
-<<<<<<< HEAD
-   fprintf(pfile, "# Line              Tag                Parent          Columns Br/Lvl/pp     Flag   Nl  Text");
-=======
    fprintf(pfile, "# Line                Tag              Parent          Columns Br/Lvl/pp     Flag   Nl  Text");
->>>>>>> a929cc6b
    for (chunk_t *pc = chunk_get_head(); pc != nullptr; pc = chunk_get_next(pc))
    {
       char *outputMessage;
