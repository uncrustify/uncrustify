/**
 * @file chunk_list.h
 * Manages and navigates the list of chunks.
 *
 * @author  Ben Gardner
 * @license GPL v2+
 */
#ifndef CHUNK_LIST_H_INCLUDED
#define CHUNK_LIST_H_INCLUDED

#include "uncrustify_types.h"
#include "char_table.h"
#include "keywords.h"


/*
 * TODO: better use a class for all chunk related operations,
 * then the following functions can be changed into member
 * functions. The function "chunk_is_comment(chunk)" would for instance
 * become "chunk.is_comment()". This makes the usage of the chunks easier
 * and more intuitive.
 */


#define ANY_LEVEL    -1


/**
 * Specifies which chunks should/should not be found.
 * ALL (default)
 *  - return the true next/prev
 *
 * PREPROC
 *  - If not in a preprocessor, skip over any encountered preprocessor stuff
 *  - If in a preprocessor, fail to leave (return nullptr)
 */
enum class scope_e : unsigned int
{
   ALL,      //! search in all kind of chunks
   PREPROC,  //! search only in preprocessor chunks
};


void set_chunk_real(chunk_t *pc, c_token_t token, log_sev_t what);


/**
 * duplicate a chunk in a chunk list
 *
 * @param pc_in  chunk to duplicate
 */
chunk_t *chunk_dup(const chunk_t *pc_in);


/**
 * @brief Add a copy of a chunk to a chunk list after the given position.
 *
 * @note If ref is nullptr, add at the tail of the chunk list
 *
 * @todo is ref=nullptr really useful ?
 *
 * @param pc_in  pointer to chunk to add to list
 * @param ref    position where insertion takes place
 *
 * @return pointer to the added chunk
 */
chunk_t *chunk_add_after(const chunk_t *pc_in, chunk_t *ref);


/**
 * @brief Add a copy of a chunk to a chunk list before the given position
 *
 * @note If ref is nullptr, add at the head of the chunk list
 *
 * @todo is ref=nullptr really useful ?
 *
 * \bug code adds it before the tail, either code or comment is wrong
 *
 * @param pc_in  pointer to chunk to add to list
 * @param ref    position where insertion takes place
 *
 * @retval pointer to the added chunk
 */
chunk_t *chunk_add_before(const chunk_t *pc_in, chunk_t *ref);


/**
 * delete a chunk from a chunk list
 *
 * @param pc  chunk to delete
 */
void chunk_del(chunk_t *pc);


/**
 * move a chunk to after the reference position in a chunk list
 *
 * @param pc_in  chunk to move
 * @param ref    chunk after which to move
 */
void chunk_move_after(chunk_t *pc_in, chunk_t *ref);


/**
 * @brief returns the head of a chunk list
 *
 * @return pointer to the first chunk
 */
chunk_t *chunk_get_head(void);


//! get the last chunk in a chunk list
chunk_t *chunk_get_tail(void);


/**
 * @brief returns the next chunk in a list of chunks
 *
 * @param cur    chunk to use as start point
 * @param scope  code region to search in
 *
 * @return pointer to next chunk or nullptr if no chunk was found
 */
chunk_t *chunk_get_next(const chunk_t *cur, scope_e scope = scope_e::ALL);


/**
 * @brief returns the previous chunk in a list of chunks
 *
 * @param cur    chunk to use as start point
 * @param scope  code region to search in
 *
 * @return pointer to previous chunk or nullptr if no chunk was found
 */
chunk_t *chunk_get_prev(const chunk_t *cur, scope_e scope = scope_e::ALL);


/**
 * Swaps two chunks
 *
 * @param pc1  The first chunk
 * @param pc2  The second chunk
 */
void chunk_swap(chunk_t *pc1, chunk_t *pc2);


/**
 * Swaps two lines that are started with the specified chunks.
 *
 * @param pc1  The first chunk of line 1
 * @param pc2  The first chunk of line 2
 */
void chunk_swap_lines(chunk_t *pc1, chunk_t *pc2);


/**
 * Finds the first chunk on the line that pc is on.
 * This just backs up until a newline or nullptr is hit.
 *
 * given: [ a - b - c - n1 - d - e - n2 ]
 * input: [ a | b | c | n1 ] => a
 * input: [ d | e | n2 ]     => d
 *
 * @param pc  chunk to start with
 */
chunk_t *chunk_first_on_line(const chunk_t *pc);


//! check if a given chunk is the last on its line
bool chunk_is_last_on_line(const chunk_t &pc);


/**
 * Gets the next NEWLINE chunk
 *
 * @param cur    chunk to use as start point
 * @param scope  code region to search in
 */
chunk_t *chunk_get_next_nl(const chunk_t *cur, scope_e scope = scope_e::ALL);


/**
 * Gets the next non-comment chunk
 *
 * @param cur    chunk to use as start point
 * @param scope  code region to search in
 */
chunk_t *chunk_get_next_nc(const chunk_t *cur, scope_e scope = scope_e::ALL);


/**
 * Gets the next non-NEWLINE and non-comment chunk
 *
 * @param cur    chunk to use as start point
 * @param scope  code region to search in
 */
chunk_t *chunk_get_next_nnl(const chunk_t *cur, scope_e scope = scope_e::ALL);


/**
 * Gets the next non-NEWLINE and non-comment chunk, non-preprocessor chunk
 *
 * @param cur    chunk to use as start point
 * @param scope  code region to search in
 */
chunk_t *chunk_get_next_ncnl(const chunk_t *cur, scope_e scope = scope_e::ALL);


/**
 * Gets the next non-NEWLINE and non-comment chunk, non-preprocessor chunk
 *
 * @param cur    chunk to use as start point
 * @param scope  code region to search in
 */
chunk_t *chunk_get_next_ncnlnp(const chunk_t *cur, scope_e scope = scope_e::ALL);


/**
 * Gets the next chunk not in or part of balanced square
 * brackets. This handles stacked [] instances to accommodate
 * multi-dimensional array declarations
 *
 * @param  cur    chunk to use as start point
 * @param  scope  code region to search in
 *
 * @return nullptr or the next chunk not in or part of square brackets
 */
chunk_t *chunk_get_next_nisq(const chunk_t *cur, scope_e scope = scope_e::ALL);


/**
 * Gets the next non-blank chunk
 *
 * @param cur    chunk to use as start point
 * @param scope  code region to search in
 */
chunk_t *chunk_get_next_nblank(const chunk_t *cur, scope_e scope = scope_e::ALL);


/**
 * Gets the prev non-blank chunk
 *
 * @param cur    chunk to use as start point
 * @param scope  code region to search in
 */
chunk_t *chunk_get_prev_nblank(const chunk_t *cur, scope_e scope = scope_e::ALL);


/**
 * Gets the prev NEWLINE chunk
 *
 * @param cur    chunk to use as start point
 * @param scope  code region to search in
 */
chunk_t *chunk_get_prev_nl(const chunk_t *cur, scope_e scope = scope_e::ALL);


/**
 * Gets the prev non-comment chunk
 *
 * @param cur    chunk to use as start point
 * @param scope  code region to search in
 */
chunk_t *chunk_get_prev_nc(const chunk_t *cur, scope_e scope = scope_e::ALL);


/**
 * Gets the prev non-NEWLINE chunk
 *
 * @param cur    chunk to use as start point
 * @param scope  code region to search in
 */
chunk_t *chunk_get_prev_nnl(const chunk_t *cur, scope_e scope = scope_e::ALL);


/**
 * Gets the prev non-NEWLINE and non-comment chunk
 *
 * @param cur    chunk to use as start point
 * @param scope  code region to search in
 */
chunk_t *chunk_get_prev_ncnl(const chunk_t *cur, scope_e scope = scope_e::ALL);


/**
 * Gets the prev non-NEWLINE and non-comment chunk, non-preprocessor chunk
 *
 * @param cur    chunk to use as start point
 * @param scope  code region to search in
 */
chunk_t *chunk_get_prev_ncnlnp(const chunk_t *cur, scope_e scope = scope_e::ALL);


/**
 * Gets the prev non-NEWLINE and non-comment chunk, non-preprocessor chunk, non-DC_MEMBER chunk
 *
 * @param cur    chunk to use as start point
 * @param scope  code region to search in
 */
chunk_t *chunk_get_prev_ncnlnpnd(const chunk_t *cur, scope_e scope = scope_e::ALL);


/**
 * Grabs the next chunk of the given type at the level.
 *
 * @param cur    chunk to use as start point
 * @param type   the type to look for
 * @param level  -1 or ANY_LEVEL (any level) or the level to match
 * @param scope  code region to search in
 *
 * @return nullptr or the match
 */
chunk_t *chunk_get_next_type(const chunk_t *cur, c_token_t type, int level, scope_e scope = scope_e::ALL);


/**
 * Grabs the prev chunk of the given type at the level.
 *
 * @param cur    chunk to use as start point
 * @param type   The type to look for
 * @param level  -1 or ANY_LEVEL (any level) or the level to match
 * @param scope  code region to search in
 *
 * @return nullptr or the match
 */
chunk_t *chunk_get_prev_type(const chunk_t *cur, c_token_t type, int level, scope_e scope = scope_e::ALL);


/**
 * @brief find a chunk that holds a given string
 *
 * Traverses a chunk list in forward direction until a chunk of a given category is found.
 *
 * @param cur    chunk to use as start point
 * @param str    string to search for
 * @param len    length of string
 * @param level  the level to match or -1 or ANY_LEVEL
 * @param scope  code region to search in
 *
 * @retval nullptr  no chunk found or invalid parameters provided
 * @retval chunk_t  pointer to the found chunk
 */
chunk_t *chunk_get_next_str(const chunk_t *cur, const char *str, size_t len, int level, scope_e scope = scope_e::ALL);


/**
 * @brief find a chunk that holds a given string
 *
 * Traverses a chunk list in backward direction until a chunk of a given category is found.
 *
 * @param cur    chunk to use as start point
 * @param str    string to search for
 * @param len    length of string
 * @param level  the level to match or -1 or ANY_LEVEL
 * @param scope  code region to search in
 *
 * @retval nullptr  no chunk found or invalid parameters provided
 * @retval chunk_t  pointer to the found chunk
 */
chunk_t *chunk_get_prev_str(const chunk_t *cur, const char *str, size_t len, int level, scope_e scope = scope_e::ALL);


/**
 * @brief Gets the next non-vbrace chunk
 *
 * @param  cur    chunk to start search
 * @param  scope  chunk section to consider
 *
 * @return pointer to found chunk or nullptr if no chunk was found
 */
chunk_t *chunk_get_next_nvb(const chunk_t *cur, const scope_e scope = scope_e::ALL);


/**
 * @brief Gets the previous non-vbrace chunk
 *
 * @param  cur    chunk to start search
 * @param  scope  chunk section to consider
 *
 * @return pointer to found chunk or nullptr if no chunk was found
 */
chunk_t *chunk_get_prev_nvb(const chunk_t *cur, const scope_e scope = scope_e::ALL);


/**
 * Gets the next chunk not in or part of balanced square
 * brackets.This handles stacked[] instances to accommodate
 * multi - dimensional array declarations
 *
 * @param  cur    chunk to use as start point
 *
 * @return nullptr or the next chunk not in or part of square brackets
 */
chunk_t *chunk_get_next_ssq(chunk_t *cur);

/**
 * Gets the prev chunk not in or part of balanced square
 * brackets.This handles stacked[] instances to accommodate
 * multi - dimensional array declarations
 *
 * @param  cur    chunk to use as start point
 *
 * @return nullptr or the prev chunk not in or part of square brackets
 */
chunk_t *chunk_get_prev_ssq(chunk_t *cur);

/**
 * @brief reverse search a chunk of a given category in a chunk list
 *
 * @param  pc   chunk list to search in
 * @param  cat  category to search for
 *
 * @retval nullptr  no object found, or invalid parameters provided
 * @retval chunk_t  pointer to the found object
 */
chunk_t *chunk_search_prev_cat(const chunk_t *pc, const c_token_t cat);


/**
 * @brief forward search a chunk of a given category in a chunk list
 *
 * @param  pc   chunk list to search in
 * @param  cat  category to search for
 *
 * @retval nullptr  no object found, or invalid parameters provided
 * @retval chunk_t  pointer to the found object
 */
chunk_t *chunk_search_next_cat(const chunk_t *pc, const c_token_t cat);

/*
 * TODO: better move the function implementations to the source file.
 * No need to make the implementation public.
 */


/*
 * TODO: I doubt that inline is required for the functions below.
 * The compiler should know how to optimize the code itself.
 * To clarify do a profiling run with and without inline
 */
static_inline bool is_expected_type_and_level(const chunk_t *pc, c_token_t type, int level)
{
   // we don't care about the level (if it is negative) or it is as expected
   // and the type is as expected
   return(  (level < 0 || pc->level == static_cast<size_t>(level))
         && pc->type == type);
}


static_inline bool is_expected_string_and_level(const chunk_t *pc, const char *str, int level, size_t len)
{
   // we don't care about the level (if it is negative) or it is as expected
   return(  (level < 0 || pc->level == static_cast<size_t>(level))
         && pc->len() == len                       // and the length is as expected
         && memcmp(str, pc->text(), len) == 0);    // and the strings are equal
}


/**
 * Skips to the closing match for the current paren/brace/square.
 *
 * @param  cur    The opening or closing paren/brace/square
 * @param  scope  chunk section to consider
 *
 * @return nullptr or the matching paren/brace/square
 */
static_inline chunk_t *chunk_skip_to_match(const chunk_t *cur, scope_e scope = scope_e::ALL)
{
   if (  cur != nullptr
      && (  cur->type == CT_PAREN_OPEN
         || cur->type == CT_SPAREN_OPEN
         || cur->type == CT_FPAREN_OPEN
         || cur->type == CT_TPAREN_OPEN
         || cur->type == CT_BRACE_OPEN
         || cur->type == CT_VBRACE_OPEN
         || cur->type == CT_ANGLE_OPEN
         || cur->type == CT_SQUARE_OPEN))
   {
      //TODO remove dirty enum value hack
      return(chunk_get_next_type(cur, static_cast<c_token_t>(cur->type + 1),
                                 cur->level, scope));
   }
   return(const_cast<chunk_t *>(cur));
}


static_inline chunk_t *chunk_skip_to_match_rev(const chunk_t *cur, scope_e scope = scope_e::ALL)
{
   if (  cur != nullptr
      && (  cur->type == CT_PAREN_CLOSE
         || cur->type == CT_SPAREN_CLOSE
         || cur->type == CT_FPAREN_CLOSE
         || cur->type == CT_TPAREN_CLOSE
         || cur->type == CT_BRACE_CLOSE
         || cur->type == CT_VBRACE_CLOSE
         || cur->type == CT_ANGLE_CLOSE
         || cur->type == CT_SQUARE_CLOSE))
   {
      //TODO remove dirty enum value hack
      return(chunk_get_prev_type(cur, static_cast<c_token_t>(cur->type - 1),
                                 cur->level, scope));
   }
   return(const_cast<chunk_t *>(cur));
}


/**
 * checks if a chunk is valid and is a comment
 *
 * comment means any kind of
 * - single line comment
 * - multiline comment
 * - C comment
 * - C++ comment
 */
static_inline bool chunk_is_comment(const chunk_t *pc)
{
   return(  pc != NULL
         && (  pc->type == CT_COMMENT
            || pc->type == CT_COMMENT_MULTI
            || pc->type == CT_COMMENT_CPP));
}


static_inline bool chunk_is_single_line_comment(const chunk_t *pc)
{
   return(  pc != NULL
         && (pc->type == CT_COMMENT || pc->type == CT_COMMENT_CPP));
}


static_inline bool chunk_is_newline(const chunk_t *pc)
{
   return(  pc != NULL
         && (pc->type == CT_NEWLINE || pc->type == CT_NL_CONT));
}


static_inline bool chunk_is_semicolon(const chunk_t *pc)
{
   return(  pc != NULL
         && (pc->type == CT_SEMICOLON || pc->type == CT_VSEMICOLON));
}


/**
 * checks if a chunk is valid and is a blank character
 *
 * @note check compares if len == 0
 *
 * @todo rename function: blank is a space not an empty string
 */
static_inline bool chunk_is_blank(const chunk_t *pc)
{
   return(pc != NULL && (pc->len() == 0));
}


//! checks if a chunk is valid and either a comment or newline
static_inline bool chunk_is_comment_or_newline(const chunk_t *pc)
{
   return(chunk_is_comment(pc) || chunk_is_newline(pc));
}


static_inline bool chunk_is_balanced_square(const chunk_t *pc)
{
   return(  pc != NULL
         && (  pc->type == CT_SQUARE_OPEN
            || pc->type == CT_TSQUARE
            || pc->type == CT_SQUARE_CLOSE));
}


static_inline bool chunk_is_preproc(const chunk_t *pc)
{
   return(pc != NULL && (pc->flags & PCF_IN_PREPROC));
}


static_inline bool chunk_is_comment_or_newline_in_preproc(const chunk_t *pc)
{
   return(  pc != NULL
         && chunk_is_preproc(pc)
         && (chunk_is_comment(pc) || chunk_is_newline(pc)));
}


static_inline bool chunk_is_comment_newline_or_preproc(const chunk_t *pc)
{
   return(  chunk_is_comment(pc)
         || chunk_is_newline(pc)
         || chunk_is_preproc(pc));
}


static_inline bool chunk_is_comment_newline_or_blank(const chunk_t *pc)
{
   return(chunk_is_comment_or_newline(pc) || chunk_is_blank(pc));
}


static_inline bool chunk_is_Doxygen_comment(const chunk_t *pc)
{
   if (!chunk_is_comment(pc))
   {
      return(false);
   }
   // check the third character
   const char   *sComment = pc->text();
   const size_t len       = strlen(sComment);
   if (len < 3)
   {
      return(false);
   }
   return(  (sComment[2] == '/')
         || (sComment[2] == '!')
         || (sComment[2] == '@'));
}


static_inline bool chunk_is_type(const chunk_t *pc)
{
   return(  pc != NULL
         && (  pc->type == CT_TYPE
            || pc->type == CT_PTR_TYPE
            || pc->type == CT_BYREF
            || pc->type == CT_DC_MEMBER
            || pc->type == CT_QUALIFIER
            || pc->type == CT_STRUCT
            || pc->type == CT_ENUM
            || pc->type == CT_UNION));
}


static_inline bool chunk_is_token(const chunk_t *pc, c_token_t c_token)
{
   return(pc != NULL && pc->type == c_token);
}


static_inline bool chunk_is_str(const chunk_t *pc, const char *str, size_t len)
{
   return(  pc != NULL                            // valid pc pointer
         && (pc->len() == len)                    // token size equals size parameter
         && (memcmp(pc->text(), str, len) == 0)); // token name is the same as str parameter

   /*
    * TODO: possible access beyond array for memcmp, check this
    * why not use strncmp here?
    */
}


static_inline bool chunk_is_str_case(const chunk_t *pc, const char *str, size_t len)
{
   return(  pc != NULL
         && (pc->len() == len)
         && (strncasecmp(pc->text(), str, len) == 0));
}


static_inline bool chunk_is_word(const chunk_t *pc)
{
   return(  pc != NULL
         && (pc->len() >= 1)
         && CharTable::IsKw1(pc->str[0]));
}


static_inline bool chunk_is_star(const chunk_t *pc)
{
   return(  pc != NULL
         && (pc->len() == 1)
         && (pc->str[0] == '*')
         && pc->type != CT_OPERATOR_VAL);
}


<<<<<<< HEAD
static_inline
bool chunk_is_nullable(chunk_t *pc)
{
   return((cpd.lang_flags & LANG_CS) && (pc != NULL) && (pc->len() == 1) && (pc->str[0] == '?'));
}


static_inline bool chunk_is_addr(chunk_t *pc)
=======
static_inline bool chunk_is_addr(const chunk_t *pc)
>>>>>>> b5ce1113
{
   if (  pc != NULL
      && (  pc->type == CT_BYREF
         || (  (pc->len() == 1)
            && (pc->str[0] == '&')
            && pc->type != CT_OPERATOR_VAL)))
   {
      chunk_t *prev = chunk_get_prev(pc);

      if (  (pc->flags & PCF_IN_TEMPLATE)
         && (  prev != NULL
            && (prev->type == CT_COMMA || prev->type == CT_ANGLE_OPEN)))
      {
         return(false);
      }

      return(true);
   }

   return(false);
}


static_inline bool chunk_is_msref(const chunk_t *pc) // ms compilers for C++/CLI and WinRT use '^' instead of '*' for marking up reference types vs pointer types
{
   return(  (cpd.lang_flags & LANG_CPP)
         && (  pc != NULL
            && (pc->len() == 1)
            && (pc->str[0] == '^')
            && pc->type != CT_OPERATOR_VAL));
}


static_inline bool chunk_is_ptr_operator(const chunk_t *pc)
{
   return(  (  chunk_is_star(pc)
            || chunk_is_addr(pc)
            || chunk_is_msref(pc))
         || chunk_is_nullable(pc));
}


//! Check to see if there is a newline between the two chunks
bool chunk_is_newline_between(const chunk_t *start, const chunk_t *end);


static_inline bool chunk_is_closing_brace(const chunk_t *pc)
{
   return(  pc != NULL
         && (pc->type == CT_BRACE_CLOSE || pc->type == CT_VBRACE_CLOSE));
}


static_inline bool chunk_is_opening_brace(const chunk_t *pc)
{
   return(  pc != NULL
         && (pc->type == CT_BRACE_OPEN || pc->type == CT_VBRACE_OPEN));
}


static_inline bool chunk_is_vbrace(const chunk_t *pc)
{
   return(  pc != NULL
         && (pc->type == CT_VBRACE_CLOSE || pc->type == CT_VBRACE_OPEN));
}


static_inline bool chunk_is_paren_open(const chunk_t *pc)
{
   return(  pc != NULL
         && (  pc->type == CT_PAREN_OPEN
            || pc->type == CT_SPAREN_OPEN
            || pc->type == CT_TPAREN_OPEN
            || pc->type == CT_FPAREN_OPEN));
}


static_inline bool chunk_is_paren_close(const chunk_t *pc)
{
   return(  pc != NULL
         && (  pc->type == CT_PAREN_CLOSE
            || pc->type == CT_SPAREN_CLOSE
            || pc->type == CT_TPAREN_CLOSE
            || pc->type == CT_FPAREN_CLOSE));
}


/**
 * Returns true if either chunk is null or both have the same preproc flags.
 * If this is true, you can remove a newline/nl_cont between the two.
 */
static_inline bool chunk_same_preproc(const chunk_t *pc1, chunk_t *pc2)
{
   return(  pc1 == NULL
         || pc2 == NULL
         || ((pc1->flags & PCF_IN_PREPROC) == (pc2->flags & PCF_IN_PREPROC)));
}


/**
 * Returns true if it is safe to delete the newline token.
 * The prev and next chunks must have the same PCF_IN_PREPROC flag AND
 * the newline can't be after a C++ comment.
 */
static_inline bool chunk_safe_to_del_nl(const chunk_t *nl)
{
   chunk_t *tmp = chunk_get_prev(nl);

   if (tmp != NULL && tmp->type == CT_COMMENT_CPP)
   {
      return(false);
   }
   return(chunk_same_preproc(chunk_get_prev(nl), chunk_get_next(nl)));
}


/**
 * Checks if a chunk points to the opening parenthese of a
 * for(...in...) loop in Objective-C.
 *
 * @return true  - the chunk is the opening parentheses of a for in loop
 */
static_inline bool chunk_is_forin(const chunk_t *pc)
{
   chunk_t *prev = chunk_get_prev_ncnl(pc);

   if (  !(cpd.lang_flags & LANG_OC)
      || prev == nullptr
      || pc == nullptr
      || prev->type != CT_FOR
      || pc->type != CT_SPAREN_OPEN)
   {
      return(false);
   }

   // search CT_IN token between the two 'for' parenthesis
   chunk_t *next = chunk_get_next_ncnl(pc);
   for ( ; (  next != nullptr
           && next->type != CT_IN
           && next->type != CT_SPAREN_CLOSE)
         ; next = chunk_get_next_ncnl(next))
   {
   }
   return((next != nullptr && next->type == CT_IN) ? true : false);
}


/**
 * Checks if a chunk is a keyword
 *
 * @return true  - the chunk is keyword
 */
static_inline bool chunk_is_keyword(chunk_t *pc)
{
   return(find_keyword_type(pc->text(), strlen(pc->text())) != CT_WORD);
}

void set_chunk_type_real(chunk_t *pc, c_token_t tt);


void set_chunk_parent_real(chunk_t *pc, c_token_t tt);


#define set_chunk_type(pc, tt)      do { \
      LOG_FUNC_CALL();                   \
      set_chunk_type_real((pc), (tt));   \
} while (false)

#define set_chunk_parent(pc, tt)    do { \
      LOG_FUNC_CALL();                   \
      set_chunk_parent_real((pc), (tt)); \
} while (false)


void chunk_flags_set_real(chunk_t *pc, UINT64 clr_bits, UINT64 set_bits);


#define chunk_flags_upd(pc, cc, ss)    do {   \
      LOG_FUNC_CALL();                        \
      chunk_flags_set_real((pc), (cc), (ss)); \
} while (false)

#define chunk_flags_set(pc, ss)        do { \
      LOG_FUNC_CALL();                      \
      chunk_flags_set_real((pc), 0, (ss));  \
} while (false)

#define chunk_flags_clr(pc, cc)        do { \
      LOG_FUNC_CALL();                      \
      chunk_flags_set_real((pc), (cc), 0);  \
} while (false)


#endif /* CHUNK_LIST_H_INCLUDED */<|MERGE_RESOLUTION|>--- conflicted
+++ resolved
@@ -677,18 +677,13 @@
 }
 
 
-<<<<<<< HEAD
-static_inline
-bool chunk_is_nullable(chunk_t *pc)
+static_inline bool chunk_is_nullable(const chunk_t *pc)
 {
    return((cpd.lang_flags & LANG_CS) && (pc != NULL) && (pc->len() == 1) && (pc->str[0] == '?'));
 }
 
 
-static_inline bool chunk_is_addr(chunk_t *pc)
-=======
 static_inline bool chunk_is_addr(const chunk_t *pc)
->>>>>>> b5ce1113
 {
    if (  pc != NULL
       && (  pc->type == CT_BYREF
