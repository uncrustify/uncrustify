--- conflicted
+++ resolved
@@ -236,11 +236,7 @@
 static_inline
 bool chunk_is_ptr_operator(chunk_t *pc)
 {
-<<<<<<< HEAD
-   return chunk_is_star(pc) || chunk_is_addr(pc) || chunk_is_msref(pc) || chunk_is_nullable(pc);
-=======
-   return(chunk_is_star(pc) || chunk_is_addr(pc) || chunk_is_msref(pc));
->>>>>>> 1e2f6655
+   return(chunk_is_star(pc) || chunk_is_addr(pc) || chunk_is_msref(pc) || chunk_is_nullable(pc));
 }
 
 
