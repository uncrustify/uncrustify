--- conflicted
+++ resolved
@@ -678,13 +678,10 @@
 
 static_inline bool chunk_is_ptr_operator(chunk_t *pc)
 {
-<<<<<<< HEAD
-   return(chunk_is_star(pc) || chunk_is_addr(pc) || chunk_is_msref(pc) || chunk_is_nullable(pc));
-=======
    return(  chunk_is_star(pc)
          || chunk_is_addr(pc)
-         || chunk_is_msref(pc));
->>>>>>> 0f5a5577
+         || chunk_is_msref(pc))
+         || chunk_is_nullable(pc);
 }
 
 
