--- conflicted
+++ resolved
@@ -792,9 +792,9 @@
       argval_t op = cpd.settings[UO_sp_inside_angle].a;
 
       // special: if we're not supporting digraphs, then we shouldn't create them!
-      if ((op == AV_REMOVE) &&
-          !cpd.settings[UO_enable_digraphs].b &&
-          (first->type == CT_ANGLE_OPEN) && (second->type == CT_DC_MEMBER))
+      if (  (op == AV_REMOVE)
+         && !cpd.settings[UO_enable_digraphs].b
+         && (first->type == CT_ANGLE_OPEN) && (second->type == CT_DC_MEMBER))
       {
          op = AV_IGNORE;
       }
@@ -922,14 +922,10 @@
    }
 
    // spaces between function and open paren
-<<<<<<< HEAD
-   if (  (first->type == CT_FUNC_CALL)
-      || (first->type == CT_FUNC_CTOR_VAR)
-      || (first->type == CT_CNG_HASINC)
-      || (first->type == CT_CNG_HASINCN))
-=======
-   if (first->type == CT_FUNC_CALL || first->type == CT_FUNC_CTOR_VAR)
->>>>>>> 9e66347a
+   if (  first->type == CT_FUNC_CALL
+      || first->type == CT_FUNC_CTOR_VAR
+      || first->type == CT_CNG_HASINC
+      || first->type == CT_CNG_HASINCN)
    {
       if (  (cpd.settings[UO_sp_func_call_paren_empty].a != AV_IGNORE)
          && second->type == CT_FPAREN_OPEN)
@@ -2044,20 +2040,11 @@
                       * C++11 allows '>>' to mean '> >' in templates:
                       *   some_func<vector<string>>();
                       */
-<<<<<<< HEAD
-                     if (((cpd.lang_flags & LANG_CPP)
-                          ? cpd.settings[UO_sp_permit_cpp11_shift].b
-                          : ((cpd.lang_flags & LANG_JAVA) || (cpd.lang_flags & LANG_CS))) &&
-                         (pc->type == CT_ANGLE_CLOSE) &&
-                         (next->type == CT_ANGLE_CLOSE))
-=======
-                     if (  (  (  (cpd.lang_flags & LANG_CPP)
-                              && cpd.settings[UO_sp_permit_cpp11_shift].b)
-                           || (  (cpd.lang_flags & LANG_JAVA)
-                              || (cpd.lang_flags & LANG_CS)))
+                     if (  ((cpd.lang_flags & LANG_CPP)
+                            ? cpd.settings[UO_sp_permit_cpp11_shift].b
+                            : ((cpd.lang_flags & LANG_JAVA) || (cpd.lang_flags & LANG_CS)))
                         && pc->type == CT_ANGLE_CLOSE
                         && next->type == CT_ANGLE_CLOSE)
->>>>>>> 9e66347a
                      {
                         // allow '>' and '>' to become '>>'
                      }
