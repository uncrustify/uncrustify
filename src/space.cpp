/**
 * @file space.cpp
 * Adds or removes inter-chunk spaces.
 *
 * Informations
 *   "Ignore" means do not change it.
 *   "Add" in the context of spaces means make sure there is at least 1.
 *   "Add" elsewhere means make sure one is present.
 *   "Remove" mean remove the space/brace/newline/etc.
 *   "Force" in the context of spaces means ensure that there is exactly 1.
 *   "Force" in other contexts means the same as "add".
 *
 *   Rmk: spaces = space + nl
 *
 * @author  Ben Gardner
 * @author  Guy Maurel since version 0.62 for uncrustify4Qt
 *          October 2015, 2016
 * @license GPL v2+
 */
#include "space.h"
#include "uncrustify_types.h"
#include "chunk_list.h"
#include "prototypes.h"
#include "char_table.h"
#include "options_for_QT.h"
#include <cstdio>
#include <cstdlib>
#include <cstring>
#include "unc_ctype.h"
#include "uncrustify.h"


static void log_rule2(size_t line, const char *rule, chunk_t *first, chunk_t *second, bool complete);


/**
 * Decides how to change inter-chunk spacing.
 * Note that the order of the if statements is VERY important.
 *
 * @param first   The first chunk
 * @param second  The second chunk
 *
 * @return AV_IGNORE, AV_ADD, AV_REMOVE or AV_FORCE
 */
static argval_t do_space(chunk_t *first, chunk_t *second, int &min_sp, bool complete);


//! type that stores two chunks between those no space shall occur
struct no_space_table_t
{
   c_token_t first;  //! first  chunk
   c_token_t second; //! second chunk
};


/**
 * this table lists out all combos where a space should NOT be present
 * CT_UNKNOWN is a wildcard.
 *
 * TODO: some of these are no longer needed.
 */
const no_space_table_t no_space_table[] =
{
   { CT_OC_AT,          CT_UNKNOWN       },
   { CT_INCDEC_BEFORE,  CT_WORD          },
   { CT_UNKNOWN,        CT_INCDEC_AFTER  },
   { CT_UNKNOWN,        CT_LABEL_COLON   },
   { CT_UNKNOWN,        CT_PRIVATE_COLON },
   { CT_UNKNOWN,        CT_SEMICOLON     },
   { CT_UNKNOWN,        CT_D_TEMPLATE    },
   { CT_D_TEMPLATE,     CT_UNKNOWN       },
   { CT_MACRO_FUNC,     CT_FPAREN_OPEN   },
   { CT_PAREN_OPEN,     CT_UNKNOWN       },
   { CT_UNKNOWN,        CT_PAREN_CLOSE   },
   { CT_FPAREN_OPEN,    CT_UNKNOWN       },
   { CT_UNKNOWN,        CT_SPAREN_CLOSE  },
   { CT_SPAREN_OPEN,    CT_UNKNOWN       },
   { CT_UNKNOWN,        CT_FPAREN_CLOSE  },
   { CT_UNKNOWN,        CT_COMMA         },
   { CT_POS,            CT_UNKNOWN       },
   { CT_STAR,           CT_UNKNOWN       },
   { CT_VBRACE_CLOSE,   CT_UNKNOWN       },
   { CT_VBRACE_OPEN,    CT_UNKNOWN       },
   { CT_UNKNOWN,        CT_VBRACE_CLOSE  },
   { CT_UNKNOWN,        CT_VBRACE_OPEN   },
   { CT_PREPROC,        CT_UNKNOWN       },
   { CT_PREPROC_INDENT, CT_UNKNOWN       },
   { CT_NEG,            CT_UNKNOWN       },
   { CT_UNKNOWN,        CT_SQUARE_OPEN   },
   { CT_UNKNOWN,        CT_SQUARE_CLOSE  },
   { CT_SQUARE_OPEN,    CT_UNKNOWN       },
   { CT_PAREN_CLOSE,    CT_WORD          },
   { CT_PAREN_CLOSE,    CT_FUNC_DEF      },
   { CT_PAREN_CLOSE,    CT_FUNC_CALL     },
   { CT_PAREN_CLOSE,    CT_ADDR          },
   { CT_PAREN_CLOSE,    CT_FPAREN_OPEN   },
   { CT_OC_SEL_NAME,    CT_OC_SEL_NAME   },
   { CT_TYPENAME,       CT_TYPE          },
};

#define log_rule(rule)                                             \
   do { if (log_sev_on(LSPACE)) {                                  \
           log_rule2(__LINE__, (rule), first, second, complete); } \
   } while (0)


static void log_rule2(size_t line, const char *rule, chunk_t *first, chunk_t *second, bool complete)
{
   LOG_FUNC_ENTRY();
   if (second->type != CT_NEWLINE)
   {
<<<<<<< HEAD
      LOG_FMT(LSPACE, "Spacing: line %d [%s/%s] '%.*s' <===> [%s/%s] '%.*s' : %s[%d]%s",
              first->orig_line,
=======
      LOG_FMT(LSPACE, "%s(%d): Spacing: line %zu [%s/%s] '%s' <===> [%s/%s] '%s' : %s[%zu]%s",
              __func__, __LINE__, first->orig_line,
>>>>>>> 0f5a5577
              get_token_name(first->type), get_token_name(first->parent_type),
              first->len(), first->text(),
              get_token_name(second->type), get_token_name(second->parent_type),
              second->len(), second->text(),
              rule, line,
              complete ? "\n" : "");
   }
}


/*
 * this function is called for every chunk in the input file.
 * Thus it is important to keep this function efficient
 */
static argval_t do_space(chunk_t *first, chunk_t *second, int &min_sp, bool complete = true)
{
   LOG_FUNC_ENTRY();

   LOG_FMT(LSPACE, "%s(%d): orig_line is %zu, orig_col is %zu, type is %s, %s\n",
           __func__, __LINE__, first->orig_line, first->orig_col, get_token_name(first->type), first->text());

   min_sp = 1;
   if ((first->type == CT_IGNORED) || (second->type == CT_IGNORED))
   {
      log_rule("IGNORED");
      return(AV_REMOVE);
   }
   if ((first->type == CT_PP_IGNORE) && (second->type == CT_PP_IGNORE))
   {
      // Leave spacing alone between PP_IGNORE tokens as we don't want the default behavior (which is ADD).
      log_rule("PP_IGNORE");
      return(AV_IGNORE);
   }
   if ((first->type == CT_PP) || (second->type == CT_PP))
   {
      log_rule("sp_pp_concat");
      return(cpd.settings[UO_sp_pp_concat].a);
   }
   if (first->type == CT_POUND)
   {
      log_rule("sp_pp_stringify");
      return(cpd.settings[UO_sp_pp_stringify].a);
   }
   if (  (second->type == CT_POUND)
      && (second->flags & PCF_IN_PREPROC)
      && (first->parent_type != CT_MACRO_FUNC))
   {
      log_rule("sp_before_pp_stringify");
      return(cpd.settings[UO_sp_before_pp_stringify].a);
   }

   if ((first->type == CT_SPACE) || (second->type == CT_SPACE))
   {
      log_rule("REMOVE");
      return(AV_REMOVE);
   }

   if ((second->type == CT_NEWLINE) || (second->type == CT_VBRACE_OPEN))
   {
      log_rule("REMOVE");
      return(AV_REMOVE);
   }
   if ((first->type == CT_VBRACE_OPEN) && (second->type != CT_NL_CONT))
   {
      log_rule("FORCE");
      return(AV_FORCE);
   }
   if ((first->type == CT_VBRACE_CLOSE) && (second->type != CT_NL_CONT))
   {
      log_rule("REMOVE");
      return(AV_REMOVE);
   }
   if (second->type == CT_VSEMICOLON)
   {
      log_rule("REMOVE");
      return(AV_REMOVE);
   }
   if (first->type == CT_MACRO_FUNC)
   {
      log_rule("REMOVE");
      return(AV_REMOVE);
   }
   if (second->type == CT_NL_CONT)
   {
      log_rule("sp_before_nl_cont");
      return(cpd.settings[UO_sp_before_nl_cont].a);
   }

   if ((first->type == CT_D_ARRAY_COLON) || (second->type == CT_D_ARRAY_COLON))
   {
      log_rule("sp_d_array_colon");
      return(cpd.settings[UO_sp_d_array_colon].a);
   }

   if (  (first->type == CT_CASE)
      && ((CharTable::IsKw1(second->str[0]) || (second->type == CT_NUMBER))))
   {
      log_rule("sp_case_label");
      return(argval_t(cpd.settings[UO_sp_case_label].a | AV_ADD));
   }

   if (first->type == CT_FOR_COLON)
   {
      log_rule("sp_after_for_colon");
      return(cpd.settings[UO_sp_after_for_colon].a);
   }
   if (second->type == CT_FOR_COLON)
   {
      log_rule("sp_before_for_colon");
      return(cpd.settings[UO_sp_before_for_colon].a);
   }

   if ((first->type == CT_QUESTION) && (second->type == CT_COND_COLON))
   {
      if (cpd.settings[UO_sp_cond_ternary_short].a != AV_IGNORE)
      {
         return(cpd.settings[UO_sp_cond_ternary_short].a);
      }
   }

   if ((first->type == CT_QUESTION) || (second->type == CT_QUESTION))
   {
      if (  (second->type == CT_QUESTION)
         && (cpd.settings[UO_sp_cond_question_before].a != AV_IGNORE))
      {
         log_rule("sp_cond_question_before");
         return(cpd.settings[UO_sp_cond_question_before].a);
      }
      if (  (first->type == CT_QUESTION)
         && (cpd.settings[UO_sp_cond_question_after].a != AV_IGNORE))
      {
         log_rule("sp_cond_question_after");
         return(cpd.settings[UO_sp_cond_question_after].a);
      }
      if (cpd.settings[UO_sp_cond_question].a != AV_IGNORE)
      {
         log_rule("sp_cond_question");
         return(cpd.settings[UO_sp_cond_question].a);
      }
   }

   if ((first->type == CT_COND_COLON) || (second->type == CT_COND_COLON))
   {
      if (  (second->type == CT_COND_COLON)
         && (cpd.settings[UO_sp_cond_colon_before].a != AV_IGNORE))
      {
         log_rule("sp_cond_colon_before");
         return(cpd.settings[UO_sp_cond_colon_before].a);
      }
      if (  (first->type == CT_COND_COLON)
         && (cpd.settings[UO_sp_cond_colon_after].a != AV_IGNORE))
      {
         log_rule("sp_cond_colon_after");
         return(cpd.settings[UO_sp_cond_colon_after].a);
      }
      if (cpd.settings[UO_sp_cond_colon].a != AV_IGNORE)
      {
         log_rule("sp_cond_colon");
         return(cpd.settings[UO_sp_cond_colon].a);
      }
   }

   if ((first->type == CT_RANGE) || (second->type == CT_RANGE))
   {
      return(cpd.settings[UO_sp_range].a);
   }

   if ((first->type == CT_COLON) && (first->parent_type == CT_SQL_EXEC))
   {
      log_rule("REMOVE");
      return(AV_REMOVE);
   }

   // Macro stuff can only return IGNORE, ADD, or FORCE
   if (first->type == CT_MACRO)
   {
      log_rule("sp_macro");
      argval_t arg = cpd.settings[UO_sp_macro].a;
      return(static_cast<argval_t>(arg | ((arg != AV_IGNORE) ? AV_ADD : AV_IGNORE)));
   }

   if ((first->type == CT_FPAREN_CLOSE) && (first->parent_type == CT_MACRO_FUNC))
   {
      log_rule("sp_macro_func");
      argval_t arg = cpd.settings[UO_sp_macro_func].a;
      return(static_cast<argval_t>(arg | ((arg != AV_IGNORE) ? AV_ADD : AV_IGNORE)));
   }

   if (first->type == CT_PREPROC)
   {
      // Remove spaces, unless we are ignoring. See indent_preproc()
      if (cpd.settings[UO_pp_space].a == AV_IGNORE)
      {
         log_rule("IGNORE");
         return(AV_IGNORE);
      }
      log_rule("REMOVE");
      return(AV_REMOVE);
   }

   if (second->type == CT_SEMICOLON)
   {
      if (second->parent_type == CT_FOR)
      {
         if (  (cpd.settings[UO_sp_before_semi_for_empty].a != AV_IGNORE)
            && (  (first->type == CT_SPAREN_OPEN)
               || (first->type == CT_SEMICOLON)))
         {
            log_rule("sp_before_semi_for_empty");
            return(cpd.settings[UO_sp_before_semi_for_empty].a);
         }
         if (cpd.settings[UO_sp_before_semi_for].a != AV_IGNORE)
         {
            log_rule("sp_before_semi_for");
            return(cpd.settings[UO_sp_before_semi_for].a);
         }
      }

      argval_t arg = cpd.settings[UO_sp_before_semi].a;
      if (  (first->type == CT_SPAREN_CLOSE)
         && (first->parent_type != CT_WHILE_OF_DO))
      {
         log_rule("sp_before_semi|sp_special_semi");
         arg = static_cast<argval_t>(arg | cpd.settings[UO_sp_special_semi].a);
      }
      else
      {
         log_rule("sp_before_semi");
      }
      return(arg);
   }

   if (  (second->type == CT_COMMENT)
      && ((first->type == CT_PP_ELSE) || (first->type == CT_PP_ENDIF)))
   {
      if (cpd.settings[UO_sp_endif_cmt].a != AV_IGNORE)
      {
         set_chunk_type(second, CT_COMMENT_ENDIF);
         log_rule("sp_endif_cmt");
         return(cpd.settings[UO_sp_endif_cmt].a);
      }
   }

   if (  (cpd.settings[UO_sp_before_tr_emb_cmt].a != AV_IGNORE)
      && (  (second->parent_type == CT_COMMENT_END)
         || (second->parent_type == CT_COMMENT_EMBED)))
   {
      log_rule("sp_before_tr_emb_cmt");
      min_sp = cpd.settings[UO_sp_num_before_tr_emb_cmt].u;
      return(cpd.settings[UO_sp_before_tr_emb_cmt].a);
   }

   if (second->parent_type == CT_COMMENT_END)
   {
      switch (second->orig_prev_sp)
      {
      case 0:
         log_rule("orig_prev_sp-REMOVE");
         return(AV_REMOVE);

      case 1:
         log_rule("orig_prev_sp-FORCE");
         return(AV_FORCE);

      default:
         log_rule("orig_prev_sp-ADD");
         return(AV_ADD);
      }
   }

   // "for (;;)" vs "for (;; )" and "for (a;b;c)" vs "for (a; b; c)"
   if (first->type == CT_SEMICOLON)
   {
      if (first->parent_type == CT_FOR)
      {
         if (  (cpd.settings[UO_sp_after_semi_for_empty].a != AV_IGNORE)
            && (second->type == CT_SPAREN_CLOSE))
         {
            log_rule("sp_after_semi_for_empty");
            return(cpd.settings[UO_sp_after_semi_for_empty].a);
         }
         if (cpd.settings[UO_sp_after_semi_for].a != AV_IGNORE)
         {
            log_rule("sp_after_semi_for");
            return(cpd.settings[UO_sp_after_semi_for].a);
         }
      }
<<<<<<< HEAD
      else if (!chunk_is_comment(second))
=======
      else if (!chunk_is_comment(second) && second->type != CT_BRACE_CLOSE) // issue #197
>>>>>>> 0f5a5577
      {
         log_rule("sp_after_semi");
         return(cpd.settings[UO_sp_after_semi].a);
      }
      // Let the comment spacing rules handle this
   }

   // puts a space in the rare '+-' or '-+'
   if (  (  (first->type == CT_NEG)
         || (first->type == CT_POS)
         || (first->type == CT_ARITH))
      && (  (second->type == CT_NEG)
         || (second->type == CT_POS)
         || (second->type == CT_ARITH)))
   {
      log_rule("ADD");
      return(AV_ADD);
   }

   // "return(a);" vs "return (foo_t)a + 3;" vs "return a;" vs "return;"
   if (first->type == CT_RETURN)
   {
      if ((second->type == CT_PAREN_OPEN) && (second->parent_type == CT_RETURN))
      {
         log_rule("sp_return_paren");
         return(cpd.settings[UO_sp_return_paren].a);
      }
      // everything else requires a space
      log_rule("FORCE");
      return(AV_FORCE);
   }

   // "sizeof(foo_t)" vs "sizeof foo_t"
   if (first->type == CT_SIZEOF)
   {
      if (second->type == CT_PAREN_OPEN)
      {
         log_rule("sp_sizeof_paren");
         return(cpd.settings[UO_sp_sizeof_paren].a);
      }
      log_rule("FORCE");
      return(AV_FORCE);
   }

   // handle '::'
   if (first->type == CT_DC_MEMBER)
   {
      log_rule("sp_after_dc");
      return(cpd.settings[UO_sp_after_dc].a);
   }
   // Issue #889
   // mapped_file_source abc((int) ::CW2A(sTemp));
   if (  (first->type == CT_PAREN_CLOSE)
      && (second->type == CT_DC_MEMBER)
      && (second->next != nullptr)
      && (second->next->type == CT_FUNC_CALL))
   {
      log_rule("REMOVE_889_A");
      return(AV_REMOVE);
   }
   if (second->type == CT_DC_MEMBER)
   {
      /* '::' at the start of an identifier is not member access, but global scope operator.
       * Detect if previous chunk is keyword
       */
      switch (first->type)
      {
      case CT_SBOOL:
      case CT_SASSIGN:
      case CT_ARITH:
      case CT_CASE:
      case CT_CLASS:
      case CT_DELETE:
      case CT_FRIEND:
      case CT_NAMESPACE:
      case CT_NEW:
      case CT_SARITH:
      case CT_SCOMPARE:
      case CT_OPERATOR:
      case CT_PRIVATE:
      case CT_QUALIFIER:
      case CT_RETURN:
      case CT_SIZEOF:
      case CT_STRUCT:
      case CT_THROW:
      case CT_TYPEDEF:
      case CT_TYPENAME:
      case CT_UNION:
      case CT_USING:
         log_rule("FORCE");
         return(AV_FORCE);

      default:
         break;
      }

      // Issue #1005
      /* '::' at the start of an identifier is not member access, but global scope operator.
       * Detect if previous chunk is a type and previous-previous is "friend"
       */
      if (  (first->type == CT_TYPE)
         && (first->prev != nullptr)
         && (first->prev->type == CT_FRIEND))
      {
         log_rule("FORCE");
         return(AV_FORCE);
      }

      if (  (first->type == CT_WORD)
         || (first->type == CT_TYPE)
         || (first->type == CT_PAREN_CLOSE)
         || CharTable::IsKw1(first->str[0]))
      {
         log_rule("sp_before_dc");
         return(cpd.settings[UO_sp_before_dc].a);
      }
   }

   // "a,b" vs "a, b"
   if (first->type == CT_COMMA)
   {
      if (first->parent_type == CT_TYPE)
      {
         // C# multidimensional array type: ',,' vs ', ,' or ',]' vs ', ]'
         if (second->type == CT_COMMA)
         {
            log_rule("sp_between_mdatype_commas");
            return(cpd.settings[UO_sp_between_mdatype_commas].a);
         }

         log_rule("sp_after_mdatype_commas");
         return(cpd.settings[UO_sp_after_mdatype_commas].a);
      }
      log_rule("sp_after_comma");
      return(cpd.settings[UO_sp_after_comma].a);
   }
   // test if we are within a SIGNAL/SLOT call
   if (QT_SIGNAL_SLOT_found)
   {
      if (  (first->type == CT_FPAREN_CLOSE)
         && ((second->type == CT_FPAREN_CLOSE) || (second->type == CT_COMMA)))
      {
         if (second->level == QT_SIGNAL_SLOT_level)
         {
            restoreValues = true;
         }
      }
   }
   if (second->type == CT_COMMA)
   {
      if ((first->type == CT_SQUARE_OPEN) && (first->parent_type == CT_TYPE))
      {
         log_rule("sp_before_mdatype_commas");
         return(cpd.settings[UO_sp_before_mdatype_commas].a);
      }
      if (  (first->type == CT_PAREN_OPEN)
         && (cpd.settings[UO_sp_paren_comma].a != AV_IGNORE))
      {
         log_rule("sp_paren_comma");
         return(cpd.settings[UO_sp_paren_comma].a);
      }
      log_rule("sp_before_comma");
      return(cpd.settings[UO_sp_before_comma].a);
   }

   if (second->type == CT_ELLIPSIS)
   {
      // non-punc followed by a ellipsis
      if (  ((first->flags & PCF_PUNCTUATOR) == 0)
         && (cpd.settings[UO_sp_before_ellipsis].a != AV_IGNORE))
      {
         log_rule("sp_before_ellipsis");
         return(cpd.settings[UO_sp_before_ellipsis].a);
      }

      if (first->type == CT_TAG_COLON)
      {
         log_rule("FORCE");
         return(AV_FORCE);
      }
   }
   if ((first->type == CT_ELLIPSIS) && CharTable::IsKw1(second->str[0]))
   {
      log_rule("FORCE");
      return(AV_FORCE);
   }
   if (first->type == CT_TAG_COLON)
   {
      log_rule("sp_after_tag");
      return(cpd.settings[UO_sp_after_tag].a);
   }
   if (second->type == CT_TAG_COLON)
   {
      log_rule("REMOVE");
      return(AV_REMOVE);
   }

   // handle '~'
   if (first->type == CT_DESTRUCTOR)
   {
      log_rule("REMOVE");
      return(AV_REMOVE);
   }

   if (  (first->type == CT_CATCH)
      && (second->type == CT_SPAREN_OPEN)
      && (cpd.settings[UO_sp_catch_paren].a != AV_IGNORE))
   {
      log_rule("sp_catch_paren");
      return(cpd.settings[UO_sp_catch_paren].a);
   }

   if (  (first->type == CT_D_VERSION_IF)
      && (second->type == CT_SPAREN_OPEN)
      && (cpd.settings[UO_sp_version_paren].a != AV_IGNORE))
   {
      log_rule("sp_version_paren");
      return(cpd.settings[UO_sp_version_paren].a);
   }

   if (  (first->type == CT_D_SCOPE_IF)
      && (second->type == CT_SPAREN_OPEN)
      && (cpd.settings[UO_sp_scope_paren].a != AV_IGNORE))
   {
      log_rule("sp_scope_paren");
      return(cpd.settings[UO_sp_scope_paren].a);
   }

   // "if (" vs "if("
   if (second->type == CT_SPAREN_OPEN)
   {
      log_rule("sp_before_sparen");
      return(cpd.settings[UO_sp_before_sparen].a);
   }

   if ((first->type == CT_LAMBDA) || (second->type == CT_LAMBDA))
   {
      log_rule("sp_assign (lambda)");
      return(cpd.settings[UO_sp_assign].a);
   }

   // Handle the special lambda case for C++11:
   //    [=](Something arg){.....}
   if (  (cpd.settings[UO_sp_cpp_lambda_assign].a != AV_IGNORE)
      && (  (  (first->type == CT_SQUARE_OPEN)
            && (first->parent_type == CT_CPP_LAMBDA)
            && (second->type == CT_ASSIGN))
         || (  (first->type == CT_ASSIGN)
            && (second->type == CT_SQUARE_CLOSE)
            && (second->parent_type == CT_CPP_LAMBDA))))
   {
      log_rule("UO_sp_cpp_lambda_assign");
      return(cpd.settings[UO_sp_cpp_lambda_assign].a);
   }

   // Handle the special lambda case for C++11:
   //    [](Something arg){.....}
   if (  (cpd.settings[UO_sp_cpp_lambda_paren].a != AV_IGNORE)
      && (first->type == CT_SQUARE_CLOSE)
      && (first->parent_type == CT_CPP_LAMBDA)
      && (second->type == CT_FPAREN_OPEN))
   {
      log_rule("UO_sp_cpp_lambda_paren");
      return(cpd.settings[UO_sp_cpp_lambda_paren].a);
   }

   if ((first->type == CT_ENUM) && (second->type == CT_FPAREN_OPEN))
   {
      if (cpd.settings[UO_sp_enum_paren].a != AV_IGNORE)
      {
         log_rule("sp_enum_paren");
         return(cpd.settings[UO_sp_enum_paren].a);
      }
   }

   if (second->type == CT_ASSIGN)
   {
      if (second->flags & PCF_IN_ENUM)
      {
         if (cpd.settings[UO_sp_enum_before_assign].a != AV_IGNORE)
         {
            log_rule("sp_enum_before_assign");
            return(cpd.settings[UO_sp_enum_before_assign].a);
         }
         log_rule("sp_enum_assign");
         return(cpd.settings[UO_sp_enum_assign].a);
      }
      if (  (cpd.settings[UO_sp_assign_default].a != AV_IGNORE)
         && (second->parent_type == CT_FUNC_PROTO))
      {
         log_rule("sp_assign_default");
         return(cpd.settings[UO_sp_assign_default].a);
      }
      if (cpd.settings[UO_sp_before_assign].a != AV_IGNORE)
      {
         log_rule("sp_before_assign");
         return(cpd.settings[UO_sp_before_assign].a);
      }
      log_rule("sp_assign");
      return(cpd.settings[UO_sp_assign].a);
   }

   if (first->type == CT_ASSIGN)
   {
      if (first->flags & PCF_IN_ENUM)
      {
         if (cpd.settings[UO_sp_enum_after_assign].a != AV_IGNORE)
         {
            log_rule("sp_enum_after_assign");
            return(cpd.settings[UO_sp_enum_after_assign].a);
         }
         log_rule("sp_enum_assign");
         return(cpd.settings[UO_sp_enum_assign].a);
      }
      if (  (cpd.settings[UO_sp_assign_default].a != AV_IGNORE)
         && (first->parent_type == CT_FUNC_PROTO))
      {
         log_rule("sp_assign_default");
         return(cpd.settings[UO_sp_assign_default].a);
      }
      if (cpd.settings[UO_sp_after_assign].a != AV_IGNORE)
      {
         log_rule("sp_after_assign");
         return(cpd.settings[UO_sp_after_assign].a);
      }
      log_rule("sp_assign");
      return(cpd.settings[UO_sp_assign].a);
   }

   if (first->type == CT_BIT_COLON)
   {
      if (first->flags & PCF_IN_ENUM)
      {
         log_rule("sp_enum_colon");
         return(cpd.settings[UO_sp_enum_colon].a);
      }
   }

   if (second->type == CT_BIT_COLON)
   {
      if (second->flags & PCF_IN_ENUM)
      {
         log_rule("sp_enum_colon");
         return(cpd.settings[UO_sp_enum_colon].a);
      }
   }

   if (second->type == CT_OC_BLOCK_CARET)
   {
      log_rule("sp_before_oc_block_caret");
      return(cpd.settings[UO_sp_before_oc_block_caret].a);
   }
   if (first->type == CT_OC_BLOCK_CARET)
   {
      log_rule("sp_after_oc_block_caret");
      return(cpd.settings[UO_sp_after_oc_block_caret].a);
   }
   if (second->type == CT_OC_MSG_FUNC)
   {
      log_rule("sp_after_oc_msg_receiver");
      return(cpd.settings[UO_sp_after_oc_msg_receiver].a);
   }

   // "a [x]" vs "a[x]"
   if ((second->type == CT_SQUARE_OPEN) && (second->parent_type != CT_OC_MSG))
   {
      log_rule("sp_before_square");
      return(cpd.settings[UO_sp_before_square].a);
   }

   // "byte[]" vs "byte []"
   if (second->type == CT_TSQUARE)
   {
      log_rule("sp_before_squares");
      return(cpd.settings[UO_sp_before_squares].a);
   }

   if (  (cpd.settings[UO_sp_angle_shift].a != AV_IGNORE)
      && (first->type == CT_ANGLE_CLOSE)
      && (second->type == CT_ANGLE_CLOSE))
   {
      log_rule("sp_angle_shift");
      return(cpd.settings[UO_sp_angle_shift].a);
   }

   // spacing around template < > stuff
   if ((first->type == CT_ANGLE_OPEN) || (second->type == CT_ANGLE_CLOSE))
   {
      log_rule("sp_inside_angle");

      argval_t op = cpd.settings[UO_sp_inside_angle].a;

      // special: if we're not supporting digraphs, then we shouldn't create them!
      if ((op == AV_REMOVE) &&
          !cpd.settings[UO_enable_digraphs].b &&
          (first->type == CT_ANGLE_OPEN) && (second->type == CT_DC_MEMBER))
      {
         op = AV_IGNORE;
      }

      return(op);
   }
   if (second->type == CT_ANGLE_OPEN)
   {
      if (  (first->type == CT_TEMPLATE)
         && (cpd.settings[UO_sp_template_angle].a != AV_IGNORE))
      {
         log_rule("sp_template_angle");
         return(cpd.settings[UO_sp_template_angle].a);
      }
      log_rule("sp_before_angle");
      return(cpd.settings[UO_sp_before_angle].a);
   }
   if (first->type == CT_ANGLE_CLOSE)
   {
      if ((second->type == CT_WORD) || CharTable::IsKw1(second->str[0]))
      {
         if (cpd.settings[UO_sp_angle_word].a != AV_IGNORE)
         {
            log_rule("sp_angle_word");
            return(cpd.settings[UO_sp_angle_word].a);
         }
      }
      if ((second->type == CT_FPAREN_OPEN) || (second->type == CT_PAREN_OPEN))
      {
         chunk_t *next = chunk_get_next_ncnl(second);
         if (next && (next->type == CT_FPAREN_CLOSE))
         {
            log_rule("sp_angle_paren_empty");
            return(cpd.settings[UO_sp_angle_paren_empty].a);
         }

         log_rule("sp_angle_paren");
         return(cpd.settings[UO_sp_angle_paren].a);
      }
      if (second->type == CT_DC_MEMBER)
      {
         log_rule("sp_before_dc");
         return(cpd.settings[UO_sp_before_dc].a);
      }
      if ((second->type != CT_BYREF) && (second->type != CT_PTR_TYPE))
      {
         log_rule("sp_after_angle");
         return(cpd.settings[UO_sp_after_angle].a);
      }
   }

   if (  (first->type == CT_BYREF)
      && (cpd.settings[UO_sp_after_byref_func].a != AV_IGNORE)
      && (  (first->parent_type == CT_FUNC_DEF)
         || (first->parent_type == CT_FUNC_PROTO)))
   {
      log_rule("sp_after_byref_func");
      return(cpd.settings[UO_sp_after_byref_func].a);
   }

   if ((first->type == CT_BYREF) && CharTable::IsKw1(second->str[0]))
   {
      log_rule("sp_after_byref");
      return(cpd.settings[UO_sp_after_byref].a);
   }

   if (second->type == CT_BYREF)
   {
      if (cpd.settings[UO_sp_before_byref_func].a != AV_IGNORE)
      {
         chunk_t *next = chunk_get_next(second);
         if (  (next != nullptr)
            && ((next->type == CT_FUNC_DEF) || (next->type == CT_FUNC_PROTO)))
         {
            return(cpd.settings[UO_sp_before_byref_func].a);
         }
      }

      if (cpd.settings[UO_sp_before_unnamed_byref].a != AV_IGNORE)
      {
         chunk_t *next = chunk_get_next_nc(second);
         if ((next != nullptr) && (next->type != CT_WORD))
         {
            log_rule("sp_before_unnamed_byref");
            return(cpd.settings[UO_sp_before_unnamed_byref].a);
         }
      }
      log_rule("sp_before_byref");
      return(cpd.settings[UO_sp_before_byref].a);
   }

   if (first->type == CT_SPAREN_CLOSE)
   {
      if (  (second->type == CT_BRACE_OPEN)
         && (cpd.settings[UO_sp_sparen_brace].a != AV_IGNORE))
      {
         log_rule("sp_sparen_brace");
         return(cpd.settings[UO_sp_sparen_brace].a);
      }
      if (  !chunk_is_comment(second)
         && (cpd.settings[UO_sp_after_sparen].a != AV_IGNORE))
      {
         log_rule("sp_after_sparen");
         return(cpd.settings[UO_sp_after_sparen].a);
      }
   }

   if (  (second->type == CT_FPAREN_OPEN)
      && (first->parent_type == CT_OPERATOR)
      && (cpd.settings[UO_sp_after_operator_sym].a != AV_IGNORE))
   {
      if (  (cpd.settings[UO_sp_after_operator_sym_empty].a != AV_IGNORE)
         && (second->type == CT_FPAREN_OPEN))
      {
         chunk_t *next = chunk_get_next_ncnl(second);
         if (next && (next->type == CT_FPAREN_CLOSE))
         {
            log_rule("sp_after_operator_sym_empty");
            return(cpd.settings[UO_sp_after_operator_sym_empty].a);
         }
      }

      log_rule("sp_after_operator_sym");
      return(cpd.settings[UO_sp_after_operator_sym].a);
   }

<<<<<<< HEAD
   /* spaces between function and open paren */
   if ((first->type == CT_FUNC_CALL) ||
       (first->type == CT_FUNC_CTOR_VAR) ||
       (first->type == CT_CNG_HASINC) ||
       (first->type == CT_CNG_HASINCN))
=======
   // spaces between function and open paren
   if ((first->type == CT_FUNC_CALL) || (first->type == CT_FUNC_CTOR_VAR))
>>>>>>> 0f5a5577
   {
      if (  (cpd.settings[UO_sp_func_call_paren_empty].a != AV_IGNORE)
         && (second->type == CT_FPAREN_OPEN))
      {
         chunk_t *next = chunk_get_next_ncnl(second);
         if (next && (next->type == CT_FPAREN_CLOSE))
         {
            log_rule("sp_func_call_paren_empty");
            return(cpd.settings[UO_sp_func_call_paren_empty].a);
         }
      }
      log_rule("sp_func_call_paren");
      return(cpd.settings[UO_sp_func_call_paren].a);
   }
   if (first->type == CT_FUNC_CALL_USER)
   {
      log_rule("sp_func_call_user_paren");
      return(cpd.settings[UO_sp_func_call_user_paren].a);
   }
   if (first->type == CT_ATTRIBUTE)
   {
      log_rule("sp_attribute_paren");
      return(cpd.settings[UO_sp_attribute_paren].a);
   }
   if (first->type == CT_FUNC_DEF)
   {
      if (  (cpd.settings[UO_sp_func_def_paren_empty].a != AV_IGNORE)
         && (second->type == CT_FPAREN_OPEN))
      {
         chunk_t *next = chunk_get_next_ncnl(second);
         if (next && (next->type == CT_FPAREN_CLOSE))
         {
            log_rule("sp_func_def_paren_empty");
            return(cpd.settings[UO_sp_func_def_paren_empty].a);
         }
      }
      log_rule("sp_func_def_paren");
      return(cpd.settings[UO_sp_func_def_paren].a);
   }
   if ((first->type == CT_CPP_CAST) || (first->type == CT_TYPE_WRAP))
   {
      log_rule("sp_cpp_cast_paren");
      return(cpd.settings[UO_sp_cpp_cast_paren].a);
   }

   if ((first->type == CT_PAREN_CLOSE) && (second->type == CT_WHEN))
   {
      log_rule("FORCE");
      return(AV_FORCE); // TODO: make this configurable?
   }

   if (  (first->type == CT_PAREN_CLOSE)
      && ((second->type == CT_PAREN_OPEN) || (second->type == CT_FPAREN_OPEN)))
   {
      // "(int)a" vs "(int) a" or "cast(int)a" vs "cast(int) a"
      if ((first->parent_type == CT_C_CAST) || (first->parent_type == CT_D_CAST))
      {
         log_rule("sp_after_cast");
         return(cpd.settings[UO_sp_after_cast].a);
      }

      // Must be an indirect/chained function call?
      log_rule("REMOVE");
      return(AV_REMOVE);  // TODO: make this configurable?
   }

   // handle the space between parens in fcn type 'void (*f)(void)'
   if (first->type == CT_TPAREN_CLOSE)
   {
      log_rule("sp_after_tparen_close");
      return(cpd.settings[UO_sp_after_tparen_close].a);
   }

   // ")(" vs ") ("
   if (  (  chunk_is_str(first, ")", 1)
         && chunk_is_str(second, "(", 1))
      || (chunk_is_paren_close(first) && chunk_is_paren_open(second)))
   {
      log_rule("sp_cparen_oparen");
      return(cpd.settings[UO_sp_cparen_oparen].a);
   }

   if (  (first->type == CT_FUNC_PROTO)
      || (  (second->type == CT_FPAREN_OPEN)
         && (second->parent_type == CT_FUNC_PROTO)))
   {
      if (  (cpd.settings[UO_sp_func_proto_paren_empty].a != AV_IGNORE)
         && (second->type == CT_FPAREN_OPEN))
      {
         chunk_t *next = chunk_get_next_ncnl(second);
         if (next && (next->type == CT_FPAREN_CLOSE))
         {
            log_rule("sp_func_proto_paren_empty");
            return(cpd.settings[UO_sp_func_proto_paren_empty].a);
         }
      }
      log_rule("sp_func_proto_paren");
      return(cpd.settings[UO_sp_func_proto_paren].a);
   }
   if ((first->type == CT_FUNC_CLASS_DEF) || (first->type == CT_FUNC_CLASS_PROTO))
   {
      if (  (cpd.settings[UO_sp_func_class_paren_empty].a != AV_IGNORE)
         && (second->type == CT_FPAREN_OPEN))
      {
         chunk_t *next = chunk_get_next_ncnl(second);
         if (next && (next->type == CT_FPAREN_CLOSE))
         {
            log_rule("sp_func_class_paren_empty");
            return(cpd.settings[UO_sp_func_class_paren_empty].a);
         }
      }
      log_rule("sp_func_class_paren");
      return(cpd.settings[UO_sp_func_class_paren].a);
   }
   if ((first->type == CT_CLASS) && !(first->flags & PCF_IN_OC_MSG))
   {
      log_rule("FORCE");
      return(AV_FORCE);
   }

   if ((first->type == CT_BRACE_OPEN) && (second->type == CT_BRACE_CLOSE))
   {
      log_rule("sp_inside_braces_empty");
      return(cpd.settings[UO_sp_inside_braces_empty].a);
   }

   if (second->type == CT_BRACE_OPEN && second->parent_type == CT_TYPE)
   {
      // 'int{9}' vs 'int {9}'
      return(cpd.settings[UO_sp_type_brace_init_lst].a);
   }

   if (second->type == CT_BRACE_CLOSE)
   {
      if (second->parent_type == CT_ENUM)
      {
         log_rule("sp_inside_braces_enum");
         return(cpd.settings[UO_sp_inside_braces_enum].a);
      }
      if ((second->parent_type == CT_STRUCT) || (second->parent_type == CT_UNION))
      {
         log_rule("sp_inside_braces_struct");
         return(cpd.settings[UO_sp_inside_braces_struct].a);
      }
      if (second->parent_type == CT_TYPE)
      {
         if (cpd.settings[UO_sp_before_type_brace_init_lst_close].a != AV_IGNORE)
         {
            log_rule("sp_before_init_braces_close");
            return(cpd.settings[UO_sp_before_type_brace_init_lst_close].a);
         }
         if (cpd.settings[UO_sp_inside_type_brace_init_lst].a != AV_IGNORE)
         {
            log_rule("sp_inside_init_braces");
            return(cpd.settings[UO_sp_inside_type_brace_init_lst].a);
         }
      }

      log_rule("sp_inside_braces");
      return(cpd.settings[UO_sp_inside_braces].a);
   }

   if (first->type == CT_D_CAST)
   {
      log_rule("REMOVE");
      return(AV_REMOVE);
   }

   if ((first->type == CT_PP_DEFINED) && (second->type == CT_PAREN_OPEN))
   {
      log_rule("sp_defined_paren");
      return(cpd.settings[UO_sp_defined_paren].a);
   }

   if (first->type == CT_THROW)
   {
      if (second->type == CT_PAREN_OPEN)
      {
         log_rule("sp_throw_paren");
         return(cpd.settings[UO_sp_throw_paren].a);
      }
      log_rule("sp_after_throw");
      return(cpd.settings[UO_sp_after_throw].a);
   }

   if ((first->type == CT_THIS) && (second->type == CT_PAREN_OPEN))
   {
      log_rule("sp_this_paren");
      return(cpd.settings[UO_sp_this_paren].a);
   }

   if ((first->type == CT_STATE) && (second->type == CT_PAREN_OPEN))
   {
      log_rule("ADD");
      return(AV_ADD);
   }

   if ((first->type == CT_DELEGATE) && (second->type == CT_PAREN_OPEN))
   {
      log_rule("REMOVE");
      return(AV_REMOVE);
   }

   if ((first->type == CT_MEMBER) || (second->type == CT_MEMBER))
   {
      log_rule("sp_member");
      return(cpd.settings[UO_sp_member].a);
   }

   if (first->type == CT_C99_MEMBER)
   {
      // always remove space(s) after then '.' of a C99-member
      log_rule("REMOVE");
      return(AV_REMOVE);
   }

   if ((first->type == CT_SUPER) && (second->type == CT_PAREN_OPEN))
   {
      log_rule("sp_super_paren");
      return(cpd.settings[UO_sp_super_paren].a);
   }

   if ((first->type == CT_FPAREN_CLOSE) && (second->type == CT_BRACE_OPEN))
   {
      if (second->parent_type == CT_DOUBLE_BRACE)
      {
         log_rule("sp_fparen_dbrace");
         return(cpd.settings[UO_sp_fparen_dbrace].a);
      }
      log_rule("sp_fparen_brace");
      return(cpd.settings[UO_sp_fparen_brace].a);
   }

   if ((first->type == CT_D_TEMPLATE) || (second->type == CT_D_TEMPLATE))
   {
      log_rule("REMOVE");
      return(AV_REMOVE);
   }

   if ((first->type == CT_ELSE) && (second->type == CT_BRACE_OPEN))
   {
      log_rule("sp_else_brace");
      return(cpd.settings[UO_sp_else_brace].a);
   }

   if ((first->type == CT_ELSE) && (second->type == CT_ELSEIF))
   {
      log_rule("FORCE");
      return(AV_FORCE);
   }

   if ((first->type == CT_CATCH) && (second->type == CT_BRACE_OPEN))
   {
      log_rule("sp_catch_brace");
      return(cpd.settings[UO_sp_catch_brace].a);
   }

   if ((first->type == CT_FINALLY) && (second->type == CT_BRACE_OPEN))
   {
      log_rule("sp_finally_brace");
      return(cpd.settings[UO_sp_finally_brace].a);
   }

   if ((first->type == CT_TRY) && (second->type == CT_BRACE_OPEN))
   {
      log_rule("sp_try_brace");
      return(cpd.settings[UO_sp_try_brace].a);
   }

   if ((first->type == CT_GETSET) && (second->type == CT_BRACE_OPEN))
   {
      log_rule("sp_getset_brace");
      return(cpd.settings[UO_sp_getset_brace].a);
   }

   //if (((first->type == CT_WORD) || (first->type == CT_WORD)) &&   Coverity CID 76001 Same on both sides, 2016-03-16
   //    (second->type == CT_BRACE_OPEN))
   if ((first->type == CT_WORD) && (second->type == CT_BRACE_OPEN))
   {
      if (first->parent_type == CT_NAMESPACE)
      {
         log_rule("sp_word_brace_ns");
         return(cpd.settings[UO_sp_word_brace_ns].a);
      }
      if ((first->parent_type == CT_NONE) && (second->parent_type == CT_NONE))
      {
         log_rule("sp_word_brace");
         return(cpd.settings[UO_sp_word_brace].a);
      }
   }

   if ((second->type == CT_PAREN_OPEN) && (second->parent_type == CT_INVARIANT))
   {
      log_rule("sp_invariant_paren");
      return(cpd.settings[UO_sp_invariant_paren].a);
   }

   if (first->type == CT_PAREN_CLOSE)
   {
      if (first->parent_type == CT_D_TEMPLATE)
      {
         log_rule("FORCE");
         return(AV_FORCE);
      }

      if (first->parent_type == CT_INVARIANT)
      {
         log_rule("sp_after_invariant_paren");
         return(cpd.settings[UO_sp_after_invariant_paren].a);
      }

      // Arith after a cast comes first
      if ((second->type == CT_ARITH) || (second->type == CT_CARET))
      {
         log_rule("sp_arith");
         return(cpd.settings[UO_sp_arith].a);
      }

      // "(struct foo) {...}" vs "(struct foo){...}"
      if (second->type == CT_BRACE_OPEN)
      {
         log_rule("sp_paren_brace");
         return(cpd.settings[UO_sp_paren_brace].a);
      }

      // D-specific: "delegate(some thing) dg
      if (first->parent_type == CT_DELEGATE)
      {
         log_rule("ADD");
         return(AV_ADD);
      }

      // PAWN-specific: "state (condition) next"
      if (first->parent_type == CT_STATE)
      {
         log_rule("ADD");
         return(AV_ADD);
      }

      /* C++ new operator: new(bar) Foo */
      if (first->parent_type == CT_NEW)
      {
         log_rule("sp_after_newop_paren");
         return(cpd.settings[UO_sp_after_newop_paren].a);
      }
   }

   // "foo(...)" vs "foo( ... )"
   if ((first->type == CT_FPAREN_OPEN) || (second->type == CT_FPAREN_CLOSE))
   {
      if ((first->type == CT_FPAREN_OPEN) && (second->type == CT_FPAREN_CLOSE))
      {
         log_rule("sp_inside_fparens");
         return(cpd.settings[UO_sp_inside_fparens].a);
      }
      log_rule("sp_inside_fparen");
      return(cpd.settings[UO_sp_inside_fparen].a);
   }

   // "foo(...)" vs "foo( ... )"
   if ((first->type == CT_TPAREN_OPEN) || (second->type == CT_TPAREN_CLOSE))
   {
      log_rule("sp_inside_tparen");
      return(cpd.settings[UO_sp_inside_tparen].a);
   }

   if (first->type == CT_PAREN_CLOSE)
   {
      if (  (first->flags & PCF_OC_RTYPE)  // == CT_OC_RTYPE)
         && (  (first->parent_type == CT_OC_MSG_DECL)
            || (first->parent_type == CT_OC_MSG_SPEC)))
      {
         log_rule("sp_after_oc_return_type");
         return(cpd.settings[UO_sp_after_oc_return_type].a);
      }

      if ((first->parent_type == CT_OC_MSG_SPEC) || (first->parent_type == CT_OC_MSG_DECL))
      {
         log_rule("sp_after_oc_type");
         return(cpd.settings[UO_sp_after_oc_type].a);
      }

      if ((first->parent_type == CT_OC_SEL) && (second->type != CT_SQUARE_CLOSE))
      {
         log_rule("sp_after_oc_at_sel_parens");
         return(cpd.settings[UO_sp_after_oc_at_sel_parens].a);
      }
   }

   if (cpd.settings[UO_sp_inside_oc_at_sel_parens].a != AV_IGNORE)
   {
      if (  (  (first->type == CT_PAREN_OPEN)
            && (  (first->parent_type == CT_OC_SEL)
               || (first->parent_type == CT_OC_PROTOCOL)))
         || (  (second->type == CT_PAREN_CLOSE)
            && (  (second->parent_type == CT_OC_SEL)
               || (second->parent_type == CT_OC_PROTOCOL))))
      {
         log_rule("sp_inside_oc_at_sel_parens");
         return(cpd.settings[UO_sp_inside_oc_at_sel_parens].a);
      }
   }

   if (  (second->type == CT_PAREN_OPEN)
      && ((first->type == CT_OC_SEL) || (first->type == CT_OC_PROTOCOL)))
   {
      log_rule("sp_after_oc_at_sel");
      return(cpd.settings[UO_sp_after_oc_at_sel].a);
   }

   /*
    * C cast:   "(int)"      vs "( int )"
    * D cast:   "cast(int)"  vs "cast( int )"
    * CPP cast: "int(a + 3)" vs "int( a + 3 )"
    */
   if (first->type == CT_PAREN_OPEN)
   {
      if (  (first->parent_type == CT_C_CAST)
         || (first->parent_type == CT_CPP_CAST)
         || (first->parent_type == CT_D_CAST))
      {
         log_rule("sp_inside_paren_cast");
         return(cpd.settings[UO_sp_inside_paren_cast].a);
      }
      if (first->parent_type == CT_NEW)
      {
         if (cpd.settings[UO_sp_inside_newop_paren_open].a != AV_IGNORE)
         {
            log_rule("sp_inside_newop_paren_open");
            return(cpd.settings[UO_sp_inside_newop_paren_open].a);
         }
         if (cpd.settings[UO_sp_inside_newop_paren].a != AV_IGNORE)
         {
            log_rule("sp_inside_newop_paren");
            return(cpd.settings[UO_sp_inside_newop_paren].a);
         }
      }
      log_rule("sp_inside_paren");
      return(cpd.settings[UO_sp_inside_paren].a);
   }

   if (second->type == CT_PAREN_CLOSE)
   {
      if (  (second->parent_type == CT_C_CAST)
         || (second->parent_type == CT_CPP_CAST)
         || (second->parent_type == CT_D_CAST))
      {
         log_rule("sp_inside_paren_cast");
         return(cpd.settings[UO_sp_inside_paren_cast].a);
      }
      if (second->parent_type == CT_NEW)
      {
         if (cpd.settings[UO_sp_inside_newop_paren_close].a != AV_IGNORE)
         {
            log_rule("sp_inside_newop_paren_close");
            return(cpd.settings[UO_sp_inside_newop_paren_close].a);
         }
         if (cpd.settings[UO_sp_inside_newop_paren].a != AV_IGNORE)
         {
            log_rule("sp_inside_newop_paren");
            return(cpd.settings[UO_sp_inside_newop_paren].a);
         }
      }
      log_rule("sp_inside_paren");
      return(cpd.settings[UO_sp_inside_paren].a);
   }

   // "[3]" vs "[ 3 ]"
   if ((first->type == CT_SQUARE_OPEN) || (second->type == CT_SQUARE_CLOSE))
   {
      log_rule("sp_inside_square");
      return(cpd.settings[UO_sp_inside_square].a);
   }
   if ((first->type == CT_SQUARE_CLOSE) && (second->type == CT_FPAREN_OPEN))
   {
      log_rule("sp_square_fparen");
      return(cpd.settings[UO_sp_square_fparen].a);
   }

   // "if(...)" vs "if( ... )"
   if (  (second->type == CT_SPAREN_CLOSE)
      && (cpd.settings[UO_sp_inside_sparen_close].a != AV_IGNORE))
   {
      log_rule("sp_inside_sparen_close");
      return(cpd.settings[UO_sp_inside_sparen_close].a);
   }
   if (  (first->type == CT_SPAREN_OPEN)
      && (cpd.settings[UO_sp_inside_sparen_open].a != AV_IGNORE))
   {
      log_rule("sp_inside_sparen_open");
      return(cpd.settings[UO_sp_inside_sparen_open].a);
   }
   if ((first->type == CT_SPAREN_OPEN) || (second->type == CT_SPAREN_CLOSE))
   {
      log_rule("sp_inside_sparen");
      return(cpd.settings[UO_sp_inside_sparen].a);
   }

   if (  (cpd.settings[UO_sp_after_class_colon].a != AV_IGNORE)
      && (first->type == CT_CLASS_COLON))
   {
      log_rule("sp_after_class_colon");
      return(cpd.settings[UO_sp_after_class_colon].a);
   }
   if (  (cpd.settings[UO_sp_before_class_colon].a != AV_IGNORE)
      && (second->type == CT_CLASS_COLON))
   {
      log_rule("sp_before_class_colon");
      return(cpd.settings[UO_sp_before_class_colon].a);
   }

   if (  (cpd.settings[UO_sp_after_constr_colon].a != AV_IGNORE)
      && (first->type == CT_CONSTR_COLON))
   {
      min_sp = cpd.settings[UO_indent_ctor_init_leading].u - 1; // default indent is 1 space

      log_rule("sp_after_constr_colon");
      return(cpd.settings[UO_sp_after_constr_colon].a);
   }
   if (  (cpd.settings[UO_sp_before_constr_colon].a != AV_IGNORE)
      && (second->type == CT_CONSTR_COLON))
   {
      log_rule("sp_before_constr_colon");
      return(cpd.settings[UO_sp_before_constr_colon].a);
   }

   if (  (cpd.settings[UO_sp_before_case_colon].a != AV_IGNORE)
      && (second->type == CT_CASE_COLON))
   {
      log_rule("sp_before_case_colon");
      return(cpd.settings[UO_sp_before_case_colon].a);
   }

   if (first->type == CT_DOT)
   {
      log_rule("REMOVE");
      return(AV_REMOVE);
   }
   if (second->type == CT_DOT)
   {
      log_rule("ADD");
      return(AV_ADD);
   }

   if (first->type == CT_NULLCOND || second->type == CT_NULLCOND)
   {
      log_rule("sp_member");
      return(cpd.settings[UO_sp_member].a);
   }

   if (  (first->type == CT_ARITH)
      || (first->type == CT_CARET)
      || (second->type == CT_ARITH)
      || (second->type == CT_CARET))
   {
      log_rule("sp_arith");
      return(cpd.settings[UO_sp_arith].a);
   }
   if ((first->type == CT_BOOL) || (second->type == CT_BOOL))
   {
      argval_t arg = cpd.settings[UO_sp_bool].a;
      if (  (cpd.settings[UO_pos_bool].tp != TP_IGNORE)
         && (first->orig_line != second->orig_line)
         && (arg != AV_REMOVE))
      {
         arg = static_cast<argval_t>(arg | AV_ADD);
      }
      log_rule("sp_bool");
      return(arg);
   }
   if ((first->type == CT_COMPARE) || (second->type == CT_COMPARE))
   {
      log_rule("sp_compare");
      return(cpd.settings[UO_sp_compare].a);
   }

   if ((first->type == CT_PAREN_OPEN) && (second->type == CT_PTR_TYPE))
   {
      log_rule("REMOVE");
      return(AV_REMOVE);
   }

   if (  (first->type == CT_PTR_TYPE)
      && (cpd.settings[UO_sp_ptr_star_paren].a != AV_IGNORE)
      && ((second->type == CT_FPAREN_OPEN) || (second->type == CT_TPAREN_OPEN)))
   {
      log_rule("sp_ptr_star_paren");
      return(cpd.settings[UO_sp_ptr_star_paren].a);
   }

   if (  (first->type == CT_PTR_TYPE)
      && (second->type == CT_PTR_TYPE)
      && (cpd.settings[UO_sp_between_ptr_star].a != AV_IGNORE))
   {
      log_rule("sp_between_ptr_star");
      return(cpd.settings[UO_sp_between_ptr_star].a);
   }

   if (  (first->type == CT_PTR_TYPE)
      && (cpd.settings[UO_sp_after_ptr_star_func].a != AV_IGNORE)
      && (  (first->parent_type == CT_FUNC_DEF)
         || (first->parent_type == CT_FUNC_PROTO)
         || (first->parent_type == CT_FUNC_VAR)))
   {
      log_rule("sp_after_ptr_star_func");
      return(cpd.settings[UO_sp_after_ptr_star_func].a);
   }

   if ((first->type == CT_PTR_TYPE) && CharTable::IsKw1(second->str[0]))
   {
      chunk_t *prev = chunk_get_prev(first);
      if ((prev != nullptr) && (prev->type == CT_IN))
      {
         log_rule("sp_deref");
         return(cpd.settings[UO_sp_deref].a);
      }

      if (  (second->type == CT_QUALIFIER)
         && (cpd.settings[UO_sp_after_ptr_star_qualifier].a != AV_IGNORE))
      {
         log_rule("sp_after_ptr_star_qualifier");
         return(cpd.settings[UO_sp_after_ptr_star_qualifier].a);
      }

      if (cpd.settings[UO_sp_after_ptr_star].a != AV_IGNORE)
      {
         log_rule("sp_after_ptr_star");
         return(cpd.settings[UO_sp_after_ptr_star].a);
      }
   }

   if ((second->type == CT_PTR_TYPE) && (first->type != CT_IN))
   {
      if ((cpd.lang_flags & LANG_CS) && chunk_is_nullable(second))
      {
          min_sp = 0;
          return AV_REMOVE;
      }
      if (cpd.settings[UO_sp_before_ptr_star_func].a != AV_IGNORE)
      {
         // Find the next non-'*' chunk
         chunk_t *next = second;
         do
         {
            next = chunk_get_next(next);
         } while ((next != nullptr) && (next->type == CT_PTR_TYPE));

         if (  (next != nullptr)
            && ((next->type == CT_FUNC_DEF) || (next->type == CT_FUNC_PROTO)))
         {
            return(cpd.settings[UO_sp_before_ptr_star_func].a);
         }
      }

      if (cpd.settings[UO_sp_before_unnamed_ptr_star].a != AV_IGNORE)
      {
         chunk_t *next = chunk_get_next_nc(second);
         while ((next != nullptr) && (next->type == CT_PTR_TYPE))
         {
            next = chunk_get_next_nc(next);
         }
         if ((next != nullptr) && (next->type != CT_WORD))
         {
            log_rule("sp_before_unnamed_ptr_star");
            return(cpd.settings[UO_sp_before_unnamed_ptr_star].a);
         }
      }
      if (cpd.settings[UO_sp_before_ptr_star].a != AV_IGNORE)
      {
         log_rule("sp_before_ptr_star");
         return(cpd.settings[UO_sp_before_ptr_star].a);
      }
   }

   if (first->type == CT_OPERATOR)
   {
      log_rule("sp_after_operator");
      return(cpd.settings[UO_sp_after_operator].a);
   }

   if ((second->type == CT_FUNC_PROTO) || (second->type == CT_FUNC_DEF))
   {
      if (first->type != CT_PTR_TYPE)
      {
         log_rule("sp_type_func|ADD");
         return(static_cast<argval_t>(cpd.settings[UO_sp_type_func].a | AV_ADD));
      }
      log_rule("sp_type_func");
      return(cpd.settings[UO_sp_type_func].a);
   }

   // "(int)a" vs "(int) a" or "cast(int)a" vs "cast(int) a"
   if ((first->parent_type == CT_C_CAST) || (first->parent_type == CT_D_CAST))
   {
      log_rule("sp_after_cast");
      return(cpd.settings[UO_sp_after_cast].a);
   }

   if (first->type == CT_BRACE_CLOSE)
   {
      if (second->type == CT_ELSE)
      {
         log_rule("sp_brace_else");
         return(cpd.settings[UO_sp_brace_else].a);
      }

      if (second->type == CT_CATCH)
      {
         log_rule("sp_brace_catch");
         return(cpd.settings[UO_sp_brace_catch].a);
      }

      if (second->type == CT_FINALLY)
      {
         log_rule("sp_brace_finally");
         return(cpd.settings[UO_sp_brace_finally].a);
      }
   }

   if (first->type == CT_BRACE_OPEN)
   {
      if (first->parent_type == CT_ENUM)
      {
         log_rule("sp_inside_braces_enum");
         return(cpd.settings[UO_sp_inside_braces_enum].a);
      }

      if ((first->parent_type == CT_UNION) || (first->parent_type == CT_STRUCT))
      {
         log_rule("sp_inside_braces_struct");
         return(cpd.settings[UO_sp_inside_braces_struct].a);
      }

      if (first->parent_type == CT_TYPE)
      {
         if (cpd.settings[UO_sp_after_type_brace_init_lst_open].a != AV_IGNORE)
         {
            log_rule("sp_after_init_braces_open");
            return(cpd.settings[UO_sp_after_type_brace_init_lst_open].a);
         }

         log_rule("sp_inside_braces_struct");
         return(cpd.settings[UO_sp_inside_type_brace_init_lst].a);
      }

      if (!chunk_is_comment(second))
      {
         log_rule("sp_inside_braces");
         return(cpd.settings[UO_sp_inside_braces].a);
      }
   }


   if (  (first->type == CT_BRACE_CLOSE)
      && (first->flags & PCF_IN_TYPEDEF)
      && (  (first->parent_type == CT_ENUM)
         || (first->parent_type == CT_STRUCT)
         || (first->parent_type == CT_UNION)))
   {
      log_rule("sp_brace_typedef");
      return(cpd.settings[UO_sp_brace_typedef].a);
   }

   if (second->type == CT_SPAREN_OPEN)
   {
      log_rule("sp_before_sparen");
      return(cpd.settings[UO_sp_before_sparen].a);
   }

   if ((second->type == CT_PAREN_OPEN) && (second->parent_type == CT_TEMPLATE))
   {
      log_rule("UO_sp_before_template_paren");
      return(cpd.settings[UO_sp_before_template_paren].a);
   }

   if (  (second->type != CT_PTR_TYPE)
      && ((first->type == CT_QUALIFIER) || (first->type == CT_TYPE)))
   {
      argval_t arg = cpd.settings[UO_sp_after_type].a;
      log_rule("sp_after_type");
      return((arg != AV_REMOVE) ? arg : AV_FORCE);
   }

   if (  (first->type == CT_MACRO_OPEN)
      || (first->type == CT_MACRO_CLOSE)
      || (first->type == CT_MACRO_ELSE))
   {
      if (second->type == CT_PAREN_OPEN)
      {
         log_rule("sp_func_call_paren");
         return(cpd.settings[UO_sp_func_call_paren].a);
      }
      log_rule("IGNORE");
      return(AV_IGNORE);
   }

   // If nothing claimed the PTR_TYPE, then return ignore
   if ((first->type == CT_PTR_TYPE) || (second->type == CT_PTR_TYPE))
   {
      log_rule("IGNORE");
      return(AV_IGNORE);
   }

   if (first->type == CT_NOT)
   {
      log_rule("sp_not");
      return(cpd.settings[UO_sp_not].a);
   }
   if (first->type == CT_INV)
   {
      log_rule("sp_inv");
      return(cpd.settings[UO_sp_inv].a);
   }
   if (first->type == CT_ADDR)
   {
      log_rule("sp_addr");
      return(cpd.settings[UO_sp_addr].a);
   }
   if (first->type == CT_DEREF)
   {
      log_rule("sp_deref");
      return(cpd.settings[UO_sp_deref].a);
   }
   if ((first->type == CT_POS) || (first->type == CT_NEG))
   {
      log_rule("sp_sign");
      return(cpd.settings[UO_sp_sign].a);
   }
   if ((first->type == CT_INCDEC_BEFORE) || (second->type == CT_INCDEC_AFTER))
   {
      log_rule("sp_incdec");
      return(cpd.settings[UO_sp_incdec].a);
   }
   if (second->type == CT_CS_SQ_COLON)
   {
      log_rule("REMOVE");
      return(AV_REMOVE);
   }
   if (first->type == CT_CS_SQ_COLON)
   {
      log_rule("FORCE");
      return(AV_FORCE);
   }
   if (first->type == CT_OC_SCOPE)
   {
      log_rule("sp_after_oc_scope");
      return(cpd.settings[UO_sp_after_oc_scope].a);
   }
   if (first->type == CT_OC_DICT_COLON)
   {
      log_rule("sp_after_oc_dict_colon");
      return(cpd.settings[UO_sp_after_oc_dict_colon].a);
   }
   if (second->type == CT_OC_DICT_COLON)
   {
      log_rule("sp_before_oc_dict_colon");
      return(cpd.settings[UO_sp_before_oc_dict_colon].a);
   }
   if (first->type == CT_OC_COLON)
   {
      if (first->flags & PCF_IN_OC_MSG)
      {
         log_rule("sp_after_send_oc_colon");
         return(cpd.settings[UO_sp_after_send_oc_colon].a);
      }

      log_rule("sp_after_oc_colon");
      return(cpd.settings[UO_sp_after_oc_colon].a);
   }
   if (second->type == CT_OC_COLON)
   {
      if (  (first->flags & PCF_IN_OC_MSG)
         && ((first->type == CT_OC_MSG_FUNC) || (first->type == CT_OC_MSG_NAME)))
      {
         log_rule("sp_before_send_oc_colon");
         return(cpd.settings[UO_sp_before_send_oc_colon].a);
      }

      log_rule("sp_before_oc_colon");
      return(cpd.settings[UO_sp_before_oc_colon].a);
   }

   if ((second->type == CT_COMMENT) && (second->parent_type == CT_COMMENT_EMBED))
   {
      log_rule("FORCE");
      return(AV_FORCE);
   }

   if (chunk_is_comment(second))
   {
      log_rule("IGNORE");
      return(AV_IGNORE);
   }

   if (first->type == CT_COMMENT)
   {
      log_rule("FORCE");
      return(AV_FORCE);
   }

   if ((first->type == CT_NEW) && (second->type == CT_PAREN_OPEN))
   {
      // c# new Constraint, c++ new operator
      log_rule("sp_between_new_paren");
      return(cpd.settings[UO_sp_between_new_paren].a);
   }
   if (  (first->type == CT_NEW)
      || (first->type == CT_DELETE)
      || ((first->type == CT_TSQUARE) && (first->parent_type == CT_DELETE)))
   {
      log_rule("sp_after_new");
      return(cpd.settings[UO_sp_after_new].a);
   }

   if ((first->type == CT_ANNOTATION) && chunk_is_paren_open(second))
   {
      log_rule("sp_annotation_paren");
      return(cpd.settings[UO_sp_annotation_paren].a);
   }

   if (first->type == CT_OC_PROPERTY)
   {
      log_rule("sp_after_oc_property");
      return(cpd.settings[UO_sp_after_oc_property].a);
   }

   if ((first->type == CT_EXTERN) && (second->type == CT_PAREN_OPEN))
   {
      log_rule("sp_extern_paren");
      return(cpd.settings[UO_sp_extern_paren].a);
   }

   /* "((" vs "( (" or "))" vs ") )" */
   if (  (chunk_is_str(first, "(", 1) && chunk_is_str(second, "(", 1))
      || (chunk_is_str(first, ")", 1) && chunk_is_str(second, ")", 1)))
   {
      log_rule("sp_paren_paren");
      return(cpd.settings[UO_sp_paren_paren].a);
   }

   // this table lists out all combos where a space should NOT be present
   // CT_UNKNOWN is a wildcard.
   for (auto it : no_space_table)
   {
      if (  ((it.first == CT_UNKNOWN) || (it.first == first->type))
         && ((it.second == CT_UNKNOWN) || (it.second == second->type)))
      {
         log_rule("REMOVE from no_space_table");
         return(AV_REMOVE);
      }
   }

   // Issue #889
   // mapped_file_source abc((int) A::CW2A(sTemp));
   if (  (first->type == CT_PAREN_CLOSE)
      && (second->type == CT_TYPE)
      && (second->next != nullptr)
      && (second->next->type == CT_DC_MEMBER)
      && (second->next->next != nullptr)
      && (second->next->next->type == CT_FUNC_CALL))
   {
      log_rule("REMOVE_889_B");
      return(AV_REMOVE);
   }

#ifdef DEBUG
   // these lines are only useful for debugging uncrustify itself
   LOG_FMT(LSPACE, "\n\n%s(%d): WARNING: unrecognize do_space: first: %zu:%zu %s %s and second: %zu:%zu %s %s\n\n\n",
           __func__, __LINE__, first->orig_line, first->orig_col, first->text(), get_token_name(first->type),
           second->orig_line, second->orig_col, second->text(), get_token_name(second->type));
#endif
   log_rule("ADD as default value");
   return(AV_ADD);
} // do_space


void space_text(void)
{
   LOG_FUNC_ENTRY();

   chunk_t *pc = chunk_get_head();
   if (pc == nullptr)
   {
      return;
   }

   chunk_t *next;
   size_t  prev_column;
   size_t  column = pc->column;
   while (pc != nullptr)
   {
      LOG_FMT(LSPACE, "%s(%d): orig_col is %zu, orig_col is %zu, %s type is %s\n",
              __func__, __LINE__, pc->orig_line, pc->orig_col, pc->text(), get_token_name(pc->type));
      if (  (cpd.settings[UO_use_options_overriding_for_qt_macros].b)
         && (  (strcmp(pc->text(), "SIGNAL") == 0)
            || (strcmp(pc->text(), "SLOT") == 0)))
      {  // guy 2015-09-22
         LOG_FMT(LSPACE, "%s(%d): orig_col is %zu, type is %s SIGNAL/SLOT found\n",
                 __func__, __LINE__, pc->orig_line, get_token_name(pc->type));
         chunk_flags_set(pc, PCF_IN_QT_MACRO); // flag the chunk for a second processing

         // save the values
         save_set_options_for_QT(pc->level);
      } // guy
        // Bug # 637
      if (cpd.settings[UO_sp_skip_vbrace_tokens].b)
      {
         next = chunk_get_next(pc);
         while (  chunk_is_blank(next)
               && !chunk_is_newline(next)
               && (next->type == CT_VBRACE_OPEN || next->type == CT_VBRACE_CLOSE))
         {
            LOG_FMT(LSPACE, "%s(%d): orig_line is %zu, orig_col is %zu, Skip %s (%zu+%zu)\n",
                    __func__, __LINE__, next->orig_line, next->orig_col, get_token_name(next->type),
                    pc->column, pc->str.size());
            next->column = pc->column + pc->str.size();
            next         = chunk_get_next(next);
         }
      }
      else
      {
         next = pc->next;
      }
      if (!next)
      {
         break;
      }
      // Issue # 481
      if ((QT_SIGNAL_SLOT_found) && (cpd.settings[UO_sp_balance_nested_parens].b))
      {
         if ((next->next != nullptr) && (next->next->type == CT_SPACE))
         {
            chunk_del(next->next); // remove the space
         }
      }

      /*
       * If the current chunk contains a newline, do not change the column
       * of the next item
       */
      if (  (pc->type == CT_NEWLINE)
         || (pc->type == CT_NL_CONT)
         || (pc->type == CT_COMMENT_MULTI))
      {
         column = next->column;
      }
      else
      {
         // Set to the minimum allowed column
         if (pc->nl_count == 0)
         {
            column += pc->len();
         }
         else
         {
            column = pc->orig_col_end;
         }
         prev_column = column;

         /*
          * Apply a general safety check
          * If the two chunks combined will tokenize differently, then we
          * must force a space.
          * Two chunks -- "()" and "[]" will always tokenize differently.
          * They are always safe to not have a space after them.
          */
         chunk_flags_clr(pc, PCF_FORCE_SPACE);
         if (  (pc->len() > 0)
            && !chunk_is_str(pc, "[]", 2)
            && !chunk_is_str(pc, "{{", 2)
            && !chunk_is_str(pc, "}}", 2)
            && !chunk_is_str(pc, "()", 2)
            && !pc->str.startswith("@\""))
         {
            // Find the next non-empty chunk on this line
            chunk_t *tmp = next;
            // TODO: better use chunk_search here
            while (  (tmp != nullptr)
                  && (tmp->len() == 0)
                  && !chunk_is_newline(tmp))
            {
               tmp = chunk_get_next(tmp);
            }
            if (  (tmp != nullptr)
               && (tmp->len() > 0))
            {
               bool kw1 = CharTable::IsKw2(pc->str[pc->len() - 1]);
               bool kw2 = CharTable::IsKw1(next->str[0]);
               if (kw1 && kw2)
               {
                  // back-to-back words need a space
                  chunk_flags_set(pc, PCF_FORCE_SPACE);
               }
               // TODO:  what is the meaning of 4
               else if (  !kw1
                       && !kw2
                       && (pc->len() < 4)
                       && (next->len() < 4))
               {
                  // We aren't dealing with keywords. concat and try punctuators
                  char buf[9];
                  memcpy(buf, pc->text(), pc->len());
                  memcpy(buf + pc->len(), next->text(), next->len());
                  buf[pc->len() + next->len()] = 0;

                  const chunk_tag_t *ct;
                  ct = find_punctuator(buf, cpd.lang_flags);
                  if ((ct != nullptr) && (strlen(ct->tag) != pc->len()))
                  {
                     // punctuator parsed to a different size..

                     /*
                      * C++11 allows '>>' to mean '> >' in templates:
                      *   some_func<vector<string>>();
                      */
<<<<<<< HEAD
                     if (((cpd.lang_flags & LANG_CPP)
                           ? cpd.settings[UO_sp_permit_cpp11_shift].b
                           : ((cpd.lang_flags & LANG_JAVA) || (cpd.lang_flags & LANG_CS))) &&
                         (pc->type == CT_ANGLE_CLOSE) &&
                         (next->type == CT_ANGLE_CLOSE))
=======
                     if (  (  (  (cpd.lang_flags & LANG_CPP)
                              && cpd.settings[UO_sp_permit_cpp11_shift].b)
                           || (  (cpd.lang_flags & LANG_JAVA)
                              || (cpd.lang_flags & LANG_CS)))
                        && (pc->type == CT_ANGLE_CLOSE)
                        && (next->type == CT_ANGLE_CLOSE))
>>>>>>> 0f5a5577
                     {
                        // allow '>' and '>' to become '>>'
                     }
                     else if (strcmp(ct->tag, "[]") == 0)
                     {
                        // this is OK
                     }
                     else
                     {
                        chunk_flags_set(pc, PCF_FORCE_SPACE);
                     }
                  }
               }
            }
         }

         int min_sp;
         LOG_FMT(LSPACE, "%s(%d): orig_line is %zu, orig_col is %zu, %s type is %s\n",
                 __func__, __LINE__, pc->orig_line, pc->orig_col, pc->text(), get_token_name(pc->type));
         argval_t av = do_space(pc, next, min_sp, false);
         if (pc->flags & PCF_FORCE_SPACE)
         {
            int av_int = av;
            LOG_FMT(LSPACE, " <force between '%s' and '%s'>",
                    pc->text(), next->text());
            av_int |= AV_ADD;
            av      = static_cast<argval_t>(av_int);
         }
         min_sp = max(1, min_sp);
         switch (av)
         {
         case AV_FORCE:
            column += min_sp;  // add exactly the specified number of spaces
            break;

         case AV_ADD:
         {
            int delta = min_sp;
            if ((next->orig_col >= pc->orig_col_end) && (pc->orig_col_end != 0))
            {
               // Keep the same relative spacing, minimum 1
               delta = next->orig_col - pc->orig_col_end;
               if (delta < min_sp)
               {
                  delta = min_sp;
               }
            }
            column += delta;
            break;
         }

         case AV_REMOVE:
         // the symbols will be back-to-back "a+3"
         case AV_NOT_DEFINED:
            break;

         case AV_IGNORE:
            // Keep the same relative spacing, if possible
            if ((next->orig_col >= pc->orig_col_end) && (pc->orig_col_end != 0))
            {
               column += next->orig_col - pc->orig_col_end;
            }
            break;
         }

         if (  chunk_is_comment(next)
            && chunk_is_newline(chunk_get_next(next))
            && (column < next->orig_col))
         {
            /*
             * do some comment adjustments if sp_before_tr_emb_cmt and
             * sp_endif_cmt did not apply.
             */
            if (  (  (cpd.settings[UO_sp_before_tr_emb_cmt].a == AV_IGNORE)
                  || (  (next->parent_type != CT_COMMENT_END)
                     && (next->parent_type != CT_COMMENT_EMBED)))
               && (  (cpd.settings[UO_sp_endif_cmt].a == AV_IGNORE)
                  || (  (pc->type != CT_PP_ELSE)
                     && (pc->type != CT_PP_ENDIF))))
            {
               if (cpd.settings[UO_indent_relative_single_line_comments].b)
               {
                  // Try to keep relative spacing between tokens
                  LOG_FMT(LSPACE, " <relative adj>");
                  column = pc->column + 1 + (next->orig_col - pc->orig_col_end);
               }
               else
               {
                  /*
                   * If there was a space, we need to force one, otherwise
                   * try to keep the comment in the same column.
                   */
                  size_t col_min = pc->column + pc->len() + ((next->orig_prev_sp > 0) ? 1 : 0);
                  column = next->orig_col;
                  if (column < col_min)
                  {
                     column = col_min;
                  }
                  LOG_FMT(LSPACE, " <relative set>");
               }
            }
         }
         next->column = column;

         LOG_FMT(LSPACE, " = %s @ %zu => %zu\n",
                 (av == AV_IGNORE) ? "IGNORE" :
                 (av == AV_ADD) ? "ADD" :
                 (av == AV_REMOVE) ? "REMOVE" : "FORCE",
                 column - prev_column, next->column);
         if (restoreValues)    // guy 2015-09-22
         {
            restore_options_for_QT();
         }
      }

      pc = next;
      if (QT_SIGNAL_SLOT_found)
      {
         // flag the chunk for a second processing
         chunk_flags_set(pc, PCF_IN_QT_MACRO);
      }
   }
} // space_text


void space_text_balance_nested_parens(void)
{
   LOG_FUNC_ENTRY();

   chunk_t *first = chunk_get_head();
   while (first != nullptr)
   {
      chunk_t *next = chunk_get_next(first);
      if (next == nullptr)
      {
         break;
      }

      // if there are two successive opening parenthesis
      if (chunk_is_str(first, "(", 1) && chunk_is_str(next, "(", 1))
      {
         // insert a space between them
         space_add_after(first, 1);

         /*
          * find the closing paren that matches the 'first' open paren and force
          * a space before it
          */
         chunk_t *cur  = next;
         chunk_t *prev = cur;
         while ((cur = chunk_get_next(cur)) != nullptr) // find the closing parenthesis
         {                                              // that matches the
            if (cur->level == first->level)             // first open parenthesis
            {
               space_add_after(prev, 1);                // and force a space before it
               break;
            }
            prev = cur;
         }
      }
      else if (chunk_is_str(first, ")", 1) && chunk_is_str(next, ")", 1))
      {
         // insert a space between the two closing parens
         space_add_after(first, 1);

         // issue # 752
         // the next lines are never used in the tests.
         // TODO: why that?
         ///* find the opening paren that matches the 'next' close paren and force
         // * a space after it */
         //cur = first;
         //while ((cur = chunk_get_prev(cur)) != nullptr)
         //{
         //   if (cur->level == next->level)
         //   {
         //      //space_add_after(cur, 1);
         //      break;
         //   }
         //}
      }

      first = next;
   }
} // space_text_balance_nested_parens


size_t space_needed(chunk_t *first, chunk_t *second)
{
   LOG_FUNC_ENTRY();
   LOG_FMT(LSPACE, "%s(%d)\n", __func__, __LINE__);

   int min_sp;
   switch (do_space(first, second, min_sp))
   {
   case AV_ADD:
   case AV_FORCE:
      return(max(1, min_sp));

   case AV_REMOVE:
      return(0);

   case AV_IGNORE:
   default:
      return(second->orig_col > (first->orig_col + first->len()));
   }
}


size_t space_col_align(chunk_t *first, chunk_t *second)
{
   LOG_FUNC_ENTRY();

   LOG_FMT(LSPACE, "%s(%d): orig_line is %zu, orig_col is %zu, [%s/%s] '%s' <==> line is %zu, col is %zu [%s/%s] '%s'",
           __func__, __LINE__, first->orig_line, first->orig_col,
           get_token_name(first->type), get_token_name(first->parent_type),
           first->text(),
           second->orig_line, second->orig_col,
           get_token_name(second->type), get_token_name(second->parent_type),
           second->text());
   log_func_stack_inline(LSPACE);

   int      min_sp;
   argval_t av = do_space(first, second, min_sp);

   LOG_FMT(LSPACE, "%s(%d): av is %d, ", __func__, __LINE__, av);
   size_t coldiff;
   if (first->nl_count)
   {
      LOG_FMT(LSPACE, "nl_count is %zu, orig_col_end is %zu", first->nl_count, first->orig_col_end);
      coldiff = first->orig_col_end - 1;
   }
   else
   {
      LOG_FMT(LSPACE, "len is %zu", first->len());
      coldiff = first->len();
   }

   switch (av)
   {
   case AV_ADD:
   case AV_FORCE:
      coldiff++;
      break;

   case AV_REMOVE:
      break;

   case AV_IGNORE:
      if (second->orig_col > (first->orig_col + first->len()))
      {
         coldiff++;
      }
      break;

   case AV_NOT_DEFINED:
      break;
   }
   LOG_FMT(LSPACE, " => %zu\n", coldiff);
   return(coldiff);
} // space_col_align


void space_add_after(chunk_t *pc, size_t count)
{
   LOG_FUNC_ENTRY();
   //if (count <= 0)
   //{
   //   return;
   //}

   chunk_t *next = chunk_get_next(pc);

   // don't add at the end of the file or before a newline
   if ((next == nullptr) || chunk_is_newline(next))
   {
      return;
   }

   // Limit to 16 spaces
   if (count > 16)
   {
      count = 16;
   }

   // Two CT_SPACE in a row -- use the max of the two
   if (next->type == CT_SPACE)
   {
      if (next->len() < count)
      {
         while (next->len() < count)
         {
            next->str.append(' ');
         }
      }
      return;
   }

   chunk_t sp;

   sp.flags = pc->flags & PCF_COPY_FLAGS;
   sp.type  = CT_SPACE;
   sp.str   = "                ";       // 16 spaces
   sp.str.resize(count);
   sp.level       = pc->level;
   sp.brace_level = pc->brace_level;
   sp.pp_level    = pc->pp_level;
   sp.column      = pc->column + pc->len();
   sp.orig_line   = pc->orig_line;

   chunk_add_after(&sp, pc);
} // space_add_after<|MERGE_RESOLUTION|>--- conflicted
+++ resolved
@@ -109,13 +109,8 @@
    LOG_FUNC_ENTRY();
    if (second->type != CT_NEWLINE)
    {
-<<<<<<< HEAD
-      LOG_FMT(LSPACE, "Spacing: line %d [%s/%s] '%.*s' <===> [%s/%s] '%.*s' : %s[%d]%s",
-              first->orig_line,
-=======
       LOG_FMT(LSPACE, "%s(%d): Spacing: line %zu [%s/%s] '%s' <===> [%s/%s] '%s' : %s[%zu]%s",
               __func__, __LINE__, first->orig_line,
->>>>>>> 0f5a5577
               get_token_name(first->type), get_token_name(first->parent_type),
               first->len(), first->text(),
               get_token_name(second->type), get_token_name(second->parent_type),
@@ -403,11 +398,7 @@
             return(cpd.settings[UO_sp_after_semi_for].a);
          }
       }
-<<<<<<< HEAD
       else if (!chunk_is_comment(second))
-=======
-      else if (!chunk_is_comment(second) && second->type != CT_BRACE_CLOSE) // issue #197
->>>>>>> 0f5a5577
       {
          log_rule("sp_after_semi");
          return(cpd.settings[UO_sp_after_semi].a);
@@ -930,16 +921,11 @@
       return(cpd.settings[UO_sp_after_operator_sym].a);
    }
 
-<<<<<<< HEAD
-   /* spaces between function and open paren */
-   if ((first->type == CT_FUNC_CALL) ||
-       (first->type == CT_FUNC_CTOR_VAR) ||
-       (first->type == CT_CNG_HASINC) ||
-       (first->type == CT_CNG_HASINCN))
-=======
    // spaces between function and open paren
-   if ((first->type == CT_FUNC_CALL) || (first->type == CT_FUNC_CTOR_VAR))
->>>>>>> 0f5a5577
+   if ((first->type == CT_FUNC_CALL)
+      || (first->type == CT_FUNC_CTOR_VAR)
+      || (first->type == CT_CNG_HASINC)
+      || (first->type == CT_CNG_HASINCN))
    {
       if (  (cpd.settings[UO_sp_func_call_paren_empty].a != AV_IGNORE)
          && (second->type == CT_FPAREN_OPEN))
@@ -2055,20 +2041,11 @@
                       * C++11 allows '>>' to mean '> >' in templates:
                       *   some_func<vector<string>>();
                       */
-<<<<<<< HEAD
                      if (((cpd.lang_flags & LANG_CPP)
                            ? cpd.settings[UO_sp_permit_cpp11_shift].b
                            : ((cpd.lang_flags & LANG_JAVA) || (cpd.lang_flags & LANG_CS))) &&
                          (pc->type == CT_ANGLE_CLOSE) &&
                          (next->type == CT_ANGLE_CLOSE))
-=======
-                     if (  (  (  (cpd.lang_flags & LANG_CPP)
-                              && cpd.settings[UO_sp_permit_cpp11_shift].b)
-                           || (  (cpd.lang_flags & LANG_JAVA)
-                              || (cpd.lang_flags & LANG_CS)))
-                        && (pc->type == CT_ANGLE_CLOSE)
-                        && (next->type == CT_ANGLE_CLOSE))
->>>>>>> 0f5a5577
                      {
                         // allow '>' and '>' to become '>>'
                      }
