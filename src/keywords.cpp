/**
 * @file keywords.cpp
 * Manages the table of keywords.
 *
 * @author  Ben Gardner
 * @author  Guy Maurel since version 0.62 for uncrustify4Qt
 *          October 2015, 2016
 * @license GPL v2+
 */
#include "keywords.h"
#include "uncrustify_types.h"
#include "prototypes.h"
#include "char_table.h"
#include "args.h"
#include <cstring>
#include <cerrno>
#include <cstdlib>
#include <map>
#include "unc_ctype.h"
#include "uncrustify.h"

using namespace std;

// Dynamic keyword map
typedef map<string, c_token_t> dkwmap;
static dkwmap dkwm;


/**
 * Compares two chunk_tag_t entries using strcmp on the strings
 *
 * @param the 'left' entry
 * @param the 'right' entry
 *
 * @return == 0  if both keywords are equal
 * @return  < 0  p1 is smaller than p2
 * @return  > 0  p2 is smaller than p1
 */
static int kw_compare(const void *p1, const void *p2);


/**
 * search in static keywords for first occurrence of a given tag
 *
 * @param tag/keyword to search for
 */
static const chunk_tag_t *kw_static_first(const chunk_tag_t *tag);


static const chunk_tag_t *kw_static_match(const chunk_tag_t *tag);

/**
 * interesting static keywords - keep sorted.
 * Table includes the Name, Type, and Language flags.
 */
static const chunk_tag_t keywords[] =
{
   // TODO: it might be useful if users could add there custom keywords to this list
   { "@catch",             CT_CATCH,            LANG_OC                                                                     },
   { "@dynamic",           CT_OC_DYNAMIC,       LANG_OC                                                                     },
   { "@end",               CT_OC_END,           LANG_OC                                                                     },
   { "@finally",           CT_FINALLY,          LANG_OC                                                                     },
   { "@implementation",    CT_OC_IMPL,          LANG_OC                                                                     },
   { "@interface",         CT_OC_INTF,          LANG_OC                                                                     },
   { "@interface",         CT_CLASS,            LANG_JAVA                                                                   },
   { "@private",           CT_PRIVATE,          LANG_OC                                                                     },
   { "@property",          CT_OC_PROPERTY,      LANG_OC                                                                     },
   { "@protocol",          CT_OC_PROTOCOL,      LANG_OC                                                                     },
   { "@selector",          CT_OC_SEL,           LANG_OC                                                                     },
   { "@synthesize",        CT_OC_DYNAMIC,       LANG_OC                                                                     },
   { "@throw",             CT_THROW,            LANG_OC                                                                     },
   { "@try",               CT_TRY,              LANG_OC                                                                     },
   { "BOOL",               CT_TYPE,             LANG_OC                                                                     },
   { "NS_ENUM",            CT_ENUM,             LANG_OC                                                                     },
   { "NS_OPTIONS",         CT_ENUM,             LANG_OC                                                                     },
   { "Q_EMIT",             CT_Q_EMIT,           LANG_CPP                                                                    }, // guy 2015-10-16
   { "Q_FOREACH",          CT_FOR,              LANG_CPP                                                                    }, // guy 2015-09-23
   { "Q_FOREVER",          CT_Q_FOREVER,        LANG_CPP                                                                    }, // guy 2015-10-18
   { "Q_GADGET",           CT_Q_GADGET,         LANG_CPP                                                                    }, // guy 2016-05-04
   { "Q_OBJECT",           CT_COMMENT_EMBED,    LANG_CPP                                                                    },
   { "_Bool",              CT_TYPE,             LANG_C | LANG_OC                                                            },
   { "_Complex",           CT_TYPE,             LANG_C | LANG_CPP | LANG_OC                                                 },
   { "_Imaginary",         CT_TYPE,             LANG_C | LANG_CPP | LANG_OC                                                 },
   { "_Nonnull",           CT_QUALIFIER,        LANG_OC                                                                     },
   { "_Null_unspecified",  CT_QUALIFIER,        LANG_OC                                                                     },
   { "_Nullable",          CT_QUALIFIER,        LANG_OC                                                                     },
   { "__DI__",             CT_DI,               LANG_C | LANG_CPP | LANG_OC                                                 },
   { "__HI__",             CT_HI,               LANG_C | LANG_CPP | LANG_OC                                                 },
   { "__QI__",             CT_QI,               LANG_C | LANG_CPP | LANG_OC                                                 },
   { "__SI__",             CT_SI,               LANG_C | LANG_CPP | LANG_OC                                                 },
   { "__asm__",            CT_ASM,              LANG_C | LANG_CPP | LANG_OC                                                 },
   { "__attribute__",      CT_ATTRIBUTE,        LANG_C | LANG_CPP | LANG_OC                                                 },
   { "__block",            CT_QUALIFIER,        LANG_OC                                                                     },
   { "__const__",          CT_QUALIFIER,        LANG_C | LANG_CPP | LANG_OC                                                 },
   { "__declspec",         CT_DECLSPEC,         LANG_C | LANG_CPP                                                           },
   { "__except",           CT_CATCH,            LANG_C | LANG_CPP                                                           },
   { "__finally",          CT_FINALLY,          LANG_C | LANG_CPP                                                           },
   { "__has_include",      CT_CNG_HASINC,       LANG_C | LANG_CPP | FLAG_PP                                                 }, // clang
<<<<<<< HEAD
   { "__has_include_next", CT_CNG_HASINCN,      LANG_C | LANG_CPP | FLAG_PP                                                 }, // clang
=======
   { "__has_include_next", CT_CNG_HASINCN,      LANG_C | LANG_CPP | FLAG_PP                                                 },
>>>>>>> 12b18665
   { "__inline__",         CT_QUALIFIER,        LANG_C | LANG_CPP | LANG_OC                                                 },
   { "__nonnull",          CT_QUALIFIER,        LANG_OC                                                                     },
   { "__nothrow__",        CT_NOTHROW,          LANG_C | LANG_CPP | LANG_OC                                                 },
   { "__null_unspecified", CT_QUALIFIER,        LANG_OC                                                                     },
   { "__nullable",         CT_QUALIFIER,        LANG_OC                                                                     },
   { "__restrict",         CT_QUALIFIER,        LANG_C | LANG_CPP | LANG_OC                                                 },
   { "__signed__",         CT_TYPE,             LANG_C | LANG_CPP | LANG_OC                                                 },
   { "__thread",           CT_QUALIFIER,        LANG_C | LANG_CPP | LANG_OC                                                 },
   { "__traits",           CT_QUALIFIER,        LANG_D                                                                      },
   { "__try",              CT_TRY,              LANG_C | LANG_CPP                                                           },
   { "__typeof__",         CT_SIZEOF,           LANG_C | LANG_CPP | LANG_OC                                                 },
   { "__volatile__",       CT_QUALIFIER,        LANG_C | LANG_CPP | LANG_OC                                                 },
   { "__word__",           CT_WORD_,            LANG_C | LANG_CPP | LANG_OC                                                 },
   { "abstract",           CT_QUALIFIER,        LANG_CS | LANG_D | LANG_JAVA | LANG_VALA | LANG_ECMA                        },
   { "add",                CT_GETSET,           LANG_CS                                                                     },
   { "alias",              CT_QUALIFIER,        LANG_D                                                                      },
   { "align",              CT_ALIGN,            LANG_D                                                                      },
   { "alignof",            CT_SIZEOF,           LANG_CPP                                                                    },
   { "and",                CT_SBOOL,            LANG_CPP                                                                    },
   { "and_eq",             CT_SASSIGN,          LANG_CPP                                                                    },
   { "as",                 CT_AS,               LANG_CS | LANG_VALA                                                         },
   { "asm",                CT_ASM,              LANG_C | LANG_CPP | LANG_OC | LANG_D                                        },
   { "asm",                CT_PP_ASM,           LANG_ALL | FLAG_PP                                                          },
   { "assert",             CT_ASSERT,           LANG_JAVA                                                                   },
   { "assert",             CT_FUNCTION,         LANG_D | LANG_PAWN                                                          }, // PAWN
   { "assert",             CT_PP_ASSERT,        LANG_PAWN | FLAG_PP                                                         }, // PAWN
   { "auto",               CT_TYPE,             LANG_C | LANG_CPP | LANG_OC | LANG_D                                        },
   { "base",               CT_BASE,             LANG_CS | LANG_VALA                                                         },
   { "bit",                CT_TYPE,             LANG_D                                                                      },
   { "bitand",             CT_ARITH,            LANG_C | LANG_CPP | LANG_OC                                                 },
   { "bitor",              CT_ARITH,            LANG_C | LANG_CPP | LANG_OC                                                 },
   { "body",               CT_BODY,             LANG_D                                                                      },
   { "bool",               CT_TYPE,             LANG_C | LANG_CPP | LANG_OC | LANG_CS | LANG_VALA                           },
   { "boolean",            CT_TYPE,             LANG_JAVA | LANG_ECMA                                                       },
   { "break",              CT_BREAK,            LANG_ALL                                                                    }, // PAWN
   { "byte",               CT_TYPE,             LANG_CS | LANG_D | LANG_JAVA | LANG_ECMA                                    },
   { "callback",           CT_QUALIFIER,        LANG_VALA                                                                   },
   { "case",               CT_CASE,             LANG_ALL                                                                    }, // PAWN
   { "cast",               CT_D_CAST,           LANG_D                                                                      },
   { "catch",              CT_CATCH,            LANG_CPP | LANG_CS | LANG_VALA | LANG_D | LANG_JAVA | LANG_ECMA             },
   { "cdouble",            CT_TYPE,             LANG_D                                                                      },
   { "cent",               CT_TYPE,             LANG_D                                                                      },
   { "cfloat",             CT_TYPE,             LANG_D                                                                      },
   { "char",               CT_CHAR,             LANG_PAWN                                                                   }, // PAWN
   { "char",               CT_TYPE,             LANG_ALLC                                                                   },
   { "checked",            CT_QUALIFIER,        LANG_CS                                                                     },
   { "class",              CT_CLASS,            LANG_CPP | LANG_CS | LANG_D | LANG_JAVA | LANG_VALA | LANG_ECMA             },
   { "compl",              CT_ARITH,            LANG_CPP                                                                    },
   { "const",              CT_QUALIFIER,        LANG_ALL                                                                    }, // PAWN
   { "const_cast",         CT_TYPE_CAST,        LANG_CPP                                                                    },
   { "constexpr",          CT_QUALIFIER,        LANG_CPP                                                                    },
   { "construct",          CT_CONSTRUCT,        LANG_VALA                                                                   },
   { "continue",           CT_CONTINUE,         LANG_ALL                                                                    }, // PAWN
   { "creal",              CT_TYPE,             LANG_D                                                                      },
   { "dchar",              CT_TYPE,             LANG_D                                                                      },
   { "debug",              CT_DEBUG,            LANG_D                                                                      },
   { "debugger",           CT_DEBUGGER,         LANG_ECMA                                                                   },
   { "decltype",           CT_SIZEOF,           LANG_CPP                                                                    },
   { "default",            CT_DEFAULT,          LANG_ALL                                                                    }, // PAWN
   { "define",             CT_PP_DEFINE,        LANG_ALL | FLAG_PP                                                          }, // PAWN
   { "defined",            CT_DEFINED,          LANG_PAWN                                                                   }, // PAWN
   { "defined",            CT_PP_DEFINED,       LANG_ALLC | FLAG_PP                                                         },
   { "delegate",           CT_DELEGATE,         LANG_CS | LANG_VALA | LANG_D                                                },
   { "delete",             CT_DELETE,           LANG_CPP | LANG_D | LANG_ECMA | LANG_VALA                                   },
   { "deprecated",         CT_QUALIFIER,        LANG_D                                                                      },
   { "do",                 CT_DO,               LANG_ALL                                                                    }, // PAWN
   { "double",             CT_TYPE,             LANG_ALLC                                                                   },
   { "dynamic_cast",       CT_TYPE_CAST,        LANG_CPP                                                                    },
   { "elif",               CT_PP_ELSE,          LANG_ALLC | FLAG_PP                                                         },
   { "else",               CT_ELSE,             LANG_ALL                                                                    }, // PAWN
   { "else",               CT_PP_ELSE,          LANG_ALL | FLAG_PP                                                          }, // PAWN
   { "elseif",             CT_PP_ELSE,          LANG_PAWN | FLAG_PP                                                         }, // PAWN
   { "emit",               CT_PP_EMIT,          LANG_PAWN | FLAG_PP                                                         }, // PAWN
   { "endif",              CT_PP_ENDIF,         LANG_ALL | FLAG_PP                                                          }, // PAWN
   { "endinput",           CT_PP_ENDINPUT,      LANG_PAWN | FLAG_PP                                                         }, // PAWN
   { "endregion",          CT_PP_ENDREGION,     LANG_ALL | FLAG_PP                                                          },
   { "endscript",          CT_PP_ENDINPUT,      LANG_PAWN | FLAG_PP                                                         }, // PAWN
   { "enum",               CT_ENUM,             LANG_ALL                                                                    }, // PAWN
   { "error",              CT_PP_ERROR,         LANG_PAWN | FLAG_PP                                                         }, // PAWN
   { "event",              CT_TYPE,             LANG_CS                                                                     },
   { "exit",               CT_FUNCTION,         LANG_PAWN                                                                   }, // PAWN
   { "explicit",           CT_TYPE,             LANG_CPP | LANG_CS                                                          },
   { "export",             CT_EXPORT,           LANG_CPP | LANG_D | LANG_ECMA                                               },
   { "extends",            CT_QUALIFIER,        LANG_JAVA | LANG_ECMA                                                       },
   { "extern",             CT_EXTERN,           LANG_C | LANG_CPP | LANG_OC | LANG_CS | LANG_D | LANG_VALA                  },
   { "false",              CT_WORD,             LANG_ALL                                                                    },
   { "file",               CT_PP_FILE,          LANG_PAWN | FLAG_PP                                                         }, // PAWN
   { "final",              CT_QUALIFIER,        LANG_CPP | LANG_D | LANG_ECMA                                               },
   { "finally",            CT_FINALLY,          LANG_D | LANG_CS | LANG_VALA | LANG_ECMA | LANG_JAVA                        },
   { "flags",              CT_TYPE,             LANG_VALA                                                                   },
   { "float",              CT_TYPE,             LANG_ALLC                                                                   },
   { "for",                CT_FOR,              LANG_ALL                                                                    }, // PAWN
   { "foreach",            CT_FOR,              LANG_CS | LANG_D | LANG_VALA                                                },
   { "foreach_reverse",    CT_FOR,              LANG_D                                                                      },
   { "forward",            CT_FORWARD,          LANG_PAWN                                                                   }, // PAWN
   { "friend",             CT_FRIEND,           LANG_CPP                                                                    },
   { "function",           CT_FUNCTION,         LANG_D | LANG_ECMA                                                          },
   { "get",                CT_GETSET,           LANG_CS | LANG_VALA                                                         },
   { "goto",               CT_GOTO,             LANG_ALL                                                                    }, // PAWN
   { "idouble",            CT_TYPE,             LANG_D                                                                      },
   { "if",                 CT_IF,               LANG_ALL                                                                    }, // PAWN
   { "if",                 CT_PP_IF,            LANG_ALL | FLAG_PP                                                          }, // PAWN
   { "ifdef",              CT_PP_IF,            LANG_ALLC | FLAG_PP                                                         },
   { "ifloat",             CT_TYPE,             LANG_D                                                                      },
   { "ifndef",             CT_PP_IF,            LANG_ALLC | FLAG_PP                                                         },
   { "implements",         CT_QUALIFIER,        LANG_JAVA | LANG_ECMA                                                       },
   { "implicit",           CT_QUALIFIER,        LANG_CS                                                                     },
   { "import",             CT_IMPORT,           LANG_D | LANG_JAVA | LANG_ECMA                                              }, // fudged to get indenting
   { "import",             CT_PP_INCLUDE,       LANG_OC | FLAG_PP                                                           }, // ObjectiveC version of include
   { "in",                 CT_IN,               LANG_D | LANG_CS | LANG_VALA | LANG_ECMA | LANG_OC                          },
   { "include",            CT_PP_INCLUDE,       LANG_C | LANG_CPP | LANG_OC | LANG_PAWN | FLAG_PP                           }, // PAWN
   { "inline",             CT_QUALIFIER,        LANG_C | LANG_CPP | LANG_OC                                                 },
   { "inout",              CT_QUALIFIER,        LANG_D                                                                      },
   { "instanceof",         CT_SIZEOF,           LANG_JAVA | LANG_ECMA                                                       },
   { "int",                CT_TYPE,             LANG_ALLC                                                                   },
   { "interface",          CT_CLASS,            LANG_CPP | LANG_CS | LANG_D | LANG_JAVA | LANG_VALA | LANG_ECMA             },
   { "internal",           CT_QUALIFIER,        LANG_CS                                                                     },
   { "invariant",          CT_INVARIANT,        LANG_D                                                                      },
   { "ireal",              CT_TYPE,             LANG_D                                                                      },
   { "is",                 CT_SCOMPARE,         LANG_D | LANG_CS | LANG_VALA                                                },
   { "lazy",               CT_LAZY,             LANG_D                                                                      },
   { "line",               CT_PP_LINE,          LANG_PAWN | FLAG_PP                                                         }, // PAWN
   { "lock",               CT_LOCK,             LANG_CS | LANG_VALA                                                         },
   { "long",               CT_TYPE,             LANG_ALLC                                                                   },
   { "macro",              CT_D_MACRO,          LANG_D                                                                      },
   { "mixin",              CT_CLASS,            LANG_D                                                                      }, // may need special handling
   { "module",             CT_D_MODULE,         LANG_D                                                                      },
   { "mutable",            CT_QUALIFIER,        LANG_CPP                                                                    },
   { "namespace",          CT_NAMESPACE,        LANG_CPP | LANG_CS | LANG_VALA                                              },
   { "native",             CT_NATIVE,           LANG_PAWN                                                                   }, // PAWN
   { "native",             CT_QUALIFIER,        LANG_JAVA | LANG_ECMA                                                       },
   { "new",                CT_NEW,              LANG_CPP | LANG_CS | LANG_D | LANG_JAVA | LANG_PAWN | LANG_VALA | LANG_ECMA }, // PAWN
   { "noexcept",           CT_NOEXCEPT,         LANG_CPP                                                                    },
   { "nonnull",            CT_TYPE,             LANG_OC                                                                     },
   { "not",                CT_SARITH,           LANG_CPP                                                                    },
   { "not_eq",             CT_SCOMPARE,         LANG_CPP                                                                    },
   // { "null",               CT_TYPE,             LANG_CS | LANG_D | LANG_JAVA | LANG_VALA                                    },
   { "null_resettable",    CT_OC_PROPERTY_ATTR, LANG_OC                                                                     },
   { "null_unspecified",   CT_TYPE,             LANG_OC                                                                     },
   { "nullable",           CT_TYPE,             LANG_OC                                                                     },
   { "object",             CT_TYPE,             LANG_CS                                                                     },
   { "operator",           CT_OPERATOR,         LANG_CPP | LANG_CS | LANG_PAWN                                              }, // PAWN
   { "or",                 CT_SBOOL,            LANG_CPP                                                                    },
   { "or_eq",              CT_SASSIGN,          LANG_CPP                                                                    },
   { "out",                CT_QUALIFIER,        LANG_CS | LANG_D | LANG_VALA                                                },
   { "override",           CT_QUALIFIER,        LANG_CPP | LANG_CS | LANG_D | LANG_VALA                                     },
   { "package",            CT_PRIVATE,          LANG_D                                                                      },
   { "package",            CT_PACKAGE,          LANG_ECMA | LANG_JAVA                                                       },
   { "params",             CT_TYPE,             LANG_CS | LANG_VALA                                                         },
   { "pragma",             CT_PP_PRAGMA,        LANG_ALL | FLAG_PP                                                          }, // PAWN
   { "private",            CT_PRIVATE,          LANG_ALLC                                                                   }, // not C
   { "property",           CT_PP_PROPERTY,      LANG_CS | FLAG_PP                                                           },
   { "protected",          CT_PRIVATE,          LANG_ALLC                                                                   }, // not C
   { "public",             CT_PRIVATE,          LANG_ALL                                                                    }, // PAWN // not C
   { "readonly",           CT_QUALIFIER,        LANG_CS                                                                     },
   { "real",               CT_TYPE,             LANG_D                                                                      },
   { "ref",                CT_QUALIFIER,        LANG_CS | LANG_VALA                                                         },
   { "region",             CT_PP_REGION,        LANG_ALL | FLAG_PP                                                          },
   { "register",           CT_QUALIFIER,        LANG_C | LANG_CPP | LANG_OC                                                 },
   { "reinterpret_cast",   CT_TYPE_CAST,        LANG_CPP                                                                    },
   { "remove",             CT_GETSET,           LANG_CS                                                                     },
   { "restrict",           CT_QUALIFIER,        LANG_C | LANG_OC                                                            },
   { "return",             CT_RETURN,           LANG_ALL                                                                    }, // PAWN
   { "sbyte",              CT_TYPE,             LANG_CS                                                                     },
   { "scope",              CT_D_SCOPE,          LANG_D                                                                      },
   { "sealed",             CT_QUALIFIER,        LANG_CS                                                                     },
   { "section",            CT_PP_SECTION,       LANG_PAWN | FLAG_PP                                                         }, // PAWN
   { "set",                CT_GETSET,           LANG_CS | LANG_VALA                                                         },
   { "short",              CT_TYPE,             LANG_ALLC                                                                   },
   { "signal",             CT_PRIVATE,          LANG_VALA                                                                   },
   { "signals",            CT_PRIVATE,          LANG_CPP                                                                    },
   { "signed",             CT_TYPE,             LANG_C | LANG_CPP | LANG_OC                                                 },
   { "sizeof",             CT_SIZEOF,           LANG_C | LANG_CPP | LANG_OC | LANG_CS | LANG_VALA | LANG_PAWN               }, // PAWN
   { "sleep",              CT_SIZEOF,           LANG_PAWN                                                                   }, // PAWN
   { "stackalloc",         CT_NEW,              LANG_CS                                                                     },
   { "state",              CT_STATE,            LANG_PAWN                                                                   }, // PAWN
   { "static",             CT_QUALIFIER,        LANG_ALL                                                                    }, // PAWN
   { "static_cast",        CT_TYPE_CAST,        LANG_CPP                                                                    },
   { "stock",              CT_STOCK,            LANG_PAWN                                                                   }, // PAWN
   { "strictfp",           CT_QUALIFIER,        LANG_JAVA                                                                   },
   { "string",             CT_TYPE,             LANG_CS | LANG_VALA                                                         },
   { "struct",             CT_STRUCT,           LANG_C | LANG_CPP | LANG_OC | LANG_CS | LANG_D | LANG_VALA                  },
   { "super",              CT_SUPER,            LANG_D | LANG_JAVA | LANG_ECMA                                              },
   { "switch",             CT_SWITCH,           LANG_ALL                                                                    }, // PAWN
   { "synchronized",       CT_QUALIFIER,        LANG_D | LANG_ECMA                                                          },
   { "synchronized",       CT_SYNCHRONIZED,     LANG_JAVA                                                                   },
   { "tagof",              CT_TAGOF,            LANG_PAWN                                                                   }, // PAWN
   { "template",           CT_TEMPLATE,         LANG_CPP | LANG_D                                                           },
   { "this",               CT_THIS,             LANG_CPP | LANG_CS | LANG_D | LANG_JAVA | LANG_VALA | LANG_ECMA             },
   { "throw",              CT_THROW,            LANG_CPP | LANG_CS | LANG_VALA | LANG_D | LANG_JAVA | LANG_ECMA             },
   { "throws",             CT_QUALIFIER,        LANG_JAVA | LANG_ECMA | LANG_VALA                                           },
   { "transient",          CT_QUALIFIER,        LANG_JAVA | LANG_ECMA                                                       },
   { "true",               CT_WORD,             LANG_ALL                                                                    },
   { "try",                CT_TRY,              LANG_CPP | LANG_CS | LANG_D | LANG_JAVA | LANG_ECMA | LANG_VALA             },
   { "tryinclude",         CT_PP_INCLUDE,       LANG_PAWN | FLAG_PP                                                         }, // PAWN
   { "typedef",            CT_TYPEDEF,          LANG_C | LANG_CPP | LANG_D | LANG_OC                                        },
   { "typeid",             CT_SIZEOF,           LANG_CPP | LANG_D                                                           },
   { "typename",           CT_TYPENAME,         LANG_CPP                                                                    },
   { "typeof",             CT_SIZEOF,           LANG_C | LANG_CPP | LANG_OC | LANG_CS | LANG_D | LANG_VALA | LANG_ECMA      },
   { "ubyte",              CT_TYPE,             LANG_D                                                                      },
   { "ucent",              CT_TYPE,             LANG_D                                                                      },
   { "uint",               CT_TYPE,             LANG_CS | LANG_VALA | LANG_D                                                },
   { "ulong",              CT_TYPE,             LANG_CS | LANG_VALA | LANG_D                                                },
   { "unchecked",          CT_QUALIFIER,        LANG_CS                                                                     },
   { "undef",              CT_PP_UNDEF,         LANG_ALL | FLAG_PP                                                          }, // PAWN
   { "union",              CT_UNION,            LANG_C | LANG_CPP | LANG_OC | LANG_D                                        },
   { "unittest",           CT_UNITTEST,         LANG_D                                                                      },
   { "unsafe",             CT_UNSAFE,           LANG_CS                                                                     },
   { "unsigned",           CT_TYPE,             LANG_C | LANG_CPP | LANG_OC                                                 },
   { "ushort",             CT_TYPE,             LANG_CS | LANG_VALA | LANG_D                                                },
   { "using",              CT_USING,            LANG_CPP | LANG_CS | LANG_VALA                                              },
   { "var",                CT_TYPE,             LANG_VALA | LANG_ECMA                                                       },
   { "version",            CT_D_VERSION,        LANG_D                                                                      },
   { "virtual",            CT_QUALIFIER,        LANG_CPP | LANG_CS | LANG_VALA                                              },
   { "void",               CT_TYPE,             LANG_ALLC                                                                   },
   { "volatile",           CT_QUALIFIER,        LANG_C | LANG_CPP | LANG_OC | LANG_CS | LANG_JAVA | LANG_ECMA               },
   { "volatile",           CT_VOLATILE,         LANG_D                                                                      },
   { "wchar",              CT_TYPE,             LANG_D                                                                      },
   { "wchar_t",            CT_TYPE,             LANG_C | LANG_CPP | LANG_OC                                                 },
   { "weak",               CT_QUALIFIER,        LANG_VALA                                                                   },
   { "when",               CT_WHEN,             LANG_CS                                                                     },
   { "where",              CT_WHERE,            LANG_CS                                                                     },
   { "while",              CT_WHILE,            LANG_ALL                                                                    }, // PAWN
   { "with",               CT_D_WITH,           LANG_D | LANG_ECMA                                                          },
   { "xor",                CT_SARITH,           LANG_CPP                                                                    },
   { "xor_eq",             CT_SASSIGN,          LANG_CPP                                                                    },
};


void init_keywords()
{
}


static int kw_compare(const void *p1, const void *p2)
{
   const chunk_tag_t *t1 = static_cast<const chunk_tag_t *>(p1);
   const chunk_tag_t *t2 = static_cast<const chunk_tag_t *>(p2);

   return(strcmp(t1->tag, t2->tag));
}


bool keywords_are_sorted(void)
{
   for (int idx = 1; idx < static_cast<int> ARRAY_SIZE(keywords); idx++)
   {
      if (kw_compare(&keywords[idx - 1], &keywords[idx]) > 0)
      {
         fprintf(stderr, "%s: bad sort order at idx %d, words '%s' and '%s'\n",
                 __func__, idx - 1, keywords[idx - 1].tag, keywords[idx].tag);
         log_flush(true);
         cpd.error_count++;
         return(false);
      }
   }

   return(true);
}


void add_keyword(const char *tag, c_token_t type)
{
   string ss = tag;

   // See if the keyword has already been added
   dkwmap::iterator it = dkwm.find(ss);

   if (it != dkwm.end())
   {
      LOG_FMT(LDYNKW, "%s: changed '%s' to %d\n", __func__, tag, type);
      (*it).second = type;
      return;
   }

   // Insert the keyword
   dkwm.insert(dkwmap::value_type(ss, type));
   LOG_FMT(LDYNKW, "%s: added '%s' as %d\n", __func__, tag, type);
}


void remove_keyword(const string &tag)
{
   if (tag.empty())
   {
      return;
   }

   // See if the keyword exists in the map
   dkwmap::iterator it = dkwm.find(tag);
   if (it == dkwm.end())
   {
      return;
   }

   // Remove the keyword
   dkwm.erase(it);
   LOG_FMT(LDYNKW, "%s: removed '%s'\n", __func__, tag.c_str());
}


static const chunk_tag_t *kw_static_first(const chunk_tag_t *tag)
{
   const chunk_tag_t *prev = tag - 1;

   // TODO: avoid pointer arithmetics
   // loop over static keyword array
   while (  prev >= &keywords[0]                // not at beginning of keyword array
         && strcmp(prev->tag, tag->tag) == 0)   // tags match
   {
      tag = prev;
      prev--;
   }
   return(tag);
}


static const chunk_tag_t *kw_static_match(const chunk_tag_t *tag)
{
   bool in_pp = (  cpd.in_preproc != CT_NONE
                && cpd.in_preproc != CT_PP_DEFINE);

   for (const chunk_tag_t *iter = kw_static_first(tag);
        iter < &keywords[ARRAY_SIZE(keywords)];
        iter++)
   {
      bool pp_iter = (iter->lang_flags & FLAG_PP) != 0; // forcing value to bool
      if (  (strcmp(iter->tag, tag->tag) == 0)
         && (cpd.lang_flags & iter->lang_flags)
         && in_pp == pp_iter)
      {
         return(iter);
      }
   }
   return(nullptr);
}


c_token_t find_keyword_type(const char *word, size_t len, bool enableDynamicSubstitution)
{
   if (len <= 0)
   {
      return(CT_NONE);
   }

   string ss(word, len);

   // check the dynamic word list first
   if (enableDynamicSubstitution)
   {
      dkwmap::iterator it = dkwm.find(ss);
      if (it != dkwm.end())
      {
         return((*it).second);
      }
   }

   chunk_tag_t key;
   key.tag = ss.c_str();

   // check the static word list
   const chunk_tag_t *p_ret = static_cast<const chunk_tag_t *>(
      bsearch(&key, keywords, ARRAY_SIZE(keywords), sizeof(keywords[0]), kw_compare));

   if (p_ret != nullptr)
   {
      p_ret = kw_static_match(p_ret);
   }
   return((p_ret != nullptr) ? p_ret->type : CT_WORD);
}


int load_keyword_file(const char *filename)
{
   FILE *pf = fopen(filename, "r");

   if (pf == nullptr)
   {
      LOG_FMT(LERR, "%s: fopen(%s) failed: %s (%d)\n",
              __func__, filename, strerror(errno), errno);
      cpd.error_count++;
      return(EX_IOERR);
   }

#define MAXLENGTHOFLINE    256
#define NUMBEROFARGS       2
   // maximal length of a line in the file
   char   buf[MAXLENGTHOFLINE];
   char   *args[NUMBEROFARGS];
   size_t line_no = 0;

   // read file line by line
   while (fgets(buf, MAXLENGTHOFLINE, pf) != nullptr)
   {
      line_no++;

      // remove comments after '#' sign
      char *ptr;
      if ((ptr = strchr(buf, '#')) != nullptr)
      {
         *ptr = 0; // set string end where comment begins
      }

      size_t argc = Args::SplitLine(buf, args, NUMBEROFARGS);

      if (argc > 0)
      {
         if (argc == 1 && CharTable::IsKw1(*args[0]))
         {
            add_keyword(args[0], CT_TYPE);
         }
         else
         {
            LOG_FMT(LWARN, "%s:%zu Invalid line (starts with '%s')\n",
                    filename, line_no, args[0]);
            cpd.error_count++;
         }
      }
      else
      {
         continue; // the line is empty
      }
   }

   fclose(pf);
   return(EX_OK);
} // load_keyword_file


void print_keywords(FILE *pfile)
{
   for (const auto &keyword_pair : dkwm)
   {
      c_token_t tt = keyword_pair.second;
      if (tt == CT_TYPE)
      {
         fprintf(pfile, "type %*.s%s\n",
                 MAX_OPTION_NAME_LEN - 4, " ", keyword_pair.first.c_str());
      }
      else if (tt == CT_MACRO_OPEN)
      {
         fprintf(pfile, "macro-open %*.s%s\n",
                 MAX_OPTION_NAME_LEN - 11, " ", keyword_pair.first.c_str());
      }
      else if (tt == CT_MACRO_CLOSE)
      {
         fprintf(pfile, "macro-close %*.s%s\n",
                 MAX_OPTION_NAME_LEN - 12, " ", keyword_pair.first.c_str());
      }
      else if (tt == CT_MACRO_ELSE)
      {
         fprintf(pfile, "macro-else %*.s%s\n",
                 MAX_OPTION_NAME_LEN - 11, " ", keyword_pair.first.c_str());
      }
      else
      {
         const char *tn = get_token_name(tt);

         fprintf(pfile, "set %s %*.s%s\n", tn,
                 int(MAX_OPTION_NAME_LEN - (4 + strlen(tn))), " ", keyword_pair.first.c_str());
      }
   }
}


void clear_keyword_file(void)
{
   dkwm.clear();
}


pattern_class_e get_token_pattern_class(c_token_t tok)
{
   // TODO: instead of this switch better assign the pattern class to each statement
   switch (tok)
   {
   case CT_IF:
   case CT_ELSEIF:
   case CT_SWITCH:
   case CT_FOR:
   case CT_WHILE:
   case CT_SYNCHRONIZED:
   case CT_USING_STMT:
   case CT_LOCK:
   case CT_D_WITH:
   case CT_D_VERSION_IF:
   case CT_D_SCOPE_IF:
      return(pattern_class_e::PBRACED);

   case CT_ELSE:
      return(pattern_class_e::ELSE);

   case CT_DO:
   case CT_TRY:
   case CT_FINALLY:
   case CT_BODY:
   case CT_UNITTEST:
   case CT_UNSAFE:
   case CT_VOLATILE:
   case CT_GETSET:
      return(pattern_class_e::BRACED);

   case CT_CATCH:
   case CT_D_VERSION:
   case CT_DEBUG:
      return(pattern_class_e::OPBRACED);

   case CT_NAMESPACE:
      return(pattern_class_e::VBRACED);

   case CT_WHILE_OF_DO:
      return(pattern_class_e::PAREN);

   case CT_INVARIANT:
      return(pattern_class_e::OPPAREN);

   default:
      return(pattern_class_e::NONE);
   } // switch
}    // get_token_pattern_class<|MERGE_RESOLUTION|>--- conflicted
+++ resolved
@@ -96,11 +96,7 @@
    { "__except",           CT_CATCH,            LANG_C | LANG_CPP                                                           },
    { "__finally",          CT_FINALLY,          LANG_C | LANG_CPP                                                           },
    { "__has_include",      CT_CNG_HASINC,       LANG_C | LANG_CPP | FLAG_PP                                                 }, // clang
-<<<<<<< HEAD
-   { "__has_include_next", CT_CNG_HASINCN,      LANG_C | LANG_CPP | FLAG_PP                                                 }, // clang
-=======
    { "__has_include_next", CT_CNG_HASINCN,      LANG_C | LANG_CPP | FLAG_PP                                                 },
->>>>>>> 12b18665
    { "__inline__",         CT_QUALIFIER,        LANG_C | LANG_CPP | LANG_OC                                                 },
    { "__nonnull",          CT_QUALIFIER,        LANG_OC                                                                     },
    { "__nothrow__",        CT_NOTHROW,          LANG_C | LANG_CPP | LANG_OC                                                 },
