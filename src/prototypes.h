/**
 * @file prototypes.h
 * Big jumble of prototypes used in Uncrustify.
 *
 * @author  Ben Gardner
 * @license GPL v2+
 */
#ifndef C_PARSE_PROTOTYPES_H_INCLUDED
#define C_PARSE_PROTOTYPES_H_INCLUDED

#include "uncrustify_types.h"
#include "chunk_list.h"

#include <string>
#include <deque>

<<<<<<< HEAD
/*
 *  uncrustify.cpp
 */

const char *get_token_name(c_token_t token);
c_token_t find_token_name(const char *text);
void log_pcf_flags(log_sev_t sev, UINT64 flags);
const char *path_basename(const char *path);
int path_dirname_len(const char *filename);
const char *get_file_extension(int& idx);
void print_extensions(FILE *pfile);
const char *extension_add(const char *ext_text, const char *lang_text);


/*
 * detect.cpp
 */
void detect_options();


/*
 *  output.cpp
 */
void output_text(FILE *pfile);
void output_parsed(FILE *pfile);
void add_long_preprocessor_conditional_block_comment(void);


/*
 *  options.cpp
 */
void unc_begin_group(uncrustify_groups id, const char *short_desc, const char *long_desc = NULL);
void register_options(void);
void set_option_defaults(void);
int load_option_file(const char *filename);
int save_option_file(FILE *pfile, bool withDoc);
int save_option_file_kernel(FILE *pfile, bool withDoc, bool only_not_default);
int set_option_value(const char *name, const char *value);
const group_map_value *get_group_name(int ug);
const option_map_value *get_option_name(int uo);
void print_options(FILE *pfile);

string argtype_to_string(argtype_e argtype);
string bool_to_string(bool val);
string argval_to_string(argval_t argval);
string number_to_string(int number);
string lineends_to_string(lineends_e linends);
string tokenpos_to_string(tokenpos_e tokenpos);
string op_val_to_string(argtype_e argtype, op_val_t op_val);

/*
 *  indent.cpp
 */
void indent_text(void);
void indent_preproc(void);
void indent_to_column(chunk_t *pc, int column);
void align_to_column(chunk_t *pc, int column);
bool ifdef_over_whole_file();
void reindent_line(chunk_t *pc, int column);
void quick_indent_again(void);


/*
 *  align.cpp
 */
void align_all(void);
void align_backslash_newline(void);
void align_right_comments(void);
void align_preprocessor(void);
void align_struct_initializers(void);
chunk_t *align_nl_cont(chunk_t *start);
chunk_t *align_assign(chunk_t *first, int span, int thresh);
void quick_align_again(void);


/*
 *  braces.cpp
 */
void do_braces(void);
void add_long_closebrace_comment(void);
chunk_t *insert_comment_after(chunk_t *ref, c_token_t cmt_type, const unc_text& cmt_text);


/*
 *  sorting.cpp
 */
void sort_imports(void);


/*
 *  parens.cpp
 */
void do_parens(void);


/*
 *  space.cpp
 */
void space_text(void);
void space_text_balance_nested_parens(void);
int space_col_align(chunk_t *first, chunk_t *second);
int space_needed(chunk_t *first, chunk_t *second);
void space_add_after(chunk_t *pc, int count);


/*
 *  combine.cpp
 */
void fix_symbols(void);
void combine_labels(void);
void mark_comments(void);
void make_type(chunk_t *pc);

void flag_series(chunk_t *start, chunk_t *end, UINT64 set_flags, UINT64 clr_flags = 0, chunk_nav_t nav = CNAV_ALL);

chunk_t *skip_template_next(chunk_t *ang_open);
chunk_t *skip_template_prev(chunk_t *ang_close);

chunk_t *skip_tsquare_next(chunk_t *ary_def);

chunk_t *skip_attribute_next(chunk_t *attr);
chunk_t *skip_attribute_prev(chunk_t *fp_close);

void remove_extra_returns();


/*
 *  newlines.cpp
 */
void newlines_remove_newlines(void);
void newlines_cleanup_braces(bool first);
void newlines_insert_blank_lines(void);
void newlines_squeeze_ifdef(void);
void newlines_eat_start_end(void);
void newlines_chunk_pos(c_token_t chunk_type, tokenpos_e mode);
void newlines_class_colon_pos(c_token_t tok);
void newlines_cleanup_dup(void);
void annotations_newlines(void);
void newline_after_multiline_comment(void);
void newline_after_label_colon(void);
void do_blank_lines(void);
void undo_one_liner(chunk_t *pc);

void newline_iarf(chunk_t *pc, argval_t av);

chunk_t *newline_add_before(chunk_t *pc);
chunk_t *newline_force_before(chunk_t *pc);
chunk_t *newline_add_after(chunk_t *pc);
chunk_t *newline_force_after(chunk_t *pc);
void newline_del_between(chunk_t *start, chunk_t *end);
chunk_t *newline_add_between(chunk_t *start, chunk_t *end);

/*
 *  tokenize.cpp
 */
void tokenize(const deque<int>& data, chunk_t *ref);


/*
 *  tokenize_cleanup.cpp
 */
void tokenize_cleanup(void);


/*
 *  brace_cleanup.cpp
 */
void brace_cleanup(void);


/*
 *  keywords.cpp
 */
int load_keyword_file(const char *filename);
c_token_t find_keyword_type(const char *word, int len, bool doSubstitutions = true);
void add_keyword(const char *tag, c_token_t type);
void print_keywords(FILE *pfile);
void clear_keyword_file(void);
pattern_class get_token_pattern_class(c_token_t tok);
bool keywords_are_sorted(void);


/*
 *  defines.cpp
 */
int load_define_file(const char *filename);
void add_define(const char *tag, const char *value);
void print_defines(FILE *pfile);
void clear_defines(void);

=======
>>>>>>> 0f5a5577

/*
 *  punctuators.cpp
 */

/**
 * Checks if the first max. 6 chars of a given string match a punctuator
 *
 * @param str         string that will be checked, can be shorter than 6 chars
 * @param lang_flags  specifies from which language punctuators will be
 *                    considered
 * @return				 chunk tag of the found punctuator
 *                    nullptr if nothing found
 */
const chunk_tag_t *find_punctuator(const char *str, int lang_flags);


/**
 * Advances to the next tab stop.
 * Column 1 is the left-most column.
 *
 * @param col     The current column
 * @param tabsize The tabsize
 * @return the next tabstop column
 */
static_inline
size_t calc_next_tab_column(size_t col, size_t tabsize)
{
   if (col == 0)
   {
      col = 1;
   }
   if (cpd.frag_cols > 0)
   {
      col += cpd.frag_cols - 1;
   }
   col = 1 + ((((col - 1) / tabsize) + 1) * tabsize);
   if (cpd.frag_cols > 0)
   {
      col -= cpd.frag_cols - 1;
   }
   return(col);
}


/**
 * Advances to the next tab stop for output.
 *
 * @param col  The current column
 * @return the next tabstop column
 */
static_inline
size_t next_tab_column(size_t col)
{
   return(calc_next_tab_column(col, cpd.settings[UO_output_tab_size].u));
}


/**
 * Advances to the next tab stop if not currently on one.
 *
 * @param col  The current column
 * @return the next tabstop column
 */
static_inline
size_t align_tab_column(size_t col)
{
   //if (col <= 0)
   if (col == 0)
   {
      col = 1;
   }
   if ((col % cpd.settings[UO_output_tab_size].u) != 1)
   {
      col = next_tab_column(col);
   }
   return(col);
}


#endif /* C_PARSE_PROTOTYPES_H_INCLUDED */<|MERGE_RESOLUTION|>--- conflicted
+++ resolved
@@ -14,199 +14,6 @@
 #include <string>
 #include <deque>
 
-<<<<<<< HEAD
-/*
- *  uncrustify.cpp
- */
-
-const char *get_token_name(c_token_t token);
-c_token_t find_token_name(const char *text);
-void log_pcf_flags(log_sev_t sev, UINT64 flags);
-const char *path_basename(const char *path);
-int path_dirname_len(const char *filename);
-const char *get_file_extension(int& idx);
-void print_extensions(FILE *pfile);
-const char *extension_add(const char *ext_text, const char *lang_text);
-
-
-/*
- * detect.cpp
- */
-void detect_options();
-
-
-/*
- *  output.cpp
- */
-void output_text(FILE *pfile);
-void output_parsed(FILE *pfile);
-void add_long_preprocessor_conditional_block_comment(void);
-
-
-/*
- *  options.cpp
- */
-void unc_begin_group(uncrustify_groups id, const char *short_desc, const char *long_desc = NULL);
-void register_options(void);
-void set_option_defaults(void);
-int load_option_file(const char *filename);
-int save_option_file(FILE *pfile, bool withDoc);
-int save_option_file_kernel(FILE *pfile, bool withDoc, bool only_not_default);
-int set_option_value(const char *name, const char *value);
-const group_map_value *get_group_name(int ug);
-const option_map_value *get_option_name(int uo);
-void print_options(FILE *pfile);
-
-string argtype_to_string(argtype_e argtype);
-string bool_to_string(bool val);
-string argval_to_string(argval_t argval);
-string number_to_string(int number);
-string lineends_to_string(lineends_e linends);
-string tokenpos_to_string(tokenpos_e tokenpos);
-string op_val_to_string(argtype_e argtype, op_val_t op_val);
-
-/*
- *  indent.cpp
- */
-void indent_text(void);
-void indent_preproc(void);
-void indent_to_column(chunk_t *pc, int column);
-void align_to_column(chunk_t *pc, int column);
-bool ifdef_over_whole_file();
-void reindent_line(chunk_t *pc, int column);
-void quick_indent_again(void);
-
-
-/*
- *  align.cpp
- */
-void align_all(void);
-void align_backslash_newline(void);
-void align_right_comments(void);
-void align_preprocessor(void);
-void align_struct_initializers(void);
-chunk_t *align_nl_cont(chunk_t *start);
-chunk_t *align_assign(chunk_t *first, int span, int thresh);
-void quick_align_again(void);
-
-
-/*
- *  braces.cpp
- */
-void do_braces(void);
-void add_long_closebrace_comment(void);
-chunk_t *insert_comment_after(chunk_t *ref, c_token_t cmt_type, const unc_text& cmt_text);
-
-
-/*
- *  sorting.cpp
- */
-void sort_imports(void);
-
-
-/*
- *  parens.cpp
- */
-void do_parens(void);
-
-
-/*
- *  space.cpp
- */
-void space_text(void);
-void space_text_balance_nested_parens(void);
-int space_col_align(chunk_t *first, chunk_t *second);
-int space_needed(chunk_t *first, chunk_t *second);
-void space_add_after(chunk_t *pc, int count);
-
-
-/*
- *  combine.cpp
- */
-void fix_symbols(void);
-void combine_labels(void);
-void mark_comments(void);
-void make_type(chunk_t *pc);
-
-void flag_series(chunk_t *start, chunk_t *end, UINT64 set_flags, UINT64 clr_flags = 0, chunk_nav_t nav = CNAV_ALL);
-
-chunk_t *skip_template_next(chunk_t *ang_open);
-chunk_t *skip_template_prev(chunk_t *ang_close);
-
-chunk_t *skip_tsquare_next(chunk_t *ary_def);
-
-chunk_t *skip_attribute_next(chunk_t *attr);
-chunk_t *skip_attribute_prev(chunk_t *fp_close);
-
-void remove_extra_returns();
-
-
-/*
- *  newlines.cpp
- */
-void newlines_remove_newlines(void);
-void newlines_cleanup_braces(bool first);
-void newlines_insert_blank_lines(void);
-void newlines_squeeze_ifdef(void);
-void newlines_eat_start_end(void);
-void newlines_chunk_pos(c_token_t chunk_type, tokenpos_e mode);
-void newlines_class_colon_pos(c_token_t tok);
-void newlines_cleanup_dup(void);
-void annotations_newlines(void);
-void newline_after_multiline_comment(void);
-void newline_after_label_colon(void);
-void do_blank_lines(void);
-void undo_one_liner(chunk_t *pc);
-
-void newline_iarf(chunk_t *pc, argval_t av);
-
-chunk_t *newline_add_before(chunk_t *pc);
-chunk_t *newline_force_before(chunk_t *pc);
-chunk_t *newline_add_after(chunk_t *pc);
-chunk_t *newline_force_after(chunk_t *pc);
-void newline_del_between(chunk_t *start, chunk_t *end);
-chunk_t *newline_add_between(chunk_t *start, chunk_t *end);
-
-/*
- *  tokenize.cpp
- */
-void tokenize(const deque<int>& data, chunk_t *ref);
-
-
-/*
- *  tokenize_cleanup.cpp
- */
-void tokenize_cleanup(void);
-
-
-/*
- *  brace_cleanup.cpp
- */
-void brace_cleanup(void);
-
-
-/*
- *  keywords.cpp
- */
-int load_keyword_file(const char *filename);
-c_token_t find_keyword_type(const char *word, int len, bool doSubstitutions = true);
-void add_keyword(const char *tag, c_token_t type);
-void print_keywords(FILE *pfile);
-void clear_keyword_file(void);
-pattern_class get_token_pattern_class(c_token_t tok);
-bool keywords_are_sorted(void);
-
-
-/*
- *  defines.cpp
- */
-int load_define_file(const char *filename);
-void add_define(const char *tag, const char *value);
-void print_defines(FILE *pfile);
-void clear_defines(void);
-
-=======
->>>>>>> 0f5a5577
 
 /*
  *  punctuators.cpp
