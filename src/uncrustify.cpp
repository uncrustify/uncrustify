--- conflicted
+++ resolved
@@ -2184,11 +2184,7 @@
    { ".di",   "D"        },
    { ".m",    "OC"       },
    { ".mm",   "OC+"      },
-<<<<<<< HEAD
-   { ".sqc",  "C"        }, // embedded SQL
-=======
    { ".sqc",  "C"        },  // embedded SQL
->>>>>>> e7b19ac2
    { ".es",   "ECMA"     },
 };
 
