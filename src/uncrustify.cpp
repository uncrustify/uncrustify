--- conflicted
+++ resolved
@@ -375,11 +375,7 @@
 
    setup_crash_handling();
 
-<<<<<<< HEAD
-   /* check keyword sort */
-=======
    // check keyword sort
->>>>>>> 12b18665
    assert(keywords_are_sorted());
 
    // If ran without options show the usage info and exit */
