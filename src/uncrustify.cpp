/**
 * @file uncrustify.cpp
 * This file takes an input C/C++/D/Java file and reformats it.
 *
 * @author  Ben Gardner
 * @license GPL v2+
 */
#define DEFINE_PCF_NAMES
#define DEFINE_CHAR_TABLE

#include "uncrustify_version.h"
#include "uncrustify_types.h"
#include "char_table.h"
#include "chunk_list.h"
#include "prototypes.h"
#include "token_names.h"
#include "args.h"
#include "logger.h"
#include "log_levels.h"
#include "md5.h"
#include "backup.h"
//#include "unc_tools.h"

#include <cstdio>
#include <cstdlib>
#include <cstring>
#include <cerrno>
#include <fcntl.h>
#ifdef HAVE_UNISTD_H
#include <unistd.h>
#endif
#include "unc_ctype.h"
#ifdef HAVE_SYS_STAT_H
#include <sys/stat.h>
#endif
#ifdef HAVE_STRINGS_H
#include <strings.h>  /* strcasecmp() */
#endif
#include <vector>
#include <deque>

/* Global data */
struct cp_data cpd;


static int language_flags_from_name(const char *tag);
static int language_flags_from_filename(const char *filename);
static const char *language_name_from_flags(int lang);
static bool read_stdin(file_mem& fm);
static void uncrustify_start(const deque<int>& data);
static void uncrustify_end();
static void uncrustify_file(const file_mem& fm, FILE *pfout, const char *parsed_file, bool defer_uncrustify_end = false);
static void do_source_file(const char *filename_in, const char *filename_out, const char *parsed_file, bool no_backup, bool keep_mtime);
static void process_source_list(const char *source_list, const char *prefix, const char *suffix, bool no_backup, bool keep_mtime);
static int load_header_files();

static const char *make_output_filename(char *buf, int buf_size, const char *filename, const char *prefix, const char *suffix);

static int load_mem_file(const char *filename, file_mem& fm);


/**
 * Replace the brain-dead and non-portable basename().
 * Returns a pointer to the character after the last '/'.
 * The returned value always points into path, unless path is NULL.
 *
 * Input            Returns
 * NULL          => ""
 * "/some/path/" => ""
 * "/some/path"  => "path"
 * "afile"       => "afile"
 *
 * @param path The path to look at
 * @return     Pointer to the character after the last path seperator
 */
const char *path_basename(const char *path)
{
   if (path == NULL)
   {
      return("");
   }

   const char *last_path = path;
   char       ch;

   while ((ch = *path) != 0)
   {
      path++;
      /* Check both slash types to support windows */
      if ((ch == '/') || (ch == '\\'))
      {
         last_path = path;
      }
   }
   return(last_path);
}


/**
 * Returns the length of the directory part of the filename.
 */
int path_dirname_len(const char *filename)
{
   if (filename == NULL)
   {
      return(0);
   }
   return((int)(path_basename(filename) - filename));
}


static void usage_exit(const char *msg, const char *argv0, int code)
{
   if (msg != NULL)
   {
      fprintf(stderr, "%s\n", msg);
   }
   if ((code != EXIT_SUCCESS) || (argv0 == NULL))
   {
      fprintf(stderr, "Try running with -h for usage information\n");
      exit(code);
   }
   fprintf(stdout,
           "Usage:\n"
           "%s [options] [files ...]\n"
           "\n"
           "If no input files are specified, the input is read from stdin\n"
           "If reading from stdin, you should specify the language using -l\n"
           "or specify a filename using --assume for automatic language detection.\n"
           "\n"
           "If -F is used or files are specified on the command line,\n"
           "the output filename is 'prefix/filename' + suffix\n"
           "\n"
           "When reading from stdin or doing a single file via the '-f' option,\n"
           "the output is dumped to stdout, unless redirected with -o FILE.\n"
           "\n"
           "Errors are always dumped to stderr\n"
           "\n"
           "The '-f' and '-o' options may not be used with '-F', '--replace' or '--no-backup'.\n"
           "The '--prefix' and '--suffix' options may not be used with '--replace' or '--no-backup'.\n"
           "\n"
           "Basic Options:\n"
           " -c CFG       : Use the config file CFG.\n"
           " -f FILE      : Process the single file FILE (output to stdout, use with -o).\n"
           " -o FILE      : Redirect stdout to FILE.\n"
           " -F FILE      : Read files to process from FILE, one filename per line (- is stdin).\n"
           " --check      : Do not output the new text, instead verify that nothing changes when\n"
           "                the file(s) are processed.\n"
           "                The status of every file is printed to stderr.\n"
           "                The exit code is EXIT_SUCCESS if there were no changes, EXIT_FAILURE otherwise.\n"
           " files        : Files to process (can be combined with -F).\n"
           " --suffix SFX : Append SFX to the output filename. The default is '.uncrustify'\n"
           " --prefix PFX : Prepend PFX to the output filename path.\n"
<<<<<<< HEAD
           " --replace    : replace source files (creates a backup)\n"
           " --no-backup  : replace files, no backup. Useful if files are under source control\n"
           " --if-changed : only write to stdout/FILE if a change was detected.\n"
=======
           " --replace    : Replace source files (creates a backup).\n"
           " --no-backup  : Replace files, no backup. Useful if files are under source control.\n"
>>>>>>> 85f46678
#ifdef HAVE_UTIME_H
           " --mtime      : Preserve mtime on replaced files.\n"
#endif
           " -l           : Language override: C, CPP, D, CS, JAVA, PAWN, OC, OC+, VALA.\n"
           " -t           : Load a file with types (usually not needed).\n"
           " -q           : Quiet mode - no output on stderr (-L will override).\n"
           " --frag       : Code fragment, assume the first line is indented correctly.\n"
           " --assume FN  : Uses the filename FN for automatic language detection if reading\n"
           "                from stdin unless -l is specified.\n"
           "\n"
           "Config/Help Options:\n"
           " -h -? --help --usage     : Print this message and exit.\n"
           " --version                : Print the version and exit.\n"
           " --show-config            : Print out option documentation and exit.\n"
           " --update-config          : Output a new config file. Use with -o FILE.\n"
           " --update-config-with-doc : Output a new config file. Use with -o FILE.\n"
           " --universalindent        : Output a config file for Universal Indent GUI.\n"
           " --detect                 : Detects the config from a source file. Use with '-f FILE'.\n"
           "                            Detection is fairly limited.\n"
           " --set <option>=<value>   : Sets a new value to a config option.\n"
           "\n"
           "Debug Options:\n"
           " -p FILE      : Dump debug info to a file.\n"
           " -L SEV       : Set the log severity (see log_levels.h).\n"
           " -s           : Show the log severity in the logs.\n"
           " --decode     : Decode remaining args (chunk flags) and exit.\n"
           "\n"
           "Usage Examples\n"
           "cat foo.d | uncrustify -q -c my.cfg -l d\n"
           "uncrustify -c my.cfg -f foo.d\n"
           "uncrustify -c my.cfg -f foo.d -L0-2,20-23,51\n"
           "uncrustify -c my.cfg -f foo.d -o foo.d\n"
           "uncrustify -c my.cfg foo.d\n"
           "uncrustify -c my.cfg --replace foo.d\n"
           "uncrustify -c my.cfg --no-backup foo.d\n"
           "uncrustify -c my.cfg --prefix=out -F files.txt\n"
           "\n"
           "Note: Use comments containing ' *INDENT-OFF*' and ' *INDENT-ON*' to disable\n"
           "      processing of parts of the source file (these can be overridden with \n"
           "      enable_processing_cmt and disable_processing_cmt).\n"
           "\n"
           "There are currently %d options and minimal documentation.\n"
           "Try UniversalIndentGUI and good luck.\n"
           "\n"
           ,
           path_basename(argv0), UO_option_count);
   exit(code);
} // usage_exit


static void version_exit(void)
{
   printf("uncrustify %s\n", UNCRUSTIFY_VERSION);
   exit(0);
}


static void redir_stdout(const char *output_file)
{
   /* Reopen stdout */
   FILE *my_stdout = stdout;

   if (output_file != NULL)
   {
      my_stdout = freopen(output_file, "wb", stdout);
      if (my_stdout == NULL)
      {
         LOG_FMT(LERR, "Unable to open %s for write: %s (%d)\n",
                 output_file, strerror(errno), errno);
         usage_exit(NULL, NULL, 56);
      }
      LOG_FMT(LNOTE, "Redirecting output to %s\n", output_file);
   }
}


int main(int argc, char *argv[])
{
   string     cfg_file;
   const char *parsed_file = NULL;
   const char *source_file = NULL;
   const char *output_file = NULL;
   const char *source_list = NULL;
   log_mask_t mask;
   int        idx;
   const char *p_arg;

   /* check keyword sort */
   assert(keywords_are_sorted());
   /* If ran without options show the usage info */
   if (argc == 1)
   {
      usage_exit(NULL, argv[0], EXIT_SUCCESS);
   }

   /* Build options map */
   register_options();

   Args arg(argc, argv);

   if (arg.Present("--version") || arg.Present("-v"))
   {
      version_exit();
   }
   if (arg.Present("--help") || arg.Present("-h") ||
       arg.Present("--usage") || arg.Present("-?"))
   {
      usage_exit(NULL, argv[0], EXIT_SUCCESS);
   }

   if (arg.Present("--show-config"))
   {
      print_options(stdout);
      return(EXIT_SUCCESS);
   }

   cpd.do_check = arg.Present("--check");
   cpd.if_changed = arg.Present("--if-changed");

#ifdef WIN32
   /* tell windoze not to change what I write to stdout */
   (void)_setmode(_fileno(stdout), _O_BINARY);
#endif

   /* Init logging */
   log_init(cpd.do_check ? stdout : stderr);
   if (arg.Present("-q"))
   {
      logmask_from_string("", mask);
      log_set_mask(mask);
   }
   if (((p_arg = arg.Param("-L")) != NULL) ||
       ((p_arg = arg.Param("--log")) != NULL))
   {
      logmask_from_string(p_arg, mask);
      log_set_mask(mask);
   }
   cpd.frag = arg.Present("--frag");

   if (arg.Present("--decode"))
   {
      idx = 1;
      while ((p_arg = arg.Unused(idx)) != NULL)
      {
         log_pcf_flags(LSYS, strtoul(p_arg, NULL, 16));
      }
      return(EXIT_SUCCESS);
   }

   /* Get the config file name */
   if (((p_arg = arg.Param("--config")) != NULL) ||
       ((p_arg = arg.Param("-c")) != NULL))
   {
      cfg_file = p_arg;
   }
   else if (!unc_getenv("UNCRUSTIFY_CONFIG", cfg_file))
   {
      /* Try to find a config file at an alternate location */
      string home;

      if (unc_homedir(home))
      {
         struct stat tmp_stat;
         string      path;

         path = home + "/uncrustify.cfg";
         if (stat(path.c_str(), &tmp_stat) == 0)
         {
            cfg_file = path;
         }
      }
   }

   /* Get the parsed file name */
   if (((parsed_file = arg.Param("--parsed")) != NULL) ||
       ((parsed_file = arg.Param("-p")) != NULL))
   {
      LOG_FMT(LNOTE, "Will export parsed data to: %s\n", parsed_file);
   }

   /* Enable log sevs? */
   if (arg.Present("-s") || arg.Present("--show"))
   {
      log_show_sev(true);
   }

   /* Load the config file */
   set_option_defaults();

   /* Load type files */
   idx = 0;
   while ((p_arg = arg.Params("-t", idx)) != NULL)
   {
      load_keyword_file(p_arg);
   }

   /* add types */
   idx = 0;
   while ((p_arg = arg.Params("--type", idx)) != NULL)
   {
      add_keyword(p_arg, CT_TYPE);
   }

   /* Load define files */
   idx = 0;
   while ((p_arg = arg.Params("-d", idx)) != NULL)
   {
      load_define_file(p_arg);
   }

   /* add defines */
   idx = 0;
   while ((p_arg = arg.Params("--define", idx)) != NULL)
   {
      add_define(p_arg, NULL);
   }

   /* Check for a language override */
   if ((p_arg = arg.Param("-l")) != NULL)
   {
      cpd.lang_flags = language_flags_from_name(p_arg);
      if (cpd.lang_flags == 0)
      {
         LOG_FMT(LWARN, "Ignoring unknown language: %s\n", p_arg);
      }
      else
      {
         cpd.lang_forced = true;
      }
   }

   /* Get the source file name */
   if (((source_file = arg.Param("--file")) == NULL) &&
       ((source_file = arg.Param("-f")) == NULL))
   {
      // not using a single file, source_file is NULL
   }

   if (((source_list = arg.Param("--files")) == NULL) &&
       ((source_list = arg.Param("-F")) == NULL))
   {
      // not using a file list, source_list is NULL
   }

   const char *prefix = arg.Param("--prefix");
   const char *suffix = arg.Param("--suffix");
   const char *assume = arg.Param("--assume");

   bool       no_backup        = arg.Present("--no-backup");
   bool       replace          = arg.Present("--replace");
   bool       keep_mtime       = arg.Present("--mtime");
   bool       update_config    = arg.Present("--update-config");
   bool       update_config_wd = arg.Present("--update-config-with-doc");
   bool       detect           = arg.Present("--detect");

   /* Grab the output override */
   output_file = arg.Param("-o");

   LOG_FMT(LDATA, "config_file = %s\n", cfg_file.c_str());
   LOG_FMT(LDATA, "output_file = %s\n", (output_file != NULL) ? output_file : "null");
   LOG_FMT(LDATA, "source_file = %s\n", (source_file != NULL) ? source_file : "null");
   LOG_FMT(LDATA, "source_list = %s\n", (source_list != NULL) ? source_list : "null");
   LOG_FMT(LDATA, "prefix      = %s\n", (prefix != NULL) ? prefix : "null");
   LOG_FMT(LDATA, "suffix      = %s\n", (suffix != NULL) ? suffix : "null");
   LOG_FMT(LDATA, "assume      = %s\n", (assume != NULL) ? assume : "null");
   LOG_FMT(LDATA, "replace     = %d\n", replace);
   LOG_FMT(LDATA, "no_backup   = %d\n", no_backup);
   LOG_FMT(LDATA, "detect      = %d\n", detect);
   LOG_FMT(LDATA, "check       = %d\n", cpd.do_check);
   LOG_FMT(LDATA, "if_changed  = %d\n", cpd.if_changed);

   if (cpd.do_check &&
       (output_file || replace || no_backup || keep_mtime || update_config ||
        update_config_wd || detect || prefix || suffix || cpd.if_changed))
   {
      usage_exit("Cannot use --check with output options.", argv[0], 67);
   }

   if (!cpd.do_check)
   {
      if (replace || no_backup)
      {
         if ((prefix != NULL) || (suffix != NULL))
         {
            usage_exit("Cannot use --replace with --prefix or --suffix", argv[0], 66);
         }
         if ((source_file != NULL) || (output_file != NULL))
         {
            usage_exit("Cannot use --replace or --no-backup with -f or -o", argv[0], 66);
         }
      }
      else
      {
         if ((prefix == NULL) && (suffix == NULL))
         {
            suffix = ".uncrustify";
         }
      }
   }

   /* Try to load the config file, if available.
    * It is optional for "--universalindent" and "--detect", but required for
    * everything else.
    */
   if (!cfg_file.empty())
   {
      cpd.filename = cfg_file.c_str();
      if (load_option_file(cpd.filename) < 0)
      {
         usage_exit("Unable to load the config file", argv[0], 56);
      }
      // test if all options are compatible to each other
      if (cpd.settings[UO_nl_max].n > 0)
      {
         // test if one/some option(s) is/are not too big for that
         if (cpd.settings[UO_nl_func_var_def_blk].n >= cpd.settings[UO_nl_max].n)
         {
            fprintf(stderr, "The option 'nl_func_var_def_blk' is too big against the option 'nl_max'\n");
            exit(2);
         }
      }
   }

   /* Set config options using command line arguments.*/
   idx = 0;
   while ((p_arg = arg.Params("--set", idx)) != NULL)
   {
      char buffer[256];
      strcpy(buffer, p_arg);
      
      // Tokenize and extract key and value
      const char *token = strtok(buffer, "=");
      const char *option = token;

      token = strtok(NULL, "=");
      const char *value = token;

      if (option != NULL && value != NULL && strtok(NULL, "=") == NULL)
      {
         if (set_option_value(option, value) == -1)
         {
            fprintf(stderr, "Unknown option '%s' to override.\n", buffer);
            return EXIT_FAILURE;
         }
      }
      else
      {
         /* TODO: consider using defines like EX_USAGE from sysexits.h */
         usage_exit("Error while parsing --set", argv[0], 64);
      }
   }  

   if (arg.Present("--universalindent"))
   {
      FILE *pfile = stdout;

      if (output_file != NULL)
      {
         pfile = fopen(output_file, "w");
         if (pfile == NULL)
         {
            fprintf(stderr, "Unable to open %s for write: %s (%d)\n",
                    output_file, strerror(errno), errno);
            return(EXIT_FAILURE);
         }
      }

      print_universal_indent_cfg(pfile);
      fclose(pfile);

      return(EXIT_SUCCESS);
   }

   if (detect)
   {
      file_mem fm;

      if ((source_file == NULL) || (source_list != NULL))
      {
         fprintf(stderr, "The --detect option requires a single input file\n");
         return(EXIT_FAILURE);
      }

      /* Do some simple language detection based on the filename extension */
      if (!cpd.lang_forced || (cpd.lang_flags == 0))
      {
         cpd.lang_flags = language_flags_from_filename(source_file);
      }

      /* Try to read in the source file */
      if (load_mem_file(source_file, fm) < 0)
      {
         LOG_FMT(LERR, "Failed to load (%s)\n", source_file);
         cpd.error_count++;
         return(EXIT_FAILURE);
      }

      uncrustify_start(fm.data);
      detect_options();
      uncrustify_end();

      redir_stdout(output_file);
      save_option_file(stdout, update_config_wd);
      return(EXIT_SUCCESS);
   }

   if (update_config || update_config_wd)
   {
      /* TODO: complain if file-processing related options are present */
      redir_stdout(output_file);
      save_option_file(stdout, update_config_wd);
      return(EXIT_SUCCESS);
   }

   /* Everything beyond this point requires a config file, so complain and
    * bail if we don't have one.
    */
   if (cfg_file.empty())
   {
      usage_exit("Specify the config file with '-c file' or set UNCRUSTIFY_CONFIG",
                 argv[0], 58);
   }

   /*
    *  Done parsing args
    */

   /* Check for unused args (ignore them) */
   idx   = 1;
   p_arg = arg.Unused(idx);

   /* Check args - for multifile options */
   if ((source_list != NULL) || (p_arg != NULL))
   {
      if (source_file != NULL)
      {
         usage_exit("Cannot specify both the single file option and a multi-file option.",
                    argv[0], 67);
      }

      if (output_file != NULL)
      {
         usage_exit("Cannot specify -o with a multi-file option.",
                    argv[0], 68);
      }
   }

   /* This relies on cpd.filename being the config file name */
   load_header_files();

   if (cpd.do_check || cpd.if_changed)
   {
      cpd.bout = new deque<UINT8>();
   }

   if ((source_file == NULL) && (source_list == NULL) && (p_arg == NULL))
   {
      /* no input specified, so use stdin */
      if (cpd.lang_flags == 0)
      {
         if (assume != NULL)
         {
            cpd.lang_flags = language_flags_from_filename(assume);
         }
         else
         {
            cpd.lang_flags = LANG_C;
         }
      }

      if (!cpd.do_check)
      {
         redir_stdout(output_file);
      }

      file_mem fm;
      if (!read_stdin(fm))
      {
         LOG_FMT(LERR, "Failed to read stdin\n");
         return(100);
      }

      cpd.filename = "stdin";

      /* Done reading from stdin */
      LOG_FMT(LSYS, "Parsing: %d bytes (%d chars) from stdin as language %s\n",
              (int)fm.raw.size(), (int)fm.data.size(),
              language_name_from_flags(cpd.lang_flags));

      uncrustify_file(fm, stdout, parsed_file);
   }
   else if (source_file != NULL)
   {
      /* Doing a single file */
      do_source_file(source_file, output_file, parsed_file, no_backup, keep_mtime);
   }
   else
   {
      /* Doing multiple files */
      if (prefix != NULL)
      {
         LOG_FMT(LSYS, "Output prefix: %s/\n", prefix);
      }
      if (suffix != NULL)
      {
         LOG_FMT(LSYS, "Output suffix: %s\n", suffix);
      }

      /* Do the files on the command line first */
      idx = 1;
      while ((p_arg = arg.Unused(idx)) != NULL)
      {
         char outbuf[1024];
         do_source_file(p_arg,
                        make_output_filename(outbuf, sizeof(outbuf), p_arg, prefix, suffix),
                        NULL, no_backup, keep_mtime);
      }

      if (source_list != NULL)
      {
         process_source_list(source_list, prefix, suffix, no_backup, keep_mtime);
      }
   }

   clear_keyword_file();
   clear_defines();

   if (cpd.do_check)
   {
      return(cpd.check_fail_cnt ? EXIT_FAILURE : EXIT_SUCCESS);
   }

   return((cpd.error_count != 0) ? EXIT_FAILURE : EXIT_SUCCESS);
} // main


static void process_source_list(const char *source_list,
                                const char *prefix, const char *suffix,
                                bool no_backup, bool keep_mtime)
{
   int  from_stdin = strcmp(source_list, "-") == 0;
   FILE *p_file    = from_stdin ? stdin : fopen(source_list, "r");

   if (p_file == NULL)
   {
      LOG_FMT(LERR, "%s: fopen(%s) failed: %s (%d)\n",
              __func__, source_list, strerror(errno), errno);
      cpd.error_count++;
      return;
   }

   char linebuf[256];
   char *fname;
   int  line = 0;
   int  len;

   while (fgets(linebuf, sizeof(linebuf), p_file) != NULL)
   {
      line++;
      fname = linebuf;
      len   = strlen(fname);
      while ((len > 0) && unc_isspace(*fname))
      {
         fname++;
         len--;
      }
      while ((len > 0) && unc_isspace(fname[len - 1]))
      {
         len--;
      }
      fname[len] = 0;
      while (len-- > 0)
      {
         if (fname[len] == '\\')
         {
            fname[len] = '/';
         }
      }

      LOG_FMT(LFILELIST, "%3d] %s\n", line, fname);

      if (fname[0] != '#')
      {
         char outbuf[1024];
         do_source_file(fname,
                        make_output_filename(outbuf, sizeof(outbuf), fname, prefix, suffix),
                        NULL, no_backup, keep_mtime);
      }
   }

   if (!from_stdin)
   {
      fclose(p_file);
   }
} // process_source_list


static bool read_stdin(file_mem& fm)
{
   deque<UINT8> dq;
   char         buf[4096];
   int          len;
   int          idx;

   fm.raw.clear();
   fm.data.clear();
   fm.enc = ENC_ASCII;

   while (!feof(stdin))
   {
      len = fread(buf, 1, sizeof(buf), stdin);
      for (idx = 0; idx < len; idx++)
      {
         dq.push_back(buf[idx]);
      }
   }

   /* Copy the raw data from the deque to the vector */
   fm.raw.insert(fm.raw.end(), dq.begin(), dq.end());
   return(decode_unicode(fm.raw, fm.data, fm.enc, fm.bom));
}


static void make_folders(const string& filename)
{
   int  idx;
   int  last_idx = 0;
   char outname[4096];

   snprintf(outname, sizeof(outname), "%s", filename.c_str());

   for (idx = 0; outname[idx] != 0; idx++)
   {
      if ((outname[idx] == '/') || (outname[idx] == '\\'))
      {
         outname[idx] = PATH_SEP;
      }

      if ((idx > last_idx) && (outname[idx] == PATH_SEP))
      {
         outname[idx] = 0;

         if ((strcmp(&outname[last_idx], ".") != 0) &&
             (strcmp(&outname[last_idx], "..") != 0))
         {
            //fprintf(stderr, "%s: %s\n", __func__, outname);
            int status;    // Coverity CID 75999
            status = mkdir(outname, 0750);
            if ((status != 0) &&
                (errno != EEXIST))
            {
               LOG_FMT(LERR, "%s: Unable to create %s: %s (%d)\n",
                       __func__, outname, strerror(errno), errno);
               cpd.error_count++;
               return;
            }
         }
         outname[idx] = PATH_SEP;
      }

      if (outname[idx] == PATH_SEP)
      {
         last_idx = idx + 1;
      }
   }
} // make_folders


/**
 * Loads a file into memory
 */
static int load_mem_file(const char *filename, file_mem& fm)
{
   int         retval = -1;
   struct stat my_stat;
   FILE        *p_file;

   fm.raw.clear();
   fm.data.clear();
   fm.enc = ENC_ASCII;

   /* Grab the stat info for the file */
   if (stat(filename, &my_stat) < 0)
   {
      return(-1);
   }

#ifdef HAVE_UTIME_H
   /* Save off mtime */
   fm.utb.modtime = my_stat.st_mtime;
#endif

   /* Try to read in the file */
   p_file = fopen(filename, "rb");
   if (p_file == NULL)
   {
      return(-1);
   }

   fm.raw.resize(my_stat.st_size);
   if (my_stat.st_size == 0)
   {
      /* Empty file */
      retval = 0;
      fm.bom = false;
      fm.enc = ENC_ASCII;
      fm.data.clear();
   }
   else
   {
      /* read the raw data */
      if (fread(&fm.raw[0], fm.raw.size(), 1, p_file) != 1)
      {
         LOG_FMT(LERR, "%s: fread(%s) failed: %s (%d)\n",
                 __func__, filename, strerror(errno), errno);
         cpd.error_count++;
      }
      else if (!decode_unicode(fm.raw, fm.data, fm.enc, fm.bom))
      {
         LOG_FMT(LERR, "%s: failed to decode the file '%s'\n", __func__, filename);
      }
      else
      {
         LOG_FMT(LNOTE, "%s: '%s' encoding looks like %s (%d)\n", __func__, filename,
                 fm.enc == ENC_ASCII ? "ASCII" :
                 fm.enc == ENC_BYTE ? "BYTES" :
                 fm.enc == ENC_UTF16_LE ? "UTF-16-LE" :
                 fm.enc == ENC_UTF16_BE ? "UTF-16-BE" : "Error",
                 fm.enc);
         retval = 0;
      }
   }
   fclose(p_file);
   return(retval);
} // load_mem_file


/**
 * Try to load the file from the config folder first and then by name
 */
static int load_mem_file_config(const char *filename, file_mem& fm)
{
   int  retval;
   char buf[1024];

   snprintf(buf, sizeof(buf), "%.*s%s",
            path_dirname_len(cpd.filename), cpd.filename, filename);

   retval = load_mem_file(buf, fm);
   if (retval < 0)
   {
      retval = load_mem_file(filename, fm);
      if (retval < 0)
      {
         LOG_FMT(LERR, "Failed to load (%s) or (%s)\n", buf, filename);
         cpd.error_count++;
      }
   }
   return(retval);
}


static int load_header_files()
{
   int retval = 0;

   if ((cpd.settings[UO_cmt_insert_file_header].str != NULL) &&
       (cpd.settings[UO_cmt_insert_file_header].str[0] != 0))
   {
      retval |= load_mem_file_config(cpd.settings[UO_cmt_insert_file_header].str,
                                     cpd.file_hdr);
   }
   if ((cpd.settings[UO_cmt_insert_file_footer].str != NULL) &&
       (cpd.settings[UO_cmt_insert_file_footer].str[0] != 0))
   {
      retval |= load_mem_file_config(cpd.settings[UO_cmt_insert_file_footer].str,
                                     cpd.file_ftr);
   }
   if ((cpd.settings[UO_cmt_insert_func_header].str != NULL) &&
       (cpd.settings[UO_cmt_insert_func_header].str[0] != 0))
   {
      retval |= load_mem_file_config(cpd.settings[UO_cmt_insert_func_header].str,
                                     cpd.func_hdr);
   }
   if ((cpd.settings[UO_cmt_insert_class_header].str != NULL) &&
       (cpd.settings[UO_cmt_insert_class_header].str[0] != 0))
   {
      retval |= load_mem_file_config(cpd.settings[UO_cmt_insert_class_header].str,
                                     cpd.class_hdr);
   }
   if ((cpd.settings[UO_cmt_insert_oc_msg_header].str != NULL) &&
       (cpd.settings[UO_cmt_insert_oc_msg_header].str[0] != 0))
   {
      retval |= load_mem_file_config(cpd.settings[UO_cmt_insert_oc_msg_header].str,
                                     cpd.oc_msg_hdr);
   }
   return(retval);
}


static const char *make_output_filename(char *buf, int buf_size,
                                        const char *filename,
                                        const char *prefix,
                                        const char *suffix)
{
   int len = 0;

   if (prefix != NULL)
   {
      len = snprintf(buf, buf_size, "%s/", prefix);
   }

   snprintf(&buf[len], buf_size - len, "%s%s", filename,
            (suffix != NULL) ? suffix : "");

   return(buf);
}


/**
 * Reinvent the wheel with a file comparision function...
 */
static bool file_content_matches(const string& filename1, const string& filename2)
{
   struct stat st1, st2;
   int         fd1, fd2;
   UINT8       buf1[1024], buf2[1024];
   int         len1 = 0, len2 = 0;
   int         minlen;

   /* Check the sizes first */
   if ((stat(filename1.c_str(), &st1) != 0) ||
       (stat(filename2.c_str(), &st2) != 0) ||
       (st1.st_size != st2.st_size))
   {
      return(false);
   }

   if ((fd1 = open(filename1.c_str(), O_RDONLY)) < 0)
   {
      return(false);
   }
   if ((fd2 = open(filename2.c_str(), O_RDONLY)) < 0)
   {
      close(fd1);
      return(false);
   }

   while ((len1 >= 0) && (len2 >= 0))
   {
      if (len1 == 0)
      {
         len1 = read(fd1, buf1, sizeof(buf1));
      }
      if (len2 == 0)
      {
         len2 = read(fd2, buf2, sizeof(buf2));
      }
      if ((len1 <= 0) || (len2 <= 0))
      {
         break;
      }
      minlen = (len1 < len2) ? len1 : len2;
      if (memcmp(buf1, buf2, minlen) != 0)
      {
         break;
      }
      len1 -= minlen;
      len2 -= minlen;
   }

   close(fd1);
   close(fd2);

   return((len1 == 0) && (len2 == 0));
} // file_content_matches


static string fix_filename(const char *filename)
{
   char   *tmp_file;
   string rv;

   /* Create 'outfile.uncrustify' */
   tmp_file = new char[strlen(filename) + 16 + 1]; /* + 1 for '\0' */
   if (tmp_file != NULL)
   {
      sprintf(tmp_file, "%s.uncrustify", filename);
   }
   rv = tmp_file;
   delete[] tmp_file;
   return(rv);
}


static bool bout_content_matches(const file_mem& fm, bool report_status)
{
   bool is_same = true;
   /* compare the old data vs the new data */
   if (cpd.bout->size() != fm.raw.size())
   {
      if (report_status)
      {
         fprintf(stderr, "FAIL: %s (File size changed from %u to %u)\n",
            cpd.filename,
            (int)fm.raw.size(), (int)cpd.bout->size());
      }
      is_same = false;
   }
   else
   {
      for (int idx = 0; idx < (int)fm.raw.size(); idx++)
      {
         if (fm.raw[idx] != (*cpd.bout)[idx])
         {
            if (report_status)
            {
               fprintf(stderr, "FAIL: %s (Difference at byte %u)\n",
                  cpd.filename, idx);
            }
            is_same = false;
            break;
         }
      }
   }
   if (is_same && report_status)
   {
      fprintf(stdout, "PASS: %s (%u bytes)\n", cpd.filename, (int)fm.raw.size());
   }

   return is_same;
}


/**
 * Does a source file.
 *
 * @param filename_in  the file to read
 * @param filename_out NULL (stdout) or the file to write
 * @param parsed_file  NULL or the filename for the parsed debug info
 * @param no_backup    don't create a backup, if filename_out == filename_in
 * @param keep_mtime   don't change the mtime (dangerous)
 */
static void do_source_file(const char *filename_in,
                           const char *filename_out,
                           const char *parsed_file,
                           bool       no_backup,
                           bool       keep_mtime)
{
   FILE     *pfout      = NULL;
   bool     did_open    = false;
   bool     need_backup = false;
   file_mem fm;
   string   filename_tmp;

   /* Do some simple language detection based on the filename extension */
   if (!cpd.lang_forced || (cpd.lang_flags == 0))
   {
      cpd.lang_flags = language_flags_from_filename(filename_in);
   }

   /* Try to read in the source file */
   if (load_mem_file(filename_in, fm) < 0)
   {
      LOG_FMT(LERR, "Failed to load (%s)\n", filename_in);
      cpd.error_count++;
      return;
   }

   LOG_FMT(LSYS, "Parsing: %s as language %s\n",
           filename_in, language_name_from_flags(cpd.lang_flags));

   cpd.filename = filename_in;

   /* If we're only going to write on an actual change, then build the output buffer now
    * and if there were changes, run it through the normal file write path.
    * 
    * Future: many code paths could be simplified if 'bout' were always used and not
    * optionally selected in just for do_check and if_changed.
    */
   if (cpd.if_changed)
   {
      /* Cleanup is deferred because we need 'bout' preserved long enough to write it to
       * a file (if it changed).
       */
      uncrustify_file(fm, NULL, parsed_file, true);
      if (bout_content_matches(fm, false))
      {
         uncrustify_end();
         return;
      }
   }

   if (!cpd.do_check)
   {
      if (filename_out == NULL)
      {
         pfout = stdout;
      }
      else
      {
         /* If the out file is the same as the in file, then use a temp file */
         filename_tmp = filename_out;
         if (strcmp(filename_in, filename_out) == 0)
         {
            /* Create 'outfile.uncrustify' */
            filename_tmp = fix_filename(filename_out);

            if (!no_backup)
            {
               if (backup_copy_file(filename_in, fm.raw) != SUCCESS)
               {
                  LOG_FMT(LERR, "%s: Failed to create backup file for %s\n",
                          __func__, filename_in);
                  cpd.error_count++;
                  return;
               }
               need_backup = true;
            }
         }
         make_folders(filename_tmp);

         pfout = fopen(filename_tmp.c_str(), "wb");
         if (pfout == NULL)
         {
            LOG_FMT(LERR, "%s: Unable to create %s: %s (%d)\n",
                    __func__, filename_tmp.c_str(), strerror(errno), errno);
            cpd.error_count++;
            return;
         }
         did_open = true;
         //LOG_FMT(LSYS, "Output file %s\n", filename_out);
      }
   }

   if (cpd.if_changed)
   {
      for (deque<UINT8>::const_iterator i = cpd.bout->begin(), end = cpd.bout->end(); i != end; ++i)
      {
         fputc(*i, pfout);
      }
      uncrustify_end();
   }
   else
   {
      uncrustify_file(fm, pfout, parsed_file);
   }

   if (did_open)
   {
      fclose(pfout);

      if (need_backup)
      {
         backup_create_md5_file(filename_in);
      }

      if (filename_tmp != filename_out)
      {
         /* We need to compare and then do a rename (but avoid redundant test when if_changed set) */
         if (!cpd.if_changed && file_content_matches(filename_tmp, filename_out))
         {
            /* No change - remove tmp file */
            (void)unlink(filename_tmp.c_str());
         }
         else
         {
            /* Change - rename filename_tmp to filename_out */

#ifdef WIN32
            /* Atomic rename in windows can't go through stdio rename() func because underneath
             * it calls MoveFileExW without MOVEFILE_REPLACE_EXISTING.
             */
            if (!MoveFileEx(filename_tmp.c_str(), filename_out, MOVEFILE_REPLACE_EXISTING | MOVEFILE_COPY_ALLOWED))
#else
            if (rename(filename_tmp.c_str(), filename_out) != 0)
#endif
            {
               LOG_FMT(LERR, "%s: Unable to rename '%s' to '%s'\n",
                       __func__, filename_tmp.c_str(), filename_out);
               cpd.error_count++;
            }
         }
      }

#ifdef HAVE_UTIME_H
      if (keep_mtime)
      {
         /* update mtime -- don't care if it fails */
         fm.utb.actime = time(NULL);
         (void)utime(filename_in, &fm.utb);
      }
#endif
   }
} // do_source_file


static void add_file_header()
{
   if (!chunk_is_comment(chunk_get_head()))
   {
      /*TODO: detect the typical #ifndef FOO / #define FOO sequence */
      tokenize(cpd.file_hdr.data, chunk_get_head());
   }
}


static void add_file_footer()
{
   chunk_t *pc = chunk_get_tail();

   /* Back up if the file ends with a newline */
   if ((pc != NULL) && chunk_is_newline(pc))
   {
      pc = chunk_get_prev(pc);
   }
   if ((pc != NULL) &&
       (!chunk_is_comment(pc) || !chunk_is_newline(chunk_get_prev(pc))))
   {
      pc = chunk_get_tail();
      if (!chunk_is_newline(pc))
      {
         LOG_FMT(LSYS, "Adding a newline at the end of the file\n");
         newline_add_after(pc);
      }
      tokenize(cpd.file_ftr.data, NULL);
   }
}


static void add_func_header(c_token_t type, file_mem& fm)
{
   chunk_t *pc;
   chunk_t *ref;
   chunk_t *tmp;
   bool    do_insert;

   for (pc = chunk_get_head(); pc != NULL; pc = chunk_get_next_ncnlnp(pc))
   {
      if (pc->type != type)
      {
         continue;
      }

      do_insert = false;

      /* On a function proto or def. Back up to a close brace or semicolon on
       * the same level
       */
      ref = pc;
      while ((ref = chunk_get_prev(ref)) != NULL)
      {
         /* Bail if we change level or find an access specifier colon */
         if ((ref->level != pc->level) || (ref->type == CT_PRIVATE_COLON))
         {
            do_insert = true;
            break;
         }

         /* If we hit an angle close, back up to the angle open */
         if (ref->type == CT_ANGLE_CLOSE)
         {
            ref = chunk_get_prev_type(ref, CT_ANGLE_OPEN, ref->level, CNAV_PREPROC);
            continue;
         }

         /* Bail if we hit a preprocessor and cmt_insert_before_preproc is false */
         if (ref->flags & PCF_IN_PREPROC)
         {
            tmp = chunk_get_prev_type(ref, CT_PREPROC, ref->level);
            if ((tmp != NULL) && (tmp->parent_type == CT_PP_IF))
            {
               tmp = chunk_get_prev_nnl(tmp);
               if (chunk_is_comment(tmp) &&
                   !cpd.settings[UO_cmt_insert_before_preproc].b)
               {
                  break;
               }
            }
         }

         /* Ignore 'right' comments */
         if (chunk_is_comment(ref) && chunk_is_newline(chunk_get_prev(ref)))
         {
            break;
         }

         if ((ref->level == pc->level) &&
             ((ref->flags & PCF_IN_PREPROC) ||
              (ref->type == CT_SEMICOLON) ||
              (ref->type == CT_BRACE_CLOSE)))
         {
            do_insert = true;
            break;
         }
      }
      if (do_insert)
      {
         /* Insert between after and ref */
         chunk_t *after = chunk_get_next_ncnl(ref);
         tokenize(fm.data, after);
         for (tmp = chunk_get_next(ref); tmp != after; tmp = chunk_get_next(tmp))
         {
            tmp->level = after->level;
         }
      }
   }
} // add_func_header


static void add_msg_header(c_token_t type, file_mem& fm)
{
   chunk_t *pc;
   chunk_t *ref;
   chunk_t *tmp;
   bool    do_insert;

   for (pc = chunk_get_head(); pc != NULL; pc = chunk_get_next_ncnlnp(pc))
   {
      if (pc->type != type)
      {
         continue;
      }

      do_insert = false;

      /* On a function proto or def. Back up to a close brace or semicolon on
       * the same level
       */
      ref = pc;
      while ((ref = chunk_get_prev(ref)) != NULL)
      {
         /* ignore the CT_TYPE token that is the result type */
         if ((ref->level != pc->level) &&
             ((ref->type == CT_TYPE) ||
              (ref->type == CT_PTR_TYPE)))
         {
            continue;
         }

         if ((ref->level != pc->level) && (ref->type == CT_OC_CATEGORY))
         {
            ref = chunk_get_next_ncnl(ref);
            if (ref)
            {
               do_insert = true;
            }
            break;
         }

         /* Bail if we change level or find an access specifier colon */
         if ((ref->level != pc->level) || (ref->type == CT_PRIVATE_COLON))
         {
            do_insert = true;
            break;
         }

         /* If we hit a parentheses around return type, back up to the open parentheses */
         if (ref->type == CT_PAREN_CLOSE)
         {
			 ref = chunk_get_prev_type(ref, CT_PAREN_OPEN, ref->level, CNAV_PREPROC);
			 continue;
         }

         /* If we hit an angle close, back up to the angle open */
         if (ref->type == CT_ANGLE_CLOSE)
         {
            ref = chunk_get_prev_type(ref, CT_ANGLE_OPEN, ref->level, CNAV_PREPROC);
            continue;
         }

         /* Bail if we hit a preprocessor and cmt_insert_before_preproc is false */
         if (ref->flags & PCF_IN_PREPROC)
         {
            tmp = chunk_get_prev_type(ref, CT_PREPROC, ref->level);
            if ((tmp != NULL) && (tmp->parent_type == CT_PP_IF))
            {
               tmp = chunk_get_prev_nnl(tmp);
               if (chunk_is_comment(tmp) &&
                   !cpd.settings[UO_cmt_insert_before_preproc].b)
               {
                  break;
               }
            }
         }

         /* Ignore 'right' comments */
         if (chunk_is_comment(ref) && chunk_is_newline(chunk_get_prev(ref)))
         {
            break;
         }

         if ((ref->level == pc->level) &&
             ((ref->flags & PCF_IN_PREPROC) ||
              (ref->type == CT_SEMICOLON) ||
              (ref->type == CT_BRACE_CLOSE) ||
              (ref->type == CT_OC_CLASS)))
         {
            do_insert = true;
            break;
         }
         if ((ref->level == pc->level) &&
             ((ref->flags & PCF_IN_PREPROC) ||
              (ref->type == CT_OC_SCOPE)))
         {
            ref = chunk_get_prev(ref);
            if (ref != NULL)
            {
               do_insert = true;
            }
            break;
         }
      }

      if (do_insert)
      {
         /* Insert between after and ref */
         chunk_t *after = chunk_get_next_ncnl(ref);
         tokenize(fm.data, after);
         for (tmp = chunk_get_next(ref); tmp != after; tmp = chunk_get_next(tmp))
         {
            tmp->level = after->level;
         }
      }
   }
} // add_msg_header


static void uncrustify_start(const deque<int>& data)
{
   /**
    * Parse the text into chunks
    */
   tokenize(data, NULL);

   cpd.unc_stage = US_HEADER;

   /* Get the column for the fragment indent */
   if (cpd.frag)
   {
      chunk_t *pc = chunk_get_head();

      cpd.frag_cols = (pc != NULL) ? pc->orig_col : 0;
   }

   /* Add the file header */
   if (cpd.file_hdr.data.size() > 0)
   {
      add_file_header();
   }

   /* Add the file footer */
   if (cpd.file_ftr.data.size() > 0)
   {
      add_file_footer();
   }

   /**
    * Change certain token types based on simple sequence.
    * Example: change '[' + ']' to '[]'
    * Note that level info is not yet available, so it is OK to do all
    * processing that doesn't need to know level info. (that's very little!)
    */
   tokenize_cleanup();

   /**
    * Detect the brace and paren levels and insert virtual braces.
    * This handles all that nasty preprocessor stuff
    */
   brace_cleanup();

   /**
    * At this point, the level information is available and accurate.
    */

   if (cpd.lang_flags & LANG_PAWN)
   {
      pawn_prescan();
   }

   /**
    * Re-type chunks, combine chunks
    */
   fix_symbols();

   mark_comments();

   /**
    * Look at all colons ':' and mark labels, :? sequences, etc.
    */
   combine_labels();
} // uncrustify_start


static void uncrustify_file(const file_mem& fm, FILE *pfout,
                            const char *parsed_file, bool defer_uncrustify_end)
{
   const deque<int>& data = fm.data;

   /* Save off the encoding and whether a BOM is required */
   cpd.bom = fm.bom;
   cpd.enc = fm.enc;
   if (cpd.settings[UO_utf8_force].b ||
       ((cpd.enc == ENC_BYTE) && cpd.settings[UO_utf8_byte].b))
   {
      cpd.enc = ENC_UTF8;
   }
   argval_t av;
   switch (cpd.enc)
   {
   case ENC_UTF8:
      av = cpd.settings[UO_utf8_bom].a;
      break;

   case ENC_UTF16_LE:
   case ENC_UTF16_BE:
      av = AV_FORCE;
      break;

   default:
      av = AV_IGNORE;
      break;
   }
   if (av == AV_REMOVE)
   {
      cpd.bom = false;
   }
   else if (av != AV_IGNORE)
   {
      cpd.bom = true;
   }

   /* Check for embedded 0's (represents a decoding failure or corrupt file) */
   for (int idx = 0; idx < (int)data.size() - 1; idx++)
   {
      if (data[idx] == 0)
      {
         LOG_FMT(LERR, "An embedded 0 was found in '%s'.\n", cpd.filename);
         LOG_FMT(LERR, "The file may be encoded in an unsupported Unicode format.\n");
         LOG_FMT(LERR, "Aborting.\n");
         cpd.error_count++;
         return;
      }
   }

   uncrustify_start(data);

   cpd.unc_stage = US_OTHER;

   /**
    * Done with detection. Do the rest only if the file will go somewhere.
    * The detection code needs as few changes as possible.
    */
   {
      /**
       * Add comments before function defs and classes
       */
      if (cpd.func_hdr.data.size() > 0)
      {
         add_func_header(CT_FUNC_DEF, cpd.func_hdr);
      }
      if (cpd.class_hdr.data.size() > 0)
      {
         add_func_header(CT_CLASS, cpd.class_hdr);
      }
      if (cpd.oc_msg_hdr.data.size() > 0)
      {
         add_msg_header(CT_OC_MSG_DECL, cpd.oc_msg_hdr);
      }

      /**
       * Change virtual braces into real braces...
       */
      do_braces();

      /* Scrub extra semicolons */
      if (cpd.settings[UO_mod_remove_extra_semicolon].b)
      {
         remove_extra_semicolons();
      }

      /* Remove unnecessary returns */
      if (cpd.settings[UO_mod_remove_empty_return].b)
      {
         remove_extra_returns();
      }

      /**
       * Add parens
       */
      do_parens();

      /**
       * Modify line breaks as needed
       */
      bool first = true;
      int  old_changes;

      if (cpd.settings[UO_nl_remove_extra_newlines].n == 2)
      {
         newlines_remove_newlines();
      }
      cpd.pass_count = 3;
      do
      {
         old_changes = cpd.changes;

         LOG_FMT(LNEWLINE, "Newline loop start: %d\n", cpd.changes);
         LOG_FMT(LGUY, "Newline loop start: %d\n", cpd.changes);

         annotations_newlines();
         newlines_cleanup_dup();
         newlines_cleanup_braces(first);
         if (cpd.settings[UO_nl_after_multiline_comment].b)
         {
            newline_after_multiline_comment();
         }
         if (cpd.settings[UO_nl_after_label_colon].b)
         {
            newline_after_label_colon();
         }
         newlines_insert_blank_lines();
         if (cpd.settings[UO_pos_bool].tp != TP_IGNORE)
         {
            newlines_chunk_pos(CT_BOOL, cpd.settings[UO_pos_bool].tp);
         }
         if (cpd.settings[UO_pos_compare].tp != TP_IGNORE)
         {
            newlines_chunk_pos(CT_COMPARE, cpd.settings[UO_pos_compare].tp);
         }
         if (cpd.settings[UO_pos_conditional].tp != TP_IGNORE)
         {
            newlines_chunk_pos(CT_COND_COLON, cpd.settings[UO_pos_conditional].tp);
            newlines_chunk_pos(CT_QUESTION, cpd.settings[UO_pos_conditional].tp);
         }
         if (cpd.settings[UO_pos_comma].tp != TP_IGNORE)
         {
            newlines_chunk_pos(CT_COMMA, cpd.settings[UO_pos_comma].tp);
         }
         if (cpd.settings[UO_pos_assign].tp != TP_IGNORE)
         {
            newlines_chunk_pos(CT_ASSIGN, cpd.settings[UO_pos_assign].tp);
         }
         if (cpd.settings[UO_pos_arith].tp != TP_IGNORE)
         {
            newlines_chunk_pos(CT_ARITH, cpd.settings[UO_pos_arith].tp);
            newlines_chunk_pos(CT_CARET, cpd.settings[UO_pos_arith].tp);
         }
         newlines_class_colon_pos(CT_CLASS_COLON);
         newlines_class_colon_pos(CT_CONSTR_COLON);
         if (cpd.settings[UO_nl_squeeze_ifdef].b)
         {
            newlines_squeeze_ifdef();
         }
         do_blank_lines();
         newlines_eat_start_end();
         newlines_cleanup_dup();
         first = false;
      } while ((old_changes != cpd.changes) && (cpd.pass_count-- > 0));

      mark_comments();

      /**
       * Add balanced spaces around nested params
       */
      if (cpd.settings[UO_sp_balance_nested_parens].b)
      {
         space_text_balance_nested_parens();
      }

      /* Scrub certain added semicolons */
      if ((cpd.lang_flags & LANG_PAWN) &&
          cpd.settings[UO_mod_pawn_semicolon].b)
      {
         pawn_scrub_vsemi();
      }

      /* Sort imports/using/include */
      if (cpd.settings[UO_mod_sort_import].b ||
          cpd.settings[UO_mod_sort_include].b ||
          cpd.settings[UO_mod_sort_using].b)
      {
         sort_imports();
      }

      /**
       * Fix same-line inter-chunk spacing
       */
      space_text();

      /**
       * Do any aligning of preprocessors
       */
      if (cpd.settings[UO_align_pp_define_span].n > 0)
      {
         align_preprocessor();
      }

      /**
       * Indent the text
       */
      indent_preproc();
      indent_text();

      /* Insert trailing comments after certain close braces */
      if ((cpd.settings[UO_mod_add_long_switch_closebrace_comment].n > 0) ||
          (cpd.settings[UO_mod_add_long_function_closebrace_comment].n > 0) ||
          (cpd.settings[UO_mod_add_long_namespace_closebrace_comment].n > 0))
      {
         add_long_closebrace_comment();
      }

      /* Insert trailing comments after certain preprocessor conditional blocks */
      if ((cpd.settings[UO_mod_add_long_ifdef_else_comment].n > 0) ||
          (cpd.settings[UO_mod_add_long_ifdef_endif_comment].n > 0))
      {
         add_long_preprocessor_conditional_block_comment();
      }

      /**
       * Align everything else, reindent and break at code_width
       */
      first          = true;
      cpd.pass_count = 3;
      do
      {
         align_all();
         indent_text();
         old_changes = cpd.changes;
         if (cpd.settings[UO_code_width].n > 0)
         {
            LOG_FMT(LNEWLINE, "Code_width loop start: %d\n", cpd.changes);
            do_code_width();
            if ((old_changes != cpd.changes) && first)
            {
               /* retry line breaks caused by splitting 1-liners */
               newlines_cleanup_braces(false);
               newlines_insert_blank_lines();
               first = false;
            }
         }
      } while ((old_changes != cpd.changes) && (cpd.pass_count-- > 0));

      /**
       * And finally, align the backslash newline stuff
       */
      align_right_comments();
      if (cpd.settings[UO_align_nl_cont].b)
      {
         align_backslash_newline();
      }

      /**
       * Now render it all to the output file
       */
      output_text(pfout);
   }

   /* Special hook for dumping parsed data for debugging */
   if (parsed_file != NULL)
   {
      FILE *p_file = fopen(parsed_file, "w");
      if (p_file != NULL)
      {
         output_parsed(p_file);
         fclose(p_file);
      }
      else
      {
         LOG_FMT(LERR, "%s: Failed to open '%s' for write: %s (%d)\n",
                 __func__, parsed_file, strerror(errno), errno);
      }
   }

   if (cpd.do_check && !bout_content_matches(fm, true))
   {
      cpd.check_fail_cnt++;
   }

   if (!defer_uncrustify_end)
   {
      uncrustify_end();
   }
} // uncrustify_file


static void uncrustify_end()
{
   /* Free all the memory */
   chunk_t *pc;

   cpd.unc_stage = US_CLEANUP;

   while ((pc = chunk_get_head()) != NULL)
   {
      chunk_del(pc);
   }

   if (cpd.bout)
   {
      cpd.bout->clear();
   }

   /* Clean up some state variables */
   cpd.unc_off     = false;
   cpd.al_cnt      = 0;
   cpd.did_newline = true;
   cpd.frame_count = 0;
   cpd.pp_level    = 0;
   cpd.changes     = 0;
   cpd.in_preproc  = CT_NONE;
   cpd.consumed    = false;
   memset(cpd.le_counts, 0, sizeof(cpd.le_counts));
   cpd.preproc_ncnl_count    = 0;
   cpd.ifdef_over_whole_file = 0;
   cpd.warned_unable_string_replace_tab_chars = false;
}


const char *get_token_name(c_token_t token)
{
   if ((token >= 0) && (token < (int)ARRAY_SIZE(token_names)) &&
       (token_names[token] != NULL))
   {
      return(token_names[token]);
   }
   return("???");
}


/**
 * Grab the token id for the text.
 * returns CT_NONE on failure to match
 */
c_token_t find_token_name(const char *text)
{
   int idx;

   if ((text != NULL) && (*text != 0))
   {
      for (idx = 1; idx < (int)ARRAY_SIZE(token_names); idx++)
      {
         if (strcasecmp(text, token_names[idx]) == 0)
         {
            return((c_token_t)idx);
         }
      }
   }
   return(CT_NONE);
}


static bool ends_with(const char *filename, const char *tag, bool case_sensitive = true)
{
   int len1 = strlen(filename);
   int len2 = strlen(tag);

   return((len2 <= len1) &&
          ((case_sensitive && (strcmp(&filename[len1 - len2], tag) == 0)) ||
           (!case_sensitive && (strcasecmp(&filename[len1 - len2], tag) == 0))));
}


struct lang_name_t
{
   const char *name;
   int        lang;
};

static lang_name_t language_names[] =
{
   { "C",    LANG_C             },
   { "CPP",  LANG_CPP           },
   { "D",    LANG_D             },
   { "CS",   LANG_CS            },
   { "VALA", LANG_VALA          },
   { "JAVA", LANG_JAVA          },
   { "PAWN", LANG_PAWN          },
   { "OC",   LANG_OC            },
   { "OC+",  LANG_OC | LANG_CPP },
   { "CS+",  LANG_CS | LANG_CPP },
   { "ECMA", LANG_ECMA          },
};


int language_flags_from_name(const char *name)
{
   int i;

   for (i = 0; i < (int)ARRAY_SIZE(language_names); i++)
   {
      if (strcasecmp(name, language_names[i].name) == 0)
      {
         return(language_names[i].lang);
      }
   }
   return(0);
}


/**
 * Gets the tag text for a language
 *
 * @param lang    The LANG_xxx enum
 * @return        A string
 */
static const char *language_name_from_flags(int lang)
{
   int i;

   /* Check for an exact match first */
   for (i = 0; i < (int)ARRAY_SIZE(language_names); i++)
   {
      if (language_names[i].lang == lang)
      {
         return(language_names[i].name);
      }
   }

   /* Check for the first set language bit */
   for (i = 0; i < (int)ARRAY_SIZE(language_names); i++)
   {
      if ((language_names[i].lang & lang) != 0)
      {
         return(language_names[i].name);
      }
   }
   return("???");
}


struct lang_ext_t
{
   const char *ext;
   const char *name;
};

/* maps file extensions to language names */
struct lang_ext_t language_exts[] =
{
   { ".c",    "C"    },
   { ".cpp",  "CPP"  },
   { ".d",    "D"    },
   { ".cs",   "CS"   },
   { ".vala", "VALA" },
   { ".java", "JAVA" },
   { ".pawn", "PAWN" },
   { ".p",    "PAWN" },
   { ".sma",  "PAWN" },
   { ".inl",  "PAWN" },
   { ".h",    "CPP"  },
   { ".cxx",  "CPP"  },
   { ".hpp",  "CPP"  },
   { ".hxx",  "CPP"  },
   { ".cc",   "CPP"  },
   { ".cp",   "CPP"  },
   { ".C",    "CPP"  },
   { ".CPP",  "CPP"  },
   { ".c++",  "CPP"  },
   { ".di",   "D"    },
   { ".m",    "OC"   },
   { ".mm",   "OC+"  },
   { ".sqc",  "C"    }, // embedded SQL
   { ".es",   "ECMA" },
};


/**
 * Set idx = 0 before the first call.
 * Done when returns NULL
 */
const char *get_file_extension(int& idx)
{
   const char *val = NULL;

   if (idx < (int)ARRAY_SIZE(language_exts))
   {
      val = language_exts[idx].ext;
   }
   idx++;
   return(val);
}


// maps a file extension to a language flag. include the ".", as in ".c".
// These ARE case sensitive user file extensions.
typedef std::map<string, string>   extension_map_t;
static extension_map_t g_ext_map;


const char *extension_add(const char *ext_text, const char *lang_text)
{
   int lang_flags = language_flags_from_name(lang_text);

   if (lang_flags)
   {
      const char *lang_name = language_name_from_flags(lang_flags);
      g_ext_map[string(ext_text)] = lang_name;
      return(lang_name);
   }
   return(NULL);
}


/**
 * Prints custom file extensions to the file
 */
void print_extensions(FILE *pfile)
{
   for (int idx = 0; idx < (int)ARRAY_SIZE(language_names); idx++)
   {
      const char *lang_name = language_names[idx].name;
      bool       did_one    = false;
      for (extension_map_t::iterator it = g_ext_map.begin(); it != g_ext_map.end(); ++it)
      {
         if (strcmp(it->second.c_str(), lang_name) == 0)
         {
            if (!did_one)
            {
               fprintf(pfile, "file_ext %s", it->second.c_str());
               did_one = true;
            }
            fprintf(pfile, " %s", it->first.c_str());
         }
      }
      if (did_one)
      {
         fprintf(pfile, "\n");
      }
   }
}


/**
 * Find the language for the file extension
 * Default to C
 *
 * @param filename   The name of the file
 * @return           LANG_xxx
 */
static int language_flags_from_filename(const char *filename)
{
   int i;

   /* check custom extensions first */
   for (extension_map_t::iterator it = g_ext_map.begin(); it != g_ext_map.end(); ++it)
   {
      if (ends_with(filename, it->first.c_str()))
      {
         return(language_flags_from_name(it->second.c_str()));
      }
   }

   for (i = 0; i < (int)ARRAY_SIZE(language_exts); i++)
   {
      if (ends_with(filename, language_exts[i].ext))
      {
         return(language_flags_from_name(language_exts[i].name));
      }
   }

   /* check again without case sensitivity */
   for (extension_map_t::iterator it = g_ext_map.begin(); it != g_ext_map.end(); ++it)
   {
      if (ends_with(filename, it->first.c_str(), false))
      {
         return(language_flags_from_name(it->second.c_str()));
      }
   }
   for (i = 0; i < (int)ARRAY_SIZE(language_exts); i++)
   {
      if (ends_with(filename, language_exts[i].ext, false))
      {
         return(language_flags_from_name(language_exts[i].name));
      }
   }
   return(LANG_C);
}


void log_pcf_flags(log_sev_t sev, UINT64 flags)
{
   if (!log_sev_on(sev))
   {
      return;
   }

   log_fmt(sev, "[0x%" PRIx64 ":", flags);

   const char *tolog = NULL;
   for (int i = 0; i < (int)ARRAY_SIZE(pcf_names); i++)
   {
      if (flags & (1ULL << i))
      {
         if (tolog != NULL)
         {
            log_str(sev, tolog, strlen(tolog));
            log_str(sev, ",", 1);
         }
         tolog = pcf_names[i];
      }
   }

   if (tolog != NULL)
   {
      log_str(sev, tolog, strlen(tolog));
   }

   log_str(sev, "]\n", 2);
}<|MERGE_RESOLUTION|>--- conflicted
+++ resolved
@@ -151,14 +151,9 @@
            " files        : Files to process (can be combined with -F).\n"
            " --suffix SFX : Append SFX to the output filename. The default is '.uncrustify'\n"
            " --prefix PFX : Prepend PFX to the output filename path.\n"
-<<<<<<< HEAD
-           " --replace    : replace source files (creates a backup)\n"
-           " --no-backup  : replace files, no backup. Useful if files are under source control\n"
-           " --if-changed : only write to stdout/FILE if a change was detected.\n"
-=======
            " --replace    : Replace source files (creates a backup).\n"
            " --no-backup  : Replace files, no backup. Useful if files are under source control.\n"
->>>>>>> 85f46678
+           " --if-changed : Only write to stdout/FILE if a change was detected.\n"
 #ifdef HAVE_UTIME_H
            " --mtime      : Preserve mtime on replaced files.\n"
 #endif
