--- conflicted
+++ resolved
@@ -189,1895 +189,4 @@
    }
    // Just in case something was aligned out of order... do it again
    quick_align_again();
-<<<<<<< HEAD
-} // align_all
-=======
-} // align_all
-
-
-static void align_oc_msg_spec(size_t span)
-{
-   LOG_FUNC_ENTRY();
-
-   AlignStack as;
-   as.Start(span, 0);
-
-   for (chunk_t *pc = chunk_get_head(); pc != nullptr; pc = chunk_get_next(pc))
-   {
-      if (chunk_is_newline(pc))
-      {
-         as.NewLines(pc->nl_count);
-      }
-      else if (chunk_is_token(pc, CT_OC_MSG_SPEC))
-      {
-         as.Add(pc);
-      }
-   }
-   as.End();
-}
-
-
-void align_backslash_newline(void)
-{
-   LOG_FUNC_ENTRY();
-   chunk_t *pc = chunk_get_head();
-   while (pc != nullptr)
-   {
-      if (pc->type != CT_NL_CONT)
-      {
-         pc = chunk_get_next_type(pc, CT_NL_CONT, -1);
-         continue;
-      }
-      pc = align_nl_cont(pc);
-   }
-}
-
-
-void align_right_comments(void)
-{
-   LOG_FUNC_ENTRY();
-
-   for (chunk_t *pc = chunk_get_head(); pc != nullptr; pc = chunk_get_next(pc))
-   {
-      if (  chunk_is_token(pc, CT_COMMENT)
-         || chunk_is_token(pc, CT_COMMENT_CPP)
-         || chunk_is_token(pc, CT_COMMENT_MULTI))
-      {
-         if (pc->parent_type == CT_COMMENT_END)
-         {
-            chunk_t *prev = chunk_get_prev(pc);
-
-            if (pc->orig_col < prev->orig_col_end + options::align_right_cmt_gap())
-            {
-               LOG_FMT(LALTC, "NOT changing END comment on line %zu (%zu <= %zu + %u)\n",
-                       pc->orig_line, pc->orig_col, prev->orig_col_end,
-                       options::align_right_cmt_gap());
-            }
-            else
-            {
-               LOG_FMT(LALTC, "Changing END comment on line %zu into a RIGHT-comment\n",
-                       pc->orig_line);
-               chunk_flags_set(pc, PCF_RIGHT_COMMENT);
-            }
-         }
-
-         // Change certain WHOLE comments into RIGHT-alignable comments
-         if (pc->parent_type == CT_COMMENT_WHOLE)
-         {
-            size_t max_col = pc->column_indent + options::input_tab_size();
-
-            // If the comment is further right than the brace level...
-            if (pc->column >= max_col)
-            {
-               LOG_FMT(LALTC, "Changing WHOLE comment on line %zu into a RIGHT-comment (col=%zu col_ind=%zu max_col=%zu)\n",
-                       pc->orig_line, pc->column, pc->column_indent, max_col);
-
-               chunk_flags_set(pc, PCF_RIGHT_COMMENT);
-            }
-         }
-      }
-   }
-
-   chunk_t *pc = chunk_get_head();
-   while (pc != nullptr)
-   {
-      if (pc->flags & PCF_RIGHT_COMMENT)
-      {
-         pc = align_trailing_comments(pc);
-      }
-      else
-      {
-         pc = chunk_get_next(pc);
-      }
-   }
-} // align_right_comments
-
-
-void align_struct_initializers(void)
-{
-   LOG_FUNC_ENTRY();
-   chunk_t *pc = chunk_get_head();
-   while (pc != nullptr)
-   {
-      chunk_t *prev = chunk_get_prev_ncnl(pc);
-      if (  chunk_is_token(prev, CT_ASSIGN)
-         && chunk_is_token(pc, CT_BRACE_OPEN))
-      {
-         align_init_brace(pc);
-      }
-      pc = chunk_get_next_type(pc, CT_BRACE_OPEN, -1);
-   }
-}
-
-
-void align_preprocessor(void)
-{
-   LOG_FUNC_ENTRY();
-
-   AlignStack as;    // value macros
-   as.Start(options::align_pp_define_span());
-   as.m_gap = options::align_pp_define_gap();
-   AlignStack *cur_as = &as;
-
-   AlignStack asf;   // function macros
-   asf.Start(options::align_pp_define_span());
-   asf.m_gap = options::align_pp_define_gap();
-
-   chunk_t *pc = chunk_get_head();
-   while (pc != nullptr)
-   {
-      // Note: not counting back-slash newline combos
-      if (chunk_is_token(pc, CT_NEWLINE))
-      {
-         as.NewLines(pc->nl_count);
-         asf.NewLines(pc->nl_count);
-      }
-
-      // If we aren't on a 'define', then skip to the next non-comment
-      if (pc->type != CT_PP_DEFINE)
-      {
-         pc = chunk_get_next_nc(pc);
-         continue;
-      }
-
-      // step past the 'define'
-      pc = chunk_get_next_nc(pc);
-      if (pc == nullptr)
-      {
-         // coveralls will complain here. There are no example for that.
-         // see https://en.wikipedia.org/wiki/Robustness_principle
-         break;
-      }
-
-      LOG_FMT(LALPP, "%s(%d): define (%s) on line %zu col %zu\n",
-              __func__, __LINE__, pc->text(), pc->orig_line, pc->orig_col);
-
-      cur_as = &as;
-      if (chunk_is_token(pc, CT_MACRO_FUNC))
-      {
-         if (!options::align_pp_define_together())
-         {
-            cur_as = &asf;
-         }
-
-         // Skip to the close parenthesis
-         pc = chunk_get_next_nc(pc); // point to open (
-         pc = chunk_get_next_type(pc, CT_FPAREN_CLOSE, pc->level);
-
-         LOG_FMT(LALPP, "%s(%d): jumped to (%s) on line %zu col %zu\n",
-                 __func__, __LINE__, pc->text(), pc->orig_line, pc->orig_col);
-      }
-
-      // step to the value past the close parenthesis or the macro name
-      pc = chunk_get_next(pc);
-      if (pc == nullptr)
-      {
-         // coveralls will complain here. There are no example for that.
-         // see https://en.wikipedia.org/wiki/Robustness_principle
-         break;
-      }
-
-      /*
-       * don't align anything if the first line ends with a newline before
-       * a value is given
-       */
-      if (!chunk_is_newline(pc))
-      {
-         LOG_FMT(LALPP, "%s(%d): align on '%s', line %zu col %zu\n",
-                 __func__, __LINE__, pc->text(), pc->orig_line, pc->orig_col);
-
-         cur_as->Add(pc);
-      }
-   }
-
-   as.End();
-   asf.End();
-} // align_preprocessor
-
-
-chunk_t *align_assign(chunk_t *first, size_t span, size_t thresh, size_t *p_nl_count)
-{
-   LOG_FUNC_ENTRY();
-
-   if (first == nullptr)
-   {
-      // coveralls will complain here. There are no example for that.
-      // see https://en.wikipedia.org/wiki/Robustness_principle
-      return(nullptr);
-   }
-   size_t my_level = first->level;
-
-   LOG_FMT(LALASS, "%s(%d): [my_level is %zu]: start checking with '%s', on orig_line %zu, span is %zu, thresh is %zu\n",
-           __func__, __LINE__, my_level, first->text(), first->orig_line, span, thresh);
-
-   // If we are aligning on a tabstop, we shouldn't right-align
-   AlignStack as;    // regular assigns
-   as.Start(span, thresh);
-   as.m_right_align = !options::align_on_tabstop();
-
-   AlignStack vdas;  // variable def assigns
-   vdas.Start(span, thresh);
-   vdas.m_right_align = as.m_right_align;
-
-   AlignStack fcnEnd_as;
-   fcnEnd_as.Start(span, thresh);
-   fcnEnd_as.m_right_align = as.m_right_align;
-
-   size_t  var_def_cnt = 0;
-   size_t  equ_count   = 0;
-   size_t  tmp;
-   chunk_t *pc = first;
-   while (pc != nullptr)
-   {
-      LOG_FMT(LALASS, "%s(%d): orig_line is %zu, check pc->text() '%s'\n",
-              __func__, __LINE__, pc->orig_line, pc->text());
-
-      // Don't check inside PAREN or SQUARE groups
-      if (  chunk_is_token(pc, CT_SPAREN_OPEN)
-            // || chunk_is_token(pc, CT_FPAREN_OPEN) Issue #1340
-         || chunk_is_token(pc, CT_SQUARE_OPEN)
-         || chunk_is_token(pc, CT_PAREN_OPEN))
-      {
-         LOG_FMT(LALASS, "%s(%d): Don't check inside PAREN or SQUARE groups, type is %s\n",
-                 __func__, __LINE__, get_token_name(pc->type));
-         tmp = pc->orig_line;
-         pc  = chunk_skip_to_match(pc);
-         if (pc != nullptr)
-         {
-            as.NewLines(pc->orig_line - tmp);
-            vdas.NewLines(pc->orig_line - tmp);
-            fcnEnd_as.NewLines(pc->orig_line - tmp);
-         }
-         continue;
-      }
-
-
-      // Recurse if a brace set is found
-      if (chunk_is_token(pc, CT_BRACE_OPEN) || chunk_is_token(pc, CT_VBRACE_OPEN))
-      {
-         size_t myspan;
-         size_t mythresh;
-
-         size_t sub_nl_count = 0;
-
-         if (pc->parent_type == CT_ENUM)
-         {
-            myspan   = options::align_enum_equ_span();
-            mythresh = options::align_enum_equ_thresh();
-         }
-         else
-         {
-            myspan   = options::align_assign_span();
-            mythresh = options::align_assign_thresh();
-         }
-
-         pc = align_assign(chunk_get_next_ncnl(pc), myspan, mythresh, &sub_nl_count);
-         if (sub_nl_count > 0)
-         {
-            as.NewLines(sub_nl_count);
-            vdas.NewLines(sub_nl_count);
-            fcnEnd_as.NewLines(sub_nl_count);
-            if (p_nl_count != nullptr)
-            {
-               *p_nl_count += sub_nl_count;
-            }
-         }
-         continue;
-      }
-
-      // Done with this brace set?
-      if (chunk_is_token(pc, CT_BRACE_CLOSE) || chunk_is_token(pc, CT_VBRACE_CLOSE))
-      {
-         pc = chunk_get_next(pc);
-         break;
-      }
-
-
-      if (chunk_is_newline(pc))
-      {
-         as.NewLines(pc->nl_count);
-         vdas.NewLines(pc->nl_count);
-         fcnEnd_as.NewLines(pc->nl_count);
-
-         if (p_nl_count != nullptr)
-         {
-            *p_nl_count += pc->nl_count;
-         }
-
-         var_def_cnt = 0;
-         equ_count   = 0;
-      }
-      else if (  (pc->flags & PCF_VAR_DEF)
-              && !(pc->flags & PCF_IN_CONST_ARGS) // Issue #1717
-              && !(pc->flags & PCF_IN_FCN_DEF)    // Issue #1717
-              && !(pc->flags & PCF_IN_FCN_CALL))  // Issue #1717
-      {
-         LOG_FMT(LALASS, "%s(%d): log_pcf_flags pc->flags:\n", __func__, __LINE__);
-         log_pcf_flags(LGUY, pc->flags);
-         var_def_cnt++;
-      }
-      else if (var_def_cnt > 1)
-      {
-         // we hit the second variable def - don't look for assigns, don't align
-         vdas.Reset();
-      }
-      else if (  equ_count == 0                      // indent only if first '=' in line
-              && (pc->flags & PCF_IN_TEMPLATE) == 0  // and it is not inside a template #999
-              && chunk_is_token(pc, CT_ASSIGN))
-      {
-         equ_count++;
-
-         if (  options::align_assign_decl_func() != 0
-            && !(pc->flags & PCF_IN_FCN_DEF)
-            && (  pc->parent_type == CT_QUALIFIER         // '= 0;' of a virtual function
-               || pc->parent_type == CT_FUNC_CLASS_PROTO  // '= delete|default; of a xtor
-               || pc->parent_type == CT_FUNC_PROTO))      // '= delete|default; of other special functions
-         {
-            if (options::align_assign_decl_func() != 2)
-            {
-               fcnEnd_as.Add(pc);
-            }
-         }
-         else if (var_def_cnt != 0)
-         {
-            vdas.Add(pc);
-         }
-         else
-         {
-            as.Add(pc);
-         }
-      }
-
-      pc = chunk_get_next(pc);
-   }
-
-   as.End();
-   vdas.End();
-   fcnEnd_as.End();
-
-   if (pc != nullptr)
-   {
-      LOG_FMT(LALASS, "%s(%d): done on '%s' on orig_line %zu\n",
-              __func__, __LINE__, pc->text(), pc->orig_line);
-   }
-   else
-   {
-      LOG_FMT(LALASS, "%s(%d): done on NULL\n", __func__, __LINE__);
-   }
-
-   return(pc);
-} // align_assign
-
-
-static chunk_t *align_func_param(chunk_t *start)
-{
-   LOG_FUNC_ENTRY();
-
-   // Defaults, if the align_func_params = true
-   size_t myspan   = 2;
-   size_t mythresh = 0;
-   size_t mygap    = 0;
-   // Override, if the align_func_params_span > 0
-   if (options::align_func_params_span() > 0)
-   {
-      myspan   = options::align_func_params_span();
-      mythresh = options::align_func_params_thresh();
-      mygap    = options::align_func_params_gap();
-   }
-
-   AlignStack as;
-   as.Start(myspan, mythresh);
-   as.m_gap        = mygap;
-   as.m_star_style = static_cast<AlignStack::StarStyle>(options::align_var_def_star_style());
-   as.m_amp_style  = static_cast<AlignStack::StarStyle>(options::align_var_def_amp_style());
-
-   bool    did_this_line = false;
-   size_t  comma_count   = 0;
-   size_t  chunk_count   = 0;
-
-   chunk_t *pc = start;
-   while ((pc = chunk_get_next(pc)) != nullptr)
-   {
-      chunk_count++;
-      if (chunk_is_newline(pc))
-      {
-         did_this_line = false;
-         comma_count   = 0;
-         chunk_count   = 0;
-         as.NewLines(pc->nl_count);
-      }
-      else if (pc->level <= start->level)
-      {
-         break;
-      }
-      else if (!did_this_line && (pc->flags & PCF_VAR_DEF))
-      {
-         if (chunk_count > 1)
-         {
-            as.Add(pc);
-         }
-         did_this_line = true;
-      }
-      else if (comma_count > 0)
-      {
-         if (!chunk_is_comment(pc))
-         {
-            comma_count = 2;
-            break;
-         }
-      }
-      else if (chunk_is_token(pc, CT_COMMA))
-      {
-         chunk_t *tmp_prev = chunk_get_prev_nc(pc);
-         if (!chunk_is_newline(tmp_prev))  // don't count leading commas
-         {
-            comma_count++;
-         }
-      }
-   }
-
-   if (comma_count <= 1)
-   {
-      as.End();
-   }
-
-   return(pc);
-} // align_func_param
-
-
-static void align_func_params(void)
-{
-   LOG_FUNC_ENTRY();
-   chunk_t *pc = chunk_get_head();
-   while ((pc = chunk_get_next(pc)) != nullptr)
-   {
-      if (  pc->type != CT_FPAREN_OPEN
-         || (  pc->parent_type != CT_FUNC_PROTO
-            && pc->parent_type != CT_FUNC_DEF
-            && pc->parent_type != CT_FUNC_CLASS_PROTO
-            && pc->parent_type != CT_FUNC_CLASS_DEF
-            && pc->parent_type != CT_TYPEDEF))
-      {
-         continue;
-      }
-
-      // We are on a open parenthesis of a prototype
-      pc = align_func_param(pc);
-   }
-}
-
-
-static void align_params(chunk_t *start, deque<chunk_t *> &chunks)
-{
-   LOG_FUNC_ENTRY();
-
-   chunks.clear();
-
-   bool    hit_comma = true;
-   chunk_t *pc       = chunk_get_next_type(start, CT_FPAREN_OPEN, start->level);
-   while ((pc = chunk_get_next(pc)) != nullptr)
-   {
-      if (  chunk_is_newline(pc)
-         || chunk_is_token(pc, CT_SEMICOLON)
-         || (  chunk_is_token(pc, CT_FPAREN_CLOSE)
-            && pc->level == start->level))
-      {
-         break;
-      }
-
-      if (pc->level == (start->level + 1))
-      {
-         if (hit_comma)
-         {
-            chunks.push_back(pc);
-            hit_comma = false;
-         }
-         else if (chunk_is_token(pc, CT_COMMA))
-         {
-            hit_comma = true;
-         }
-      }
-   }
-}
-
-
-static void align_same_func_call_params(void)
-{
-   LOG_FUNC_ENTRY();
-
-   chunk_t           *pc;
-   chunk_t           *align_root = nullptr;
-   chunk_t           *align_cur  = nullptr;
-   size_t            align_len   = 0;
-   size_t            span        = 3;
-   size_t            thresh      = 0;
-   chunk_t           *align_fcn;
-   unc_text          align_fcn_name;
-   unc_text          align_root_name;
-   deque<chunk_t *>  chunks;
-   deque<AlignStack> as;
-   AlignStack        fcn_as;
-   const char        *add_str;
-
-   // Default span is 3 if align_same_func_call_params is true
-   if (options::align_same_func_call_params_span() > 0)
-   {
-      span = options::align_same_func_call_params_span();
-   }
-
-   // Default thresh is 0 (no limit) if align_same_func_call_params is true
-   if (options::align_same_func_call_params_thresh() > 0)
-   {
-      thresh = options::align_same_func_call_params_thresh();
-   }
-
-   fcn_as.Start(span, thresh);
-
-   for (pc = chunk_get_head(); pc != nullptr; pc = chunk_get_next(pc))
-   {
-      if (pc->type != CT_FUNC_CALL)
-      {
-         if (chunk_is_newline(pc))
-         {
-            for (auto &as_v : as)
-            {
-               as_v.NewLines(pc->nl_count);
-            }
-            fcn_as.NewLines(pc->nl_count);
-         }
-         else
-         {
-            // if we drop below the brace level that started it, we are done
-            if (align_root && align_root->brace_level > pc->brace_level)
-            {
-               LOG_FMT(LASFCP, "  ++ (drop) Ended with %zu fcns\n", align_len);
-
-               // Flush it all!
-               fcn_as.Flush();
-               for (auto &as_v : as)
-               {
-                  as_v.Flush();
-               }
-               align_root = nullptr;
-            }
-         }
-         continue;
-      }
-
-      // Only align function calls that are right after a newline
-      chunk_t *prev = chunk_get_prev(pc);
-      while (  chunk_is_token(prev, CT_MEMBER)
-            || chunk_is_token(prev, CT_DC_MEMBER))
-      {
-         chunk_t *tprev = chunk_get_prev(prev);
-         if (!chunk_is_token(tprev, CT_TYPE))
-         {
-            prev = tprev;
-            break;
-         }
-         prev = chunk_get_prev(tprev);
-      }
-      if (!chunk_is_newline(prev))
-      {
-         continue;
-      }
-      prev      = chunk_get_next(prev);
-      align_fcn = prev;
-      align_fcn_name.clear();
-      LOG_FMT(LASFCP, "%s(%d): align_fnc_name '%s'\n", __func__, __LINE__, align_fcn_name.c_str());
-      while (prev != pc)
-      {
-         LOG_FMT(LASFCP, "%s(%d): align_fnc_name '%s'\n", __func__, __LINE__, align_fcn_name.c_str());
-         align_fcn_name += prev->str;
-         LOG_FMT(LASFCP, "%s(%d): align_fnc_name '%s'\n", __func__, __LINE__, align_fcn_name.c_str());
-         prev = chunk_get_next(prev);
-      }
-      LOG_FMT(LASFCP, "%s(%d): align_fnc_name '%s'\n", __func__, __LINE__, align_fcn_name.c_str());
-      align_fcn_name += pc->str;
-      LOG_FMT(LASFCP, "%s(%d): align_fnc_name '%s'\n", __func__, __LINE__, align_fcn_name.c_str());
-      LOG_FMT(LASFCP, "%s(%d): Func Call @ orig_line is %zu, orig_col is %zu, c_str() '%s'\n",
-              __func__, __LINE__, align_fcn->orig_line,
-              align_fcn->orig_col,
-              align_fcn_name.c_str());
-
-      add_str = nullptr;
-      if (align_root != nullptr)
-      {
-         // Issue # 1395
-         // can only align functions on the same brace level
-         // and on the same level
-         if (  align_root->brace_level == pc->brace_level
-            && align_root->level == pc->level
-            && align_fcn_name.equals(align_root_name))
-         {
-            fcn_as.Add(pc);
-            align_cur->align.next = pc;
-            align_cur             = pc;
-            align_len++;
-            add_str = "  Add";
-         }
-         else
-         {
-            LOG_FMT(LASFCP, "  ++ Ended with %zu fcns\n", align_len);
-
-            // Flush it all!
-            fcn_as.Flush();
-            for (auto &as_v : as)
-            {
-               as_v.Flush();
-            }
-            align_root = nullptr;
-         }
-      }
-
-      if (align_root == nullptr)
-      {
-         fcn_as.Add(pc);
-         align_root      = align_fcn;
-         align_root_name = align_fcn_name;
-         align_cur       = pc;
-         align_len       = 1;
-         add_str         = "Start";
-      }
-
-      if (add_str != nullptr)
-      {
-         LOG_FMT(LASFCP, "%s(%d): %s '%s' on line %zu -",
-                 __func__, __LINE__, add_str, align_fcn_name.c_str(), pc->orig_line);
-         align_params(pc, chunks);
-         LOG_FMT(LASFCP, " %d items:", (int)chunks.size());
-
-         for (size_t idx = 0; idx < chunks.size(); idx++)
-         {
-            LOG_FMT(LASFCP, " [%s]", chunks[idx]->text());
-            if (idx >= as.size())
-            {
-               as.resize(idx + 1);
-               as[idx].Start(span, thresh);
-               if (!options::align_number_right())
-               {
-                  if (  chunk_is_token(chunks[idx], CT_NUMBER_FP)
-                     || chunk_is_token(chunks[idx], CT_NUMBER)
-                     || chunk_is_token(chunks[idx], CT_POS)
-                     || chunk_is_token(chunks[idx], CT_NEG))
-                  {
-                     as[idx].m_right_align = !options::align_on_tabstop();
-                  }
-               }
-            }
-            as[idx].Add(chunks[idx]);
-         }
-         LOG_FMT(LASFCP, "\n");
-      }
-   }
-
-   if (align_len > 1)
-   {
-      LOG_FMT(LASFCP, "  ++ Ended with %zu fcns\n", align_len);
-      fcn_as.End();
-      for (auto &as_v : as)
-      {
-         as_v.End();
-      }
-   }
-} // align_same_func_call_params
-
-
-chunk_t *step_back_over_member(chunk_t *pc)
-{
-   chunk_t *tmp;
-
-   // Skip over any class stuff: bool CFoo::bar()
-   while (  ((tmp = chunk_get_prev_ncnl(pc)) != nullptr)
-         && chunk_is_token(tmp, CT_DC_MEMBER))
-   {
-      // TODO: verify that we are pointing at something sane?
-      pc = chunk_get_prev_ncnl(tmp);
-   }
-   return(pc);
-}
-
-
-static void align_func_proto(size_t span)
-{
-   LOG_FUNC_ENTRY();
-
-
-   AlignStack as;
-   as.Start(span, 0);
-   as.m_gap        = options::align_func_proto_gap();
-   as.m_star_style = static_cast<AlignStack::StarStyle>(options::align_var_def_star_style());
-   as.m_amp_style  = static_cast<AlignStack::StarStyle>(options::align_var_def_amp_style());
-
-   AlignStack as_br;
-   as_br.Start(span, 0);
-   as_br.m_gap = options::align_single_line_brace_gap();
-
-   bool    look_bro = false;
-   chunk_t *toadd;
-
-   for (chunk_t *pc = chunk_get_head(); pc != nullptr; pc = chunk_get_next(pc))
-   {
-      if (chunk_is_newline(pc))
-      {
-         look_bro = false;
-         as.NewLines(pc->nl_count);
-         as_br.NewLines(pc->nl_count);
-      }
-      else if (  chunk_is_token(pc, CT_FUNC_PROTO)
-              || (  chunk_is_token(pc, CT_FUNC_DEF)
-                 && options::align_single_line_func()))
-      {
-         if (  pc->parent_type == CT_OPERATOR
-            && options::align_on_operator())
-         {
-            toadd = chunk_get_prev_ncnl(pc);
-         }
-         else
-         {
-            toadd = pc;
-         }
-         as.Add(step_back_over_member(toadd));
-         look_bro = (chunk_is_token(pc, CT_FUNC_DEF))
-                    && options::align_single_line_brace();
-      }
-      else if (  look_bro
-              && chunk_is_token(pc, CT_BRACE_OPEN)
-              && (pc->flags & PCF_ONE_LINER))
-      {
-         as_br.Add(pc);
-         look_bro = false;
-      }
-   }
-   as.End();
-   as_br.End();
-} // align_func_proto
-
-
-static chunk_t *align_var_def_brace(chunk_t *start, size_t span, size_t *p_nl_count)
-{
-   LOG_FUNC_ENTRY();
-
-   if (start == nullptr)
-   {
-      return(nullptr);
-   }
-
-   chunk_t *next;
-   size_t  myspan   = span;
-   size_t  mythresh = 0;
-   size_t  mygap    = 0;
-
-   // Override the span, if this is a struct/union
-   if (start->parent_type == CT_STRUCT || start->parent_type == CT_UNION)
-   {
-      myspan   = options::align_var_struct_span();
-      mythresh = options::align_var_struct_thresh();
-      mygap    = options::align_var_struct_gap();
-   }
-   else if (start->parent_type == CT_CLASS)
-   {
-      myspan   = options::align_var_class_span();
-      mythresh = options::align_var_class_thresh();
-      mygap    = options::align_var_class_gap();
-   }
-   else
-   {
-      mythresh = options::align_var_def_thresh();
-      mygap    = options::align_var_def_gap();
-   }
-
-   // can't be any variable definitions in a "= {" block
-   chunk_t *prev = chunk_get_prev_ncnl(start);
-   if (chunk_is_token(prev, CT_ASSIGN))
-   {
-      LOG_FMT(LAVDB, "%s(%d): start->text() '%s', type is %s, on orig_line %zu (abort due to assign)\n",
-              __func__, __LINE__, start->text(), get_token_name(start->type), start->orig_line);
-
-      chunk_t *pc = chunk_get_next_type(start, CT_BRACE_CLOSE, start->level);
-      return(chunk_get_next_ncnl(pc));
-   }
-
-   LOG_FMT(LAVDB, "%s(%d): start->text() '%s', type is %s, on orig_line %zu\n",
-           __func__, __LINE__, start->text(), get_token_name(start->type), start->orig_line);
-
-   UINT64 align_mask = PCF_IN_FCN_DEF | PCF_VAR_1ST;
-   if (!options::align_var_def_inline())
-   {
-      align_mask |= PCF_VAR_INLINE;
-   }
-
-   // Set up the variable/prototype/definition aligner
-   AlignStack as;
-   as.Start(myspan, mythresh);
-   as.m_gap        = mygap;
-   as.m_star_style = static_cast<AlignStack::StarStyle>(options::align_var_def_star_style());
-   as.m_amp_style  = static_cast<AlignStack::StarStyle>(options::align_var_def_amp_style());
-
-   // Set up the bit colon aligner
-   AlignStack as_bc;
-   as_bc.Start(myspan, 0);
-   as_bc.m_gap = options::align_var_def_colon_gap();
-
-   AlignStack as_at; // attribute
-   as_at.Start(myspan, 0);
-
-   // Set up the brace open aligner
-   AlignStack as_br;
-   as_br.Start(myspan, mythresh);
-   as_br.m_gap = options::align_single_line_brace_gap();
-
-   bool    fp_look_bro   = false;
-   bool    did_this_line = false;
-   bool    fp_active     = options::align_mix_var_proto();
-   chunk_t *pc           = chunk_get_next(start);
-   while (  pc != nullptr
-         && (pc->level >= start->level || pc->level == 0))
-   {
-      if (chunk_is_token(pc, CT_NEWLINE))
-      {
-         LOG_FMT(LAVDB, "%s(%d): orig_line is %zu, orig_col is %zu, <Newline>\n",
-                 __func__, __LINE__, pc->orig_line, pc->orig_col);
-      }
-      else
-      {
-         LOG_FMT(LAVDB, "%s(%d): orig_line is %zu, orig_col is %zu, text() '%s'\n",
-                 __func__, __LINE__, pc->orig_line, pc->orig_col, pc->text());
-      }
-      if (chunk_is_comment(pc))
-      {
-         if (pc->nl_count > 0)
-         {
-            as.NewLines(pc->nl_count);
-            as_bc.NewLines(pc->nl_count);
-            as_at.NewLines(pc->nl_count);
-            as_br.NewLines(pc->nl_count);
-         }
-         pc = chunk_get_next(pc);
-         continue;
-      }
-
-      if (fp_active && !(pc->flags & PCF_IN_CLASS_BASE))
-      {
-         // WARNING: Duplicate from the align_func_proto()
-         if (  chunk_is_token(pc, CT_FUNC_PROTO)
-            || (  chunk_is_token(pc, CT_FUNC_DEF)
-               && options::align_single_line_func()))
-         {
-            LOG_FMT(LAVDB, "%s(%d): add=[%s], orig_line is %zu, orig_col is %zu, level is %zu\n",
-                    __func__, __LINE__, pc->text(), pc->orig_line, pc->orig_col, pc->level);
-
-            chunk_t *toadd;
-            if (  pc->parent_type == CT_OPERATOR
-               && options::align_on_operator())
-            {
-               toadd = chunk_get_prev_ncnl(pc);
-            }
-            else
-            {
-               toadd = pc;
-            }
-            as.Add(step_back_over_member(toadd));
-            fp_look_bro = (chunk_is_token(pc, CT_FUNC_DEF))
-                          && options::align_single_line_brace();
-         }
-         else if (  fp_look_bro
-                 && chunk_is_token(pc, CT_BRACE_OPEN)
-                 && (pc->flags & PCF_ONE_LINER))
-         {
-            as_br.Add(pc);
-            fp_look_bro = false;
-         }
-      }
-
-      // process nested braces
-      if (chunk_is_token(pc, CT_BRACE_OPEN))
-      {
-         size_t sub_nl_count = 0;
-
-         pc = align_var_def_brace(pc, span, &sub_nl_count);
-         if (sub_nl_count > 0)
-         {
-            fp_look_bro   = false;
-            did_this_line = false;
-            as.NewLines(sub_nl_count);
-            as_bc.NewLines(sub_nl_count);
-            as_at.NewLines(sub_nl_count);
-            as_br.NewLines(sub_nl_count);
-            if (p_nl_count != nullptr)
-            {
-               *p_nl_count += sub_nl_count;
-            }
-         }
-         continue;
-      }
-
-      // Done with this brace set?
-      if (chunk_is_token(pc, CT_BRACE_CLOSE))
-      {
-         pc = chunk_get_next(pc);
-         break;
-      }
-
-      if (chunk_is_newline(pc))
-      {
-         fp_look_bro   = false;
-         did_this_line = false;
-         as.NewLines(pc->nl_count);
-         as_bc.NewLines(pc->nl_count);
-         as_at.NewLines(pc->nl_count);
-         as_br.NewLines(pc->nl_count);
-         if (p_nl_count != nullptr)
-         {
-            *p_nl_count += pc->nl_count;
-         }
-      }
-
-      LOG_FMT(LAVDB, "%s(%d): pc->level is %zu, pc->brace_level is %zu\n",
-              __func__, __LINE__, pc->level, pc->brace_level);
-      // don't align stuff inside parenthesis/squares/angles
-      if (pc->level > pc->brace_level)
-      {
-         pc = chunk_get_next(pc);
-         LOG_FMT(LAVDB, "%s(%d): pc->orig_line is %zu, pc->orig_col is %zu, pc->text() '%s'\n",
-                 __func__, __LINE__, pc->orig_line, pc->orig_col, pc->text());
-         continue;
-      }
-
-      // If this is a variable def, update the max_col
-      if (  !(pc->flags & PCF_IN_CLASS_BASE)
-         && pc->type != CT_FUNC_CLASS_DEF
-         && pc->type != CT_FUNC_CLASS_PROTO
-         && ((pc->flags & align_mask) == PCF_VAR_1ST)
-         && pc->type != CT_FUNC_DEF                                   // Issue 1452
-         && ((pc->level == (start->level + 1)) || pc->level == 0)
-         && pc->prev != nullptr
-         && pc->prev->type != CT_MEMBER)
-      {
-         if (!did_this_line)
-         {
-            if (  start->parent_type == CT_STRUCT
-               && (as.m_star_style == AlignStack::SS_INCLUDE))
-            {
-               // we must look after the previous token
-               chunk_t *prev_local = pc->prev;
-               while (  chunk_is_token(prev_local, CT_PTR_TYPE)
-                     || chunk_is_token(prev_local, CT_ADDR))
-               {
-                  LOG_FMT(LAVDB, "%s(%d): prev_local %s, prev_local->type %s\n",
-                          __func__, __LINE__, prev_local->text(), get_token_name(prev_local->type));
-                  prev_local = prev_local->prev;
-               }
-               pc = prev_local->next;
-            }
-            LOG_FMT(LAVDB, "%s(%d): add='%s', orig_line is %zu, orig_col is %zu, level is %zu\n",
-                    __func__, __LINE__, pc->text(), pc->orig_line, pc->orig_col, pc->level);
-
-            as.Add(step_back_over_member(pc));
-
-            if (options::align_var_def_colon())
-            {
-               next = chunk_get_next_nc(pc);
-               if (chunk_is_token(next, CT_BIT_COLON))
-               {
-                  as_bc.Add(next);
-               }
-            }
-            if (options::align_var_def_attribute())
-            {
-               next = pc;
-               while ((next = chunk_get_next_nc(next)) != nullptr)
-               {
-                  if (chunk_is_token(next, CT_ATTRIBUTE))
-                  {
-                     as_at.Add(next);
-                     break;
-                  }
-                  if (chunk_is_token(next, CT_SEMICOLON) || chunk_is_newline(next))
-                  {
-                     break;
-                  }
-               }
-            }
-         }
-         did_this_line = true;
-      }
-      else if (chunk_is_token(pc, CT_BIT_COLON))
-      {
-         if (!did_this_line)
-         {
-            as_bc.Add(pc);
-            did_this_line = true;
-         }
-      }
-      pc = chunk_get_next(pc);
-   }
-
-   as.End();
-   as_bc.End();
-   as_at.End();
-   as_br.End();
-
-   return(pc);
-} // align_var_def_brace
-
-
-chunk_t *align_nl_cont(chunk_t *start)
-{
-   LOG_FUNC_ENTRY();
-
-   LOG_FMT(LALNLC, "%s(%d): start on [%s] on line %zu\n",
-           __func__, __LINE__, get_token_name(start->type), start->orig_line);
-
-   // Find the max column
-   ChunkStack cs;
-   size_t     max_col = 0;
-   chunk_t    *pc     = start;
-   while (  pc != nullptr
-         && pc->type != CT_NEWLINE
-         && pc->type != CT_COMMENT_MULTI)
-   {
-      if (chunk_is_token(pc, CT_NL_CONT))
-      {
-         align_add(cs, pc, max_col);
-      }
-      pc = chunk_get_next(pc);
-   }
-
-   // NL_CONT is always the last thing on a line
-   chunk_t *tmp;
-   while ((tmp = cs.Pop_Back()) != nullptr)
-   {
-      chunk_flags_set(tmp, PCF_WAS_ALIGNED);
-      tmp->column = max_col;
-   }
-
-   return(pc);
-}
-
-
-static comment_align_e get_comment_align_type(chunk_t *cmt)
-{
-   chunk_t         *prev;
-   comment_align_e cmt_type = comment_align_e::REGULAR;
-
-   if (  !options::align_right_cmt_mix()
-      && ((prev = chunk_get_prev(cmt)) != nullptr))
-   {
-      if (  chunk_is_token(prev, CT_PP_ENDIF)
-         || chunk_is_token(prev, CT_PP_ELSE)
-         || chunk_is_token(prev, CT_ELSE)
-         || chunk_is_token(prev, CT_BRACE_CLOSE))
-      {
-         // TODO: make the magic 3 configurable
-         if ((cmt->column - (prev->column + prev->len())) < 3)
-         {
-            cmt_type = (chunk_is_token(prev, CT_PP_ENDIF)) ? comment_align_e::ENDIF : comment_align_e::BRACE;
-         }
-      }
-   }
-   return(cmt_type);
-}
-
-
-chunk_t *align_trailing_comments(chunk_t *start)
-{
-   LOG_FUNC_ENTRY();
-   size_t          min_col  = 0;
-   size_t          min_orig = 0;
-   chunk_t         *pc      = start;
-   const size_t    lvl      = start->brace_level;
-   size_t          nl_count = 0;
-   ChunkStack      cs;
-   size_t          col;
-   size_t          intended_col = options::align_right_cmt_at_col();
-   const bool      same_level   = options::align_right_cmt_same_level();
-   comment_align_e cmt_type_cur;
-   comment_align_e cmt_type_start = get_comment_align_type(pc);
-
-   LOG_FMT(LALADD, "%s(%d): start on line=%zu\n",
-           __func__, __LINE__, pc->orig_line);
-
-   // Find the max column
-   while (  pc != nullptr
-         && (nl_count < options::align_right_cmt_span()))
-   {
-      if ((pc->flags & PCF_RIGHT_COMMENT) && pc->column > 1)
-      {
-         if (same_level && pc->brace_level != lvl)
-         {
-            pc = chunk_get_prev(pc);
-            break;
-         }
-
-         cmt_type_cur = get_comment_align_type(pc);
-
-         if (cmt_type_cur == cmt_type_start)
-         {
-            LOG_FMT(LALADD, "%s(%d): line=%zu min_col=%zu pc->col=%zu pc->len=%zu %s\n",
-                    __func__, __LINE__, pc->orig_line, min_col, pc->column, pc->len(),
-                    get_token_name(pc->type));
-            if (min_orig == 0 || min_orig > pc->column)
-            {
-               min_orig = pc->column;
-            }
-            align_add(cs, pc, min_col); // (intended_col < col));
-            nl_count = 0;
-         }
-      }
-      if (chunk_is_newline(pc))
-      {
-         nl_count += pc->nl_count;
-      }
-      pc = chunk_get_next(pc);
-   }
-
-   // Start with the minimum original column
-   col = min_orig;
-   // fall back to the intended column
-   if (intended_col > 0 && col > intended_col)
-   {
-      col = intended_col;
-   }
-   // if less than allowed, bump it out
-   if (col < min_col)
-   {
-      col = min_col;
-   }
-   // bump out to the intended column
-   if (col < intended_col)
-   {
-      col = intended_col;
-   }
-   LOG_FMT(LALADD, "%s(%d):  -- min_orig=%zu intended_col=%zu min_allowed=%zu ==> col=%zu\n",
-           __func__, __LINE__, min_orig, intended_col, min_col, col);
-   if (cpd.frag_cols > 0 && cpd.frag_cols <= col)
-   {
-      col -= cpd.frag_cols;
-   }
-   align_stack(cs, col, (intended_col != 0), LALTC);
-
-   return(chunk_get_next(pc));
-} // align_trailing_comments
-
-
-void ib_shift_out(size_t idx, size_t num)
-{
-   while (idx < cpd.al_cnt)
-   {
-      cpd.al[idx].col += num;
-      idx++;
-   }
-}
-
-
-static chunk_t *skip_c99_array(chunk_t *sq_open)
-{
-   if (chunk_is_token(sq_open, CT_SQUARE_OPEN))
-   {
-      chunk_t *tmp = chunk_get_next_nc(chunk_skip_to_match(sq_open));
-
-      if (chunk_is_token(tmp, CT_ASSIGN))
-      {
-         return(chunk_get_next_nc(tmp));
-      }
-   }
-   return(nullptr);
-}
-
-
-static chunk_t *scan_ib_line(chunk_t *start, bool first_pass)
-{
-   UNUSED(first_pass);
-   LOG_FUNC_ENTRY();
-   chunk_t *prev_match = nullptr;
-   size_t  idx         = 0;
-
-   // Skip past C99 "[xx] =" stuff
-   chunk_t *tmp = skip_c99_array(start);
-   if (tmp != nullptr)
-   {
-      set_chunk_parent(start, CT_TSQUARE);
-      start            = tmp;
-      cpd.al_c99_array = true;
-   }
-   chunk_t *pc = start;
-
-   if (pc != nullptr)
-   {
-      LOG_FMT(LSIB, "%s(%d): start: orig_line is %zu, orig_col is %zu, column is %zu, type is %s\n",
-              __func__, __LINE__, pc->orig_line, pc->orig_col, pc->column, get_token_name(pc->type));
-   }
-
-   while (  pc != nullptr
-         && !chunk_is_newline(pc)
-         && pc->level >= start->level)
-   {
-      //LOG_FMT(LSIB, "%s:     '%s'   col %d/%d line %zu\n", __func__,
-      //        pc->text(), pc->column, pc->orig_col, pc->orig_line);
-
-      chunk_t *next = chunk_get_next(pc);
-      if (next == nullptr || chunk_is_comment(next))
-      {
-         // do nothing
-      }
-      else if (  chunk_is_token(pc, CT_ASSIGN)
-              || chunk_is_token(pc, CT_BRACE_OPEN)
-              || chunk_is_token(pc, CT_BRACE_CLOSE)
-              || chunk_is_token(pc, CT_COMMA))
-      {
-         size_t token_width = space_col_align(pc, next);
-
-         // TODO: need to handle missing structure defs? ie NULL vs { ... } ??
-
-         // Is this a new entry?
-         if (idx >= cpd.al_cnt)
-         {
-            if (idx == 0)
-            {
-               LOG_FMT(LSIB, "%s(%d): Prepare the 'idx's\n", __func__, __LINE__);
-            }
-            LOG_FMT(LSIB, "%s(%d):   New idx is %2.1zu, pc->column is %2.1zu, text() '%s', token_width is %zu, type is %s\n",
-                    __func__, __LINE__, idx, pc->column, pc->text(), token_width, get_token_name(pc->type));
-            cpd.al[cpd.al_cnt].type = pc->type;
-            cpd.al[cpd.al_cnt].col  = pc->column;
-            cpd.al[cpd.al_cnt].len  = token_width;
-            cpd.al_cnt++;
-            if (cpd.al_cnt == AL_SIZE)
-            {
-               fprintf(stderr, "Number of 'entry' to be aligned is too big for the current value %d,\n", AL_SIZE);
-               fprintf(stderr, "at line %zu, column %zu.\n", pc->orig_line, pc->orig_col);
-               fprintf(stderr, "Please make a report.\n");
-               log_flush(true);
-               exit(EX_SOFTWARE);
-            }
-            idx++;
-         }
-         else
-         {
-            // expect to match stuff
-            if (cpd.al[idx].type == pc->type)
-            {
-               LOG_FMT(LSIB, "%s(%d):   Match? idx is %2.1zu, orig_line is %2.1zu, column is %2.1zu, token_width is %zu, type is %s\n",
-                       __func__, __LINE__, idx, pc->orig_line, pc->column, token_width, get_token_name(pc->type));
-
-               // Shift out based on column
-               if (prev_match == nullptr)
-               {
-                  if (pc->column > cpd.al[idx].col)
-                  {
-                     LOG_FMT(LSIB, "%s(%d): [ pc->column (%zu) > cpd.al[%zu].col(%zu) ] \n",
-                             __func__, __LINE__, pc->column, idx, cpd.al[idx].col);
-
-                     ib_shift_out(idx, pc->column - cpd.al[idx].col);
-                     cpd.al[idx].col = pc->column;
-                  }
-               }
-               else if (idx > 0)
-               {
-                  LOG_FMT(LSIB, "%s(%d):   prev_match '%s', prev_match->orig_line is %zu, prev_match->orig_col is %zu\n",
-                          __func__, __LINE__, prev_match->text(), prev_match->orig_line, prev_match->orig_col);
-                  int min_col_diff = pc->column - prev_match->column;
-                  int cur_col_diff = cpd.al[idx].col - cpd.al[idx - 1].col;
-                  if (cur_col_diff < min_col_diff)
-                  {
-                     LOG_FMT(LSIB, "%s(%d):   pc->orig_line is %zu\n",
-                             __func__, __LINE__, pc->orig_line);
-                     ib_shift_out(idx, min_col_diff - cur_col_diff);
-                  }
-               }
-               LOG_FMT(LSIB, "%s(%d): at ende of the loop: now is col %zu, len is %zu\n",
-                       __func__, __LINE__, cpd.al[idx].col, cpd.al[idx].len);
-               idx++;
-            }
-         }
-         prev_match = pc;
-      }
-      pc = chunk_get_next_nc(pc);
-   }
-   return(pc);
-} // scan_ib_line
-
-
-static void align_log_al(log_sev_t sev, size_t line)
-{
-   if (log_sev_on(sev))
-   {
-      log_fmt(sev, "%s(%d): line %zu, cpd.al_cnt is %zu\n",
-              __func__, __LINE__, line, cpd.al_cnt);
-      for (size_t idx = 0; idx < cpd.al_cnt; idx++)
-      {
-         log_fmt(sev, "   cpd.al[%2.1zu].col is %2.1zu, cpd.al[%2.1zu].len is %zu, type is %s\n",
-                 idx, cpd.al[idx].col, idx, cpd.al[idx].len,
-                 get_token_name(cpd.al[idx].type));
-      }
-      log_fmt(sev, "\n");
-   }
-}
-
-
-static void align_init_brace(chunk_t *start)
-{
-   LOG_FUNC_ENTRY();
-
-   chunk_t *num_token = nullptr;
-
-   cpd.al_cnt       = 0;
-   cpd.al_c99_array = false;
-
-   LOG_FMT(LALBR, "%s(%d): start @ orig_line is %zu, orig_col is %zu\n",
-           __func__, __LINE__, start->orig_line, start->orig_col);
-
-   chunk_t *pc       = chunk_get_next_ncnl(start);
-   chunk_t *pcSingle = scan_ib_line(pc, true);
-   if (  pcSingle == nullptr
-      || (chunk_is_token(pcSingle, CT_BRACE_CLOSE) && pcSingle->parent_type == CT_ASSIGN))
-   {
-      // single line - nothing to do
-      LOG_FMT(LALBR, "%s(%d): single line - nothing to do\n", __func__, __LINE__);
-      return;
-   }
-   LOG_FMT(LALBR, "%s(%d): is not a single line\n", __func__, __LINE__);
-
-   do
-   {
-      pc = scan_ib_line(pc, false);
-
-      // debug dump the current frame
-      LOG_FMT(LALBR, "%s(%d): debug dump after, orig_line is %zu\n",
-              __func__, __LINE__, pc->orig_line);
-      align_log_al(LALBR, pc->orig_line);
-
-      while (chunk_is_newline(pc))
-      {
-         pc = chunk_get_next(pc);
-      }
-   } while (pc != nullptr && pc->level > start->level);
-
-   // debug dump the current frame
-   align_log_al(LALBR, start->orig_line);
-
-   if (  options::align_on_tabstop()
-      && cpd.al_cnt >= 1
-      && (cpd.al[0].type == CT_ASSIGN))
-   {
-      cpd.al[0].col = align_tab_column(cpd.al[0].col);
-   }
-
-   pc = chunk_get_next(start);
-   size_t idx = 0;
-   do
-   {
-      chunk_t *tmp;
-      if (idx == 0 && ((tmp = skip_c99_array(pc)) != nullptr))
-      {
-         pc = tmp;
-         if (pc != nullptr)
-         {
-            LOG_FMT(LALBR, " -%zu- skipped '[] =' to %s\n",
-                    pc->orig_line, get_token_name(pc->type));
-         }
-         continue;
-      }
-
-      chunk_t *next = pc;
-      if (idx < cpd.al_cnt)
-      {
-         LOG_FMT(LALBR, " (%zu) check %s vs %s -- ",
-                 idx, get_token_name(pc->type), get_token_name(cpd.al[idx].type));
-         if (pc->type == cpd.al[idx].type)
-         {
-            if (idx == 0 && cpd.al_c99_array)
-            {
-               chunk_t *prev = chunk_get_prev(pc);
-               if (chunk_is_newline(prev))
-               {
-                  chunk_flags_set(pc, PCF_DONT_INDENT);
-               }
-            }
-            LOG_FMT(LALBR, " [%s] to col %zu\n", pc->text(), cpd.al[idx].col);
-
-            if (num_token != nullptr)
-            {
-               int col_diff = pc->column - num_token->column;
-
-               reindent_line(num_token, cpd.al[idx].col - col_diff);
-               //LOG_FMT(LSYS, "-= %zu =- NUM indent [%s] col=%d diff=%d\n",
-               //        num_token->orig_line,
-               //        num_token->text(), cpd.al[idx - 1].col, col_diff);
-
-               chunk_flags_set(num_token, PCF_WAS_ALIGNED);
-               num_token = nullptr;
-            }
-
-            // Comma's need to 'fall back' to the previous token
-            if (chunk_is_token(pc, CT_COMMA))
-            {
-               next = chunk_get_next(pc);
-               if (next != nullptr && !chunk_is_newline(next))
-               {
-                  //LOG_FMT(LSYS, "-= %zu =- indent [%s] col=%d len=%d\n",
-                  //        next->orig_line,
-                  //        next->text(), cpd.al[idx].col, cpd.al[idx].len);
-
-                  if (  (idx < (cpd.al_cnt - 1))
-                     && options::align_number_right()
-                     && (  chunk_is_token(next, CT_NUMBER_FP)
-                        || chunk_is_token(next, CT_NUMBER)
-                        || chunk_is_token(next, CT_POS)
-                        || chunk_is_token(next, CT_NEG)))
-                  {
-                     // Need to wait until the next match to indent numbers
-                     num_token = next;
-                  }
-                  else if (idx < (cpd.al_cnt - 1))
-                  {
-                     LOG_FMT(LALBR, "%s(%d): idx is %zu, al_cnt is %zu, cpd.al[%zu].col is %zu, cpd.al[%zu].len is %zu\n",
-                             __func__, __LINE__, idx, cpd.al_cnt, idx, cpd.al[idx].col, idx, cpd.al[idx].len);
-                     reindent_line(next, cpd.al[idx].col + cpd.al[idx].len);
-                     chunk_flags_set(next, PCF_WAS_ALIGNED);
-                  }
-               }
-            }
-            else
-            {
-               // first item on the line
-               LOG_FMT(LALBR, "%s(%d): idx is %zu, cpd.al[%zu].col is %zu\n",
-                       __func__, __LINE__, idx, idx, cpd.al[idx].col);
-               reindent_line(pc, cpd.al[idx].col);
-               chunk_flags_set(pc, PCF_WAS_ALIGNED);
-
-               // see if we need to right-align a number
-               if (  (idx < (cpd.al_cnt - 1))
-                  && options::align_number_right())
-               {
-                  next = chunk_get_next(pc);
-                  if (  next != nullptr
-                     && !chunk_is_newline(next)
-                     && (  chunk_is_token(next, CT_NUMBER_FP)
-                        || chunk_is_token(next, CT_NUMBER)
-                        || chunk_is_token(next, CT_POS)
-                        || chunk_is_token(next, CT_NEG)))
-                  {
-                     // Need to wait until the next match to indent numbers
-                     num_token = next;
-                  }
-               }
-            }
-            idx++;
-         }
-         else
-         {
-            LOG_FMT(LALBR, " no match\n");
-         }
-      }
-      if (chunk_is_newline(pc) || chunk_is_newline(next))
-      {
-         idx = 0;
-      }
-      pc = chunk_get_next(pc);
-   } while (pc != nullptr && pc->level > start->level);
-} // align_init_brace
-
-
-static void align_typedefs(size_t span)
-{
-   LOG_FUNC_ENTRY();
-
-   AlignStack as;
-   as.Start(span);
-   as.m_gap        = options::align_typedef_gap();
-   as.m_star_style = static_cast<AlignStack::StarStyle>(options::align_typedef_star_style());
-   as.m_amp_style  = static_cast<AlignStack::StarStyle>(options::align_typedef_amp_style());
-
-   chunk_t *c_typedef = nullptr;
-   chunk_t *pc        = chunk_get_head();
-   while (pc != nullptr)
-   {
-      if (chunk_is_newline(pc))
-      {
-         as.NewLines(pc->nl_count);
-         c_typedef = nullptr;
-      }
-      else if (c_typedef != nullptr)
-      {
-         if (pc->flags & PCF_ANCHOR)
-         {
-            as.Add(pc);
-            LOG_FMT(LALTD, "%s(%d): typedef @ %zu:%zu, tag '%s' @ %zu:%zu\n",
-                    __func__, __LINE__, c_typedef->orig_line, c_typedef->orig_col,
-                    pc->text(), pc->orig_line, pc->orig_col);
-            c_typedef = nullptr;
-         }
-      }
-      else
-      {
-         if (chunk_is_token(pc, CT_TYPEDEF))
-         {
-            c_typedef = pc;
-         }
-      }
-
-      pc = chunk_get_next(pc);
-   }
-
-   as.End();
-} // align_typedefs
-
-
-static void align_left_shift(void)
-{
-   LOG_FUNC_ENTRY();
-
-   chunk_t    *start = nullptr;
-   AlignStack as;
-   as.Start(255);
-
-   chunk_t *pc = chunk_get_head();
-   while (pc != nullptr)
-   {
-      if (chunk_is_token(pc, CT_NEWLINE))
-      {
-         LOG_FMT(LAVDB, "%s(%d): orig_line is %zu, <Newline>\n", __func__, __LINE__, pc->orig_line);
-      }
-      else
-      {
-         LOG_FMT(LAVDB, "%s(%d): orig_line is %zu, orig_col is %zu, pc->text() '%s'\n",
-                 __func__, __LINE__, pc->orig_line, pc->orig_col, pc->text());
-         //log_pcf_flags(LINDLINE, pc->flags);
-      }
-      if (  start != nullptr
-         && ((pc->flags & PCF_IN_PREPROC) != (start->flags & PCF_IN_PREPROC)))
-      {
-         // a change in preproc status restarts the aligning
-         as.Flush();
-         start = nullptr;
-      }
-      else if (chunk_is_newline(pc))
-      {
-         as.NewLines(pc->nl_count);
-      }
-      else if (start != nullptr && pc->level < start->level)
-      {
-         // A drop in level restarts the aligning
-         as.Flush();
-         start = nullptr;
-      }
-      else if (start != nullptr && pc->level > start->level)
-      {
-         // Ignore any deeper levels when aligning
-      }
-      else if (chunk_is_token(pc, CT_SEMICOLON))
-      {
-         // A semicolon at the same level flushes
-         as.Flush();
-         start = nullptr;
-      }
-      else if (  (!(pc->flags & PCF_IN_ENUM) && !(pc->flags & PCF_IN_TYPEDEF))
-              && chunk_is_str(pc, "<<", 2))
-      {
-         log_pcf_flags(LINDLINE, pc->flags);
-         if (pc->parent_type == CT_OPERATOR)
-         {
-            // Ignore operator<<
-         }
-         else if (as.m_aligned.Empty())
-         {
-            /*
-             * check if the first one is actually on a blank line and then
-             * indent it. Eg:
-             *
-             *      cout
-             *          << "something";
-             */
-            chunk_t *prev = chunk_get_prev(pc);
-            if (prev != nullptr && chunk_is_newline(prev))
-            {
-               indent_to_column(pc, pc->column_indent + options::indent_columns());
-               pc->column_indent = pc->column;
-               pc->flags        |= PCF_DONT_INDENT;
-            }
-
-            // first one can be anywhere
-            as.Add(pc);
-            start = pc;
-         }
-         else if (chunk_is_newline(chunk_get_prev(pc)))
-         {
-            // subsequent ones must be after a newline
-            as.Add(pc);
-         }
-      }
-      else if (!as.m_aligned.Empty())
-      {
-         /*
-          * check if the given statement is on a line of its own, immediately following <<
-          * and then it. Eg:
-          *
-          *      cout <<
-          *          "something";
-          */
-         chunk_t *prev = chunk_get_prev(pc);
-         if (prev != nullptr && chunk_is_newline(prev))
-         {
-            indent_to_column(pc, pc->column_indent + options::indent_columns());
-            pc->column_indent = pc->column;
-            pc->flags        |= PCF_DONT_INDENT;
-         }
-      }
-
-      pc = chunk_get_next(pc);
-   }
-   as.End();
-} // align_left_shift
-
-
-static void align_oc_msg_colon(chunk_t *so)
-{
-   LOG_FUNC_ENTRY();
-
-   AlignStack nas;   // for the parameter tag
-   nas.Reset();
-   nas.m_right_align = !options::align_on_tabstop();
-
-   AlignStack cas;   // for the colons
-   size_t     span = options::align_oc_msg_colon_span();
-   cas.Start(span);
-
-   size_t  level = so->level;
-   chunk_t *pc   = chunk_get_next_ncnl(so, scope_e::PREPROC);
-
-   bool    did_line  = false;
-   bool    has_colon = false;
-   size_t  lcnt      = 0; // line count with no colon for span
-
-   while (pc != nullptr && pc->level > level)
-   {
-      if (pc->level > (level + 1))
-      {
-         // do nothing
-      }
-      else if (chunk_is_newline(pc))
-      {
-         if (!has_colon)
-         {
-            ++lcnt;
-         }
-         did_line  = false;
-         has_colon = !has_colon;
-      }
-      else if (  !did_line
-              && (lcnt < span + 1)
-              && chunk_is_token(pc, CT_OC_COLON))
-      {
-         has_colon = true;
-         cas.Add(pc);
-         chunk_t *tmp = chunk_get_prev(pc);
-         if (  tmp != nullptr
-            && (chunk_is_token(tmp, CT_OC_MSG_FUNC) || chunk_is_token(tmp, CT_OC_MSG_NAME)))
-         {
-            nas.Add(tmp);
-            chunk_flags_set(tmp, PCF_DONT_INDENT);
-         }
-         did_line = true;
-      }
-      pc = chunk_get_next(pc, scope_e::PREPROC);
-   }
-
-   nas.m_skip_first = !options::align_oc_msg_colon_first();
-   cas.m_skip_first = !options::align_oc_msg_colon_first();
-
-   // find the longest args that isn't the first one
-   size_t  first_len = 0;
-   size_t  mlen      = 0;
-   chunk_t *longest  = nullptr;
-
-   size_t  len = nas.m_aligned.Len();
-   for (size_t idx = 0; idx < len; idx++)
-   {
-      chunk_t *tmp = nas.m_aligned.GetChunk(idx);
-      if (tmp != nullptr)
-      {
-         size_t tlen = tmp->str.size();
-         if (tlen > mlen)
-         {
-            mlen = tlen;
-            if (idx != 0)
-            {
-               longest = tmp;
-            }
-         }
-         if (idx == 0)
-         {
-            first_len = tlen + 1;
-         }
-      }
-   }
-
-   // add spaces before the longest arg
-   len = options::indent_oc_msg_colon();
-   size_t len_diff    = mlen - first_len;
-   size_t indent_size = options::indent_columns();
-   // Align with first colon if possible by removing spaces
-   if (  longest
-      && options::indent_oc_msg_prioritize_first_colon()
-      && len_diff > 0
-      && ((longest->column >= len_diff) && (longest->column - len_diff) > (longest->brace_level * indent_size)))
-   {
-      longest->column -= len_diff;
-   }
-   else if (longest && len > 0)
-   {
-      chunk_t chunk;
-
-      chunk.type        = CT_SPACE;
-      chunk.orig_line   = longest->orig_line;
-      chunk.parent_type = CT_NONE;
-      chunk.level       = longest->level;
-      chunk.brace_level = longest->brace_level;
-      chunk.flags       = longest->flags & PCF_COPY_FLAGS;
-
-      // start at one since we already indent for the '['
-      for (size_t idx = 1; idx < len; idx++)
-      {
-         chunk.str.append(' ');
-      }
-
-      chunk_add_before(&chunk, longest);
-   }
-   nas.End();
-   cas.End();
-} // align_oc_msg_colon
-
-
-static void align_oc_msg_colons(void)
-{
-   LOG_FUNC_ENTRY();
-
-   for (chunk_t *pc = chunk_get_head(); pc != nullptr; pc = chunk_get_next(pc))
-   {
-      if (chunk_is_token(pc, CT_SQUARE_OPEN) && pc->parent_type == CT_OC_MSG)
-      {
-         align_oc_msg_colon(pc);
-      }
-   }
-}
-
-
-static void align_oc_decl_colon(void)
-{
-   LOG_FUNC_ENTRY();
-
-   bool       did_line;
-   AlignStack cas;   // for the colons
-   AlignStack nas;   // for the parameter label
-   cas.Start(4);
-   nas.Start(4);
-   nas.m_right_align = !options::align_on_tabstop();
-
-   chunk_t *pc = chunk_get_head();
-   while (pc != nullptr)
-   {
-      if (pc->type != CT_OC_SCOPE)
-      {
-         pc = chunk_get_next(pc);
-         continue;
-      }
-
-      nas.Reset();
-      cas.Reset();
-
-      size_t level = pc->level;
-      pc = chunk_get_next_ncnl(pc, scope_e::PREPROC);
-
-      did_line = false;
-
-      while (pc != nullptr && pc->level >= level)
-      {
-         // The declaration ends with an open brace or semicolon
-         if (chunk_is_token(pc, CT_BRACE_OPEN) || chunk_is_semicolon(pc))
-         {
-            break;
-         }
-
-         if (chunk_is_newline(pc))
-         {
-            nas.NewLines(pc->nl_count);
-            cas.NewLines(pc->nl_count);
-            did_line = false;
-         }
-         else if (!did_line && chunk_is_token(pc, CT_OC_COLON))
-         {
-            cas.Add(pc);
-
-            chunk_t *tmp  = chunk_get_prev(pc, scope_e::PREPROC);
-            chunk_t *tmp2 = chunk_get_prev_ncnl(tmp, scope_e::PREPROC);
-
-            // Check for an un-labeled parameter
-            if (  tmp != nullptr
-               && tmp2 != nullptr
-               && (  chunk_is_token(tmp, CT_WORD)
-                  || chunk_is_token(tmp, CT_TYPE)
-                  || chunk_is_token(tmp, CT_OC_MSG_DECL)
-                  || chunk_is_token(tmp, CT_OC_MSG_SPEC))
-               && (  chunk_is_token(tmp2, CT_WORD)
-                  || chunk_is_token(tmp2, CT_TYPE)
-                  || chunk_is_token(tmp2, CT_PAREN_CLOSE)))
-            {
-               nas.Add(tmp);
-            }
-            did_line = true;
-         }
-         pc = chunk_get_next(pc, scope_e::PREPROC);
-      }
-      nas.End();
-      cas.End();
-   }
-} // align_oc_decl_colon
-
-
-static void align_asm_colon(void)
-{
-   LOG_FUNC_ENTRY();
-
-   bool       did_nl;
-   AlignStack cas;   // for the colons
-   cas.Start(4);
-
-   chunk_t *pc = chunk_get_head();
-   while (pc != nullptr)
-   {
-      if (pc->type != CT_ASM_COLON)
-      {
-         pc = chunk_get_next(pc);
-         continue;
-      }
-
-      cas.Reset();
-
-      pc = chunk_get_next_ncnl(pc, scope_e::PREPROC);
-      size_t level = pc ? pc->level : 0;
-      did_nl = true;
-      while (pc && pc->level >= level)
-      {
-         if (chunk_is_newline(pc))
-         {
-            cas.NewLines(pc->nl_count);
-            did_nl = true;
-         }
-         else if (chunk_is_token(pc, CT_ASM_COLON))
-         {
-            cas.Flush();
-            did_nl = true;
-         }
-         else if (did_nl)
-         {
-            did_nl = false;
-            cas.Add(pc);
-         }
-         pc = chunk_get_next_nc(pc, scope_e::PREPROC);
-      }
-      cas.End();
-   }
-} // align_asm_colon
->>>>>>> 9b6fd1e7
+} // align_all