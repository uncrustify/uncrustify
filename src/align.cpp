--- conflicted
+++ resolved
@@ -1749,17 +1749,10 @@
    LOG_FMT(LALBR, "%s(%d): start @ %zu:%zu\n",
            __func__, __LINE__, start->orig_line, start->orig_col);
 
-<<<<<<< HEAD
-   chunk_t *pc = chunk_get_next_ncnl(start);
-   pc = scan_ib_line(pc, true);
-   if (  pc == nullptr
-      || (pc->type == CT_BRACE_CLOSE && pc->parent_type == CT_ASSIGN))
-=======
    chunk_t *pc       = chunk_get_next_ncnl(start);
    chunk_t *pcSingle = scan_ib_line(pc, true);
    if (  pcSingle == nullptr
       || (chunk_is_token(pcSingle, CT_BRACE_CLOSE) && pcSingle->parent_type == CT_ASSIGN))
->>>>>>> be6a7c62
    {
       // single line - nothing to do
       return;
