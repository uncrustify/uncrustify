/**
 * @file combine.cpp
 * Labels the chunks as needed.
 *
 * @author  Ben Gardner
 * @license GPL v2+
 */
#include "uncrustify_types.h"
#include "chunk_list.h"
#include "ChunkStack.h"
#include "prototypes.h"

#include <cstdio>
#include <cstdlib>
#include <cstring>
#include <cerrno>
#include "unc_ctype.h"
#include <cassert>

static void fix_fcn_def_params(chunk_t *pc);
static void fix_typedef(chunk_t *pc);
static void fix_enum_struct_union(chunk_t *pc);
static void fix_casts(chunk_t *pc);
static void fix_type_cast(chunk_t *pc);
static chunk_t *fix_var_def(chunk_t *pc);
static void mark_function(chunk_t *pc);
static void mark_function_return_type(chunk_t *fname, chunk_t *pc, c_token_t parent_type);
static bool mark_function_type(chunk_t *pc);
static void mark_struct_union_body(chunk_t *start);
static chunk_t *mark_variable_definition(chunk_t *start);

static void mark_define_expressions(void);
static void process_returns(void);
static chunk_t *process_return(chunk_t *pc);
static void mark_class_ctor(chunk_t *pclass);
static void mark_namespace(chunk_t *pns);
static void mark_cpp_constructor(chunk_t *pc);
static void mark_lvalue(chunk_t *pc);
static void mark_template_func(chunk_t *pc, chunk_t *pc_next);
static void mark_exec_sql(chunk_t *pc);
static void handle_oc_class(chunk_t *pc);
static void handle_oc_block_literal(chunk_t *pc);
static void handle_oc_block_type(chunk_t *pc);
static void handle_oc_message_decl(chunk_t *pc);
static void handle_oc_message_send(chunk_t *pc);
static void handle_oc_property_decl(chunk_t *pc);
static void handle_cs_square_stmt(chunk_t *pc);
static void handle_cs_property(chunk_t *pc);
static void handle_cpp_template(chunk_t *pc);
static void handle_cpp_lambda(chunk_t *pc);
static void handle_d_template(chunk_t *pc);
static void handle_wrap(chunk_t *pc);
static void handle_proto_wrap(chunk_t *pc);
static bool is_oc_block(chunk_t *pc);
static void handle_java_assert(chunk_t *pc);
static chunk_t *get_d_template_types(ChunkStack& cs, chunk_t *open_paren);
static bool chunkstack_match(ChunkStack& cs, chunk_t *pc);

void make_type(chunk_t *pc)
{
   if (pc != NULL)
   {
      if (pc->type == CT_WORD)
      {
         pc->type = CT_TYPE;
      }
      else if (chunk_is_star(pc))
      {
         pc->type = CT_PTR_TYPE;
      }
      else if (chunk_is_addr(pc))
      {
         pc->type = CT_BYREF;
      }
   }
}


void flag_series(chunk_t *start, chunk_t *end, UINT64 set_flags, UINT64 clr_flags, chunk_nav_t nav)
{
   while (start && (start != end))
   {
      start->flags = (start->flags & ~clr_flags) | set_flags;

      start = chunk_get_next(start, nav);
   }
   if (end)
   {
      end->flags = (end->flags & ~clr_flags) | set_flags;
   }
}


/**
 * Flags everything from the open paren to the close paren.
 *
 * @param po   Pointer to the open parenthesis
 * @return     The token after the close paren
 */
#define flag_parens(_po, _flg, _ot, _pt, _pa) \
   flag_parens2(__func__, __LINE__, _po, _flg, _ot, _pt, _pa)

static chunk_t *flag_parens2(const char *func, int line,
                             chunk_t *po, UINT64 flags,
                             c_token_t opentype, c_token_t parenttype,
                             bool parent_all)
{
   chunk_t *paren_close;
   chunk_t *pc;

   paren_close = chunk_skip_to_match(po, CNAV_PREPROC);
   if (paren_close == NULL)
   {
      LOG_FMT(LERR, "flag_parens[%s:%d]: no match for [%s] at  [%d:%d]\n",
              func, line, po->str.c_str(), po->orig_line, po->orig_col);
      return(NULL);
   }

   LOG_FMT(LFLPAREN, "flag_parens[%s:%d] @ %d:%d [%s] and %d:%d [%s] type=%s ptype=%s\n",
           func, line, po->orig_line, po->orig_col, po->text(),
           paren_close->orig_line, paren_close->orig_col, paren_close->text(),
           get_token_name(opentype), get_token_name(parenttype));

   if (po != paren_close)
   {
      if ((flags != 0) ||
          (parent_all && (parenttype != CT_NONE)))
      {
         for (pc = chunk_get_next(po, CNAV_PREPROC);
              pc != paren_close;
              pc = chunk_get_next(pc, CNAV_PREPROC))
         {
            pc->flags |= flags;
            if (parent_all)
            {
               pc->parent_type = parenttype;
            }
         }
      }

      if (opentype != CT_NONE)
      {
         po->type          = opentype;
         paren_close->type = (c_token_t)(opentype + 1);
      }

      if (parenttype != CT_NONE)
      {
         po->parent_type          = parenttype;
         paren_close->parent_type = parenttype;
      }
   }
   return(chunk_get_next_ncnl(paren_close, CNAV_PREPROC));
}


/**
 * Sets the parent of the open paren/brace/square/angle and the closing.
 * Note - it is assumed that pc really does point to an open item and the
 * close must be open + 1.
 *
 * @param start   The open paren
 * @param parent  The type to assign as the parent
 * @reutrn        The chunk after the close paren
 */
chunk_t *set_paren_parent(chunk_t *start, c_token_t parent)
{
   chunk_t *end;

   end = chunk_skip_to_match(start, CNAV_PREPROC);
   if (end != NULL)
   {
      start->parent_type = parent;
      end->parent_type   = parent;
   }
   return(chunk_get_next_ncnl(end, CNAV_PREPROC));
}


/* Scan backwards to see if we might be on a type declaration */
static bool chunk_ends_type(chunk_t *pc)
{
   bool ret = false;
   int  cnt = 0;
   bool last_lval = false;

   for (/* nada */; pc != NULL; pc = chunk_get_prev_ncnl(pc))
   {
      LOG_FMT(LFTYPE, "%s: [%s] %s flags %" PRIx64 " on line %d, col %d\n",
              __func__, get_token_name(pc->type), pc->str.c_str(),
              pc->flags, pc->orig_line, pc->orig_col);

      if ((pc->type == CT_WORD) ||
          (pc->type == CT_TYPE) ||
          (pc->type == CT_PTR_TYPE) ||
          (pc->type == CT_STRUCT) ||
          (pc->type == CT_DC_MEMBER) ||
          (pc->type == CT_QUALIFIER))
      {
         cnt++;
         last_lval = (pc->flags & PCF_LVALUE) != 0;
         continue;
      }

      if (chunk_is_semicolon(pc) ||
          (pc->type == CT_TYPEDEF) ||
          (pc->type == CT_BRACE_OPEN) ||
          (pc->type == CT_BRACE_CLOSE) ||
          ((pc->type == CT_SPAREN_OPEN) && last_lval))
      {
         ret = cnt > 0;
      }
      break;
   }

   if (pc == NULL)
   {
      /* first token */
      ret = true;
   }

   LOG_FMT(LFTYPE, "%s verdict: %s\n", __func__, ret ? "yes" : "no");

   return(ret);
}


/* skip to the final word/type in a :: chain
 * pc is either a word or a ::
 */
static chunk_t *skip_dc_member(chunk_t *start)
{
   if (!start)
   {
      return NULL;
   }

   chunk_t *pc   = start;
   chunk_t *next = (pc->type == CT_DC_MEMBER) ? pc : chunk_get_next_ncnl(pc);
   while (next && (next->type == CT_DC_MEMBER))
   {
      pc   = chunk_get_next_ncnl(next);
      next = chunk_get_next_ncnl(pc);
   }
   return pc;
}


/**
 * This is called on every chunk.
 * First on all non-preprocessor chunks and then on each preprocessor chunk.
 * It does all the detection and classifying.
 */
void do_symbol_check(chunk_t *prev, chunk_t *pc, chunk_t *next)
{
   chunk_t *tmp;

   // LOG_FMT(LSYS, " %3d > ['%s' %s] ['%s' %s] ['%s' %s]\n",
   //         pc->orig_line,
   //         prev->str.c_str(), get_token_name(prev->type),
   //         pc->str.c_str(), get_token_name(pc->type),
   //         next->str.c_str(), get_token_name(next->type));

   if ((pc->type == CT_OC_AT) && next)
   {
      if ((next->type == CT_PAREN_OPEN) ||
          (next->type == CT_BRACE_OPEN) ||
          (next->type == CT_SQUARE_OPEN))
      {
         flag_parens(next, PCF_OC_BOXED, next->type, CT_OC_AT, false);
      }
      else
      {
         next->parent_type = CT_OC_AT;
      }
   }

   /* D stuff */
   if ((cpd.lang_flags & LANG_D) &&
       (pc->type == CT_QUALIFIER) &&
       chunk_is_str(pc, "const", 5) &&
       (next->type == CT_PAREN_OPEN))
   {
      pc->type = CT_D_CAST;
      set_paren_parent(next, pc->type);
   }

   if ((next->type == CT_PAREN_OPEN) &&
       ((pc->type == CT_D_CAST) ||
        (pc->type == CT_DELEGATE) ||
        (pc->type == CT_ALIGN)))
   {
      /* mark the parenthesis parent */
      tmp = set_paren_parent(next, pc->type);

      /* For a D cast - convert the next item */
      if ((pc->type == CT_D_CAST) && (tmp != NULL))
      {
         if (tmp->type == CT_STAR)
         {
            tmp->type = CT_DEREF;
         }
         else if (tmp->type == CT_AMP)
         {
            tmp->type = CT_ADDR;
         }
         else if (tmp->type == CT_MINUS)
         {
            tmp->type = CT_NEG;
         }
         else if (tmp->type == CT_PLUS)
         {
            tmp->type = CT_POS;
         }
      }

      /* For a delegate, mark previous words as types and the item after the
       * close paren as a variable def
       */
      if (pc->type == CT_DELEGATE)
      {
         if (tmp != NULL)
         {
            tmp->parent_type = CT_DELEGATE;
            if (tmp->level == tmp->brace_level)
            {
               tmp->flags |= PCF_VAR_1ST_DEF;
            }
         }

         for (tmp = chunk_get_prev_ncnl(pc); tmp != NULL; tmp = chunk_get_prev_ncnl(tmp))
         {
            if (chunk_is_semicolon(tmp) ||
                (tmp->type == CT_BRACE_OPEN) ||
                (tmp->type == CT_VBRACE_OPEN))
            {
               break;
            }
            make_type(tmp);
         }
      }

      if ((pc->type == CT_ALIGN) && (tmp != NULL))
      {
         if (tmp->type == CT_BRACE_OPEN)
         {
            set_paren_parent(tmp, pc->type);
         }
         else if (tmp->type == CT_COLON)
         {
            tmp->parent_type = pc->type;
         }
      }
   } /* paren open + cast/align/delegate */

   if (pc->type == CT_INVARIANT)
   {
      if (next->type == CT_PAREN_OPEN)
      {
         next->parent_type = pc->type;
         tmp = chunk_get_next(next);
         while (tmp != NULL)
         {
            if (tmp->type == CT_PAREN_CLOSE)
            {
               tmp->parent_type = pc->type;
               break;
            }
            make_type(tmp);
            tmp = chunk_get_next(tmp);
         }
      }
      else
      {
         pc->type = CT_QUALIFIER;
      }
   }

   if ((prev->type == CT_BRACE_OPEN) &&
       ((pc->type == CT_GETSET) || (pc->type == CT_GETSET_EMPTY)))
   {
      flag_parens(prev, 0, CT_NONE, CT_GETSET, false);
   }

   /* Objective C stuff */
   if (cpd.lang_flags & LANG_OC)
   {
      /* Check for message declarations */
      if (pc->flags & PCF_STMT_START)
      {
         if ((chunk_is_str(pc, "-", 1) || chunk_is_str(pc, "+", 1)) &&
             chunk_is_str(next, "(", 1))
         {
            handle_oc_message_decl(pc);
         }
      }
      if (pc->flags & PCF_EXPR_START)
      {
         if (pc->type == CT_SQUARE_OPEN)
         {
            handle_oc_message_send(pc);
         }
         if (pc->type == CT_CARET)
         {
            handle_oc_block_literal(pc);
         }
      }
       
      if (pc->type == CT_OC_PROPERTY)
      {
          handle_oc_property_decl(pc);
      }
   }
    

   /* C# stuff */
   if (cpd.lang_flags & LANG_CS)
   {
      /* '[assembly: xxx]' stuff */
      if ((pc->flags & PCF_EXPR_START) &&
          (pc->type == CT_SQUARE_OPEN))
      {
         handle_cs_square_stmt(pc);
      }

      if ((next != NULL) && (next->type == CT_BRACE_OPEN) &&
          (next->parent_type == CT_NONE) &&
          ((pc->type == CT_SQUARE_CLOSE) ||
           (pc->type == CT_WORD)))
      {
         handle_cs_property(next);
      }
   }

   /* C++11 Lambda stuff */
   if (prev && (cpd.lang_flags & LANG_CPP) &&
       ((pc->type == CT_SQUARE_OPEN) || (pc->type == CT_TSQUARE)) &&
       !CharTable::IsKw1(prev->str[0]))
   {
      handle_cpp_lambda(pc);
   }

   /* FIXME: which language does this apply to? */
   if ((pc->type == CT_ASSIGN) && (next->type == CT_SQUARE_OPEN))
   {
      set_paren_parent(next, CT_ASSIGN);

      /* Mark one-liner assignment */
      tmp = next;
      while ((tmp = chunk_get_next_nc(tmp)) != NULL)
      {
         if (chunk_is_newline(tmp))
         {
            break;
         }
         if ((tmp->type == CT_SQUARE_CLOSE) && (next->level == tmp->level))
         {
            tmp->flags  |= PCF_ONE_LINER;
            next->flags |= PCF_ONE_LINER;
            break;
         }
      }
   }

   if (pc->type == CT_ASSERT)
   {
      handle_java_assert(pc);
   }
   if (pc->type == CT_ANNOTATION)
   {
       tmp = chunk_get_next_ncnl(pc);
       if (chunk_is_paren_open(tmp))
       {
          set_paren_parent(tmp, CT_ANNOTATION);
       }
   }

   /* A [] in C# and D only follows a type */
   if ((pc->type == CT_TSQUARE) &&
       ((cpd.lang_flags & (LANG_D | LANG_CS | LANG_VALA)) != 0))
   {
      if ((prev != NULL) && (prev->type == CT_WORD))
      {
         prev->type = CT_TYPE;
      }
      if ((next != NULL) && (next->type == CT_WORD))
      {
         next->flags |= PCF_VAR_1ST_DEF;
      }
   }

   if ((pc->type == CT_SQL_EXEC) ||
       (pc->type == CT_SQL_BEGIN) ||
       (pc->type == CT_SQL_END))
   {
      mark_exec_sql(pc);
   }

   if (pc->type == CT_PROTO_WRAP)
   {
      handle_proto_wrap(pc);
   }

   /* Handle the typedef */
   if (pc->type == CT_TYPEDEF)
   {
      fix_typedef(pc);
   }
   if ((pc->type == CT_ENUM) ||
       (pc->type == CT_STRUCT) ||
       (pc->type == CT_UNION))
   {
      if (prev->type != CT_TYPEDEF)
      {
         fix_enum_struct_union(pc);
      }
   }

   if (pc->type == CT_EXTERN)
   {
      if (chunk_is_paren_open(next))
      {
         tmp = flag_parens(next, 0, CT_NONE, CT_EXTERN, true);
         if (tmp && (tmp->type == CT_BRACE_OPEN))
         {
            set_paren_parent(tmp, CT_EXTERN);
         }
      }
      else
      {
         /* next likely is a string (see tokenize_cleanup.cpp) */
         next->parent_type = CT_EXTERN;
         tmp = chunk_get_next_ncnl(next);
         if (tmp && (tmp->type == CT_BRACE_OPEN))
         {
            set_paren_parent(tmp, CT_EXTERN);
         }
      }
   }

   if (pc->type == CT_TEMPLATE)
   {
      if (cpd.lang_flags & LANG_D)
      {
         handle_d_template(pc);
      }
      else
      {
         handle_cpp_template(pc);
      }
   }

   if ((pc->type == CT_WORD) &&
       (next->type == CT_ANGLE_OPEN) &&
       (next->parent_type == CT_TEMPLATE))
   {
      mark_template_func(pc, next);
   }

   if ((pc->type == CT_SQUARE_CLOSE) &&
       (next->type == CT_PAREN_OPEN))
   {
      flag_parens(next, 0, CT_FPAREN_OPEN, CT_NONE, false);
   }

   if (pc->type == CT_TYPE_CAST)
   {
      fix_type_cast(pc);
   }

   if ((pc->parent_type == CT_ASSIGN) &&
       ((pc->type == CT_BRACE_OPEN) ||
        (pc->type == CT_SQUARE_OPEN)))
   {
      /* Mark everything in here as in assign */
      flag_parens(pc, PCF_IN_ARRAY_ASSIGN, pc->type, CT_NONE, false);
   }

   if (pc->type == CT_D_TEMPLATE)
   {
      set_paren_parent(next, pc->type);
   }

   /**
    * A word before an open paren is a function call or definition.
    * CT_WORD => CT_FUNC_CALL or CT_FUNC_DEF
    */
   if (next->type == CT_PAREN_OPEN)
   {
      tmp = chunk_get_next_ncnl(next);
      if ((cpd.lang_flags & LANG_OC) && chunk_is_token(tmp, CT_CARET))
      {
         handle_oc_block_type(tmp);
      }
      else if ((pc->type == CT_WORD) || (pc->type == CT_OPERATOR_VAL))
      {
         pc->type = CT_FUNCTION;
      }
      else if (pc->type == CT_TYPE)
      {
         /**
          * If we are on a type, then we are either on a C++ style cast, a
          * function or we are on a function type.
          * The only way to tell for sure is to find the close paren and see
          * if it is followed by an open paren.
          * "int(5.6)"
          * "int()"
          * "int(foo)(void)"
          *
          * FIXME: this check can be done better...
          */
         tmp = chunk_get_next_type(next, CT_PAREN_CLOSE, next->level);
         tmp = chunk_get_next(tmp);
         if ((tmp != NULL) && (tmp->type == CT_PAREN_OPEN))
         {
            /* we have "TYPE(...)(" */
            pc->type = CT_FUNCTION;
         }
         else
         {
            if ((pc->parent_type == CT_NONE) &&
                ((pc->flags & PCF_IN_TYPEDEF) == 0))
            {
               tmp = chunk_get_next_ncnl(next);
               if ((tmp != NULL) && (tmp->type == CT_PAREN_CLOSE))
               {
                  /* we have TYPE() */
                  pc->type = CT_FUNCTION;
               }
               else
               {
                  /* we have TYPE(...) */
                  pc->type = CT_CPP_CAST;
                  set_paren_parent(next, CT_CPP_CAST);
               }
            }
         }
      }
      else if (pc->type == CT_ATTRIBUTE)
      {
         flag_parens(next, 0, CT_FPAREN_OPEN, CT_ATTRIBUTE, false);
      }
   }
   if ((cpd.lang_flags & LANG_PAWN) != 0)
   {
      if ((pc->type == CT_FUNCTION) && (pc->brace_level > 0))
      {
         pc->type = CT_FUNC_CALL;
      }
      if ((pc->type == CT_STATE) &&
          (next != NULL) &&
          (next->type == CT_PAREN_OPEN))
      {
         set_paren_parent(next, pc->type);
      }
   }
   else
   {
      if ((pc->type == CT_FUNCTION) &&
          ((pc->parent_type == CT_OC_BLOCK_EXPR) || !is_oc_block(pc)))
      {
         mark_function(pc);
      }
   }

   /* Detect C99 member stuff */
   if ((pc->type == CT_MEMBER) &&
       ((prev->type == CT_COMMA) ||
        (prev->type == CT_BRACE_OPEN)))
   {
      pc->type          = CT_C99_MEMBER;
      next->parent_type = CT_C99_MEMBER;
   }

   /* Mark function parens and braces */
   if ((pc->type == CT_FUNC_DEF) ||
       (pc->type == CT_FUNC_CALL) ||
       (pc->type == CT_FUNC_CALL_USER) ||
       (pc->type == CT_FUNC_PROTO))
   {
      tmp = next;
      if (tmp->type == CT_SQUARE_OPEN)
      {
         tmp = set_paren_parent(tmp, pc->type);
      }
      else if ((tmp->type == CT_TSQUARE) ||
               (tmp->parent_type == CT_OPERATOR))
      {
         tmp = chunk_get_next_ncnl(tmp);
      }

      if (chunk_is_paren_open(tmp))
      {
         tmp = flag_parens(tmp, 0, CT_FPAREN_OPEN, pc->type, false);
         if (tmp != NULL)
         {
            if (tmp->type == CT_BRACE_OPEN)
            {
               if ((pc->flags & PCF_IN_CONST_ARGS) == 0)
               {
                  set_paren_parent(tmp, pc->type);
               }
            }
            else if (chunk_is_semicolon(tmp) && (pc->type == CT_FUNC_PROTO))
            {
               tmp->parent_type = pc->type;
            }
         }
      }
   }

   /* Mark the parameters in catch() */
   if ((pc->type == CT_CATCH) && (next->type == CT_SPAREN_OPEN))
   {
      fix_fcn_def_params(next);
   }

   if ((pc->type == CT_THROW) && (prev->type == CT_FPAREN_CLOSE))
   {
      pc->parent_type = prev->parent_type;
      if (next->type == CT_PAREN_OPEN)
      {
         set_paren_parent(next, CT_THROW);
      }
   }

   /* Mark the braces in: "for_each_entry(xxx) { }" */
   if ((pc->type == CT_BRACE_OPEN) &&
       (prev->type == CT_FPAREN_CLOSE) &&
       ((prev->parent_type == CT_FUNC_CALL) ||
        (prev->parent_type == CT_FUNC_CALL_USER)) &&
       ((pc->flags & PCF_IN_CONST_ARGS) == 0))
   {
      set_paren_parent(pc, CT_FUNC_CALL);
   }

   /* Check for a close paren followed by an open paren, which means that
    * we are on a function type declaration (C/C++ only?).
    * Note that typedefs are already taken care of.
    */
   if ((next != NULL) &&
       ((pc->flags & (PCF_IN_TYPEDEF | PCF_IN_TEMPLATE)) == 0) &&
       (pc->parent_type != CT_CPP_CAST) &&
       (pc->parent_type != CT_C_CAST) &&
       ((pc->flags & PCF_IN_PREPROC) == 0) &&
       (!is_oc_block(pc)) &&
       (pc->parent_type != CT_OC_MSG_DECL) &&
       (pc->parent_type != CT_OC_MSG_SPEC) &&
       chunk_is_str(pc, ")", 1) &&
       chunk_is_str(next, "(", 1))
   {
      if ((cpd.lang_flags & LANG_D) != 0)
      {
         flag_parens(next, 0, CT_FPAREN_OPEN, CT_FUNC_CALL, false);
      }
      else
      {
         mark_function_type(pc);
      }
   }

   if (((pc->type == CT_CLASS) ||
        (pc->type == CT_STRUCT)) &&
       (pc->level == pc->brace_level))
   {
      if ((pc->type != CT_STRUCT) || ((cpd.lang_flags & LANG_C) == 0))
      {
         mark_class_ctor(pc);
      }
   }

   if (pc->type == CT_OC_CLASS)
   {
      handle_oc_class(pc);
   }

   if (pc->type == CT_NAMESPACE)
   {
      mark_namespace(pc);
   }

   /*TODO: Check for stuff that can only occur at the start of an statement */

   if ((cpd.lang_flags & LANG_D) == 0)
   {
      /**
       * Check a paren pair to see if it is a cast.
       * Note that SPAREN and FPAREN have already been marked.
       */
      if ((pc->type == CT_PAREN_OPEN) &&
          ((pc->parent_type == CT_NONE) ||
           (pc->parent_type == CT_OC_MSG) ||
           (pc->parent_type == CT_OC_BLOCK_EXPR)) &&
          ((next->type == CT_WORD) ||
           (next->type == CT_TYPE) ||
           (next->type == CT_STRUCT) ||
           (next->type == CT_QUALIFIER) ||
           (next->type == CT_MEMBER) ||
           (next->type == CT_DC_MEMBER) ||
           (next->type == CT_ENUM) ||
           (next->type == CT_UNION)) &&
          (prev->type != CT_SIZEOF) &&
          (prev->parent_type != CT_OPERATOR) &&
          ((pc->flags & PCF_IN_TYPEDEF) == 0))
      {
         fix_casts(pc);
      }
   }


   /* Check for stuff that can only occur at the start of an expression */
   if ((pc->flags & PCF_EXPR_START) != 0)
   {
      /* Change STAR, MINUS, and PLUS in the easy cases */
      if (pc->type == CT_STAR)
      {
         pc->type = (prev->type == CT_ANGLE_CLOSE) ? CT_PTR_TYPE : CT_DEREF;
      }
      if (pc->type == CT_MINUS)
      {
         pc->type = CT_NEG;
      }
      if (pc->type == CT_PLUS)
      {
         pc->type = CT_POS;
      }
      if (pc->type == CT_INCDEC_AFTER)
      {
         pc->type = CT_INCDEC_BEFORE;
         //fprintf(stderr, "%s: %d> changed INCDEC_AFTER to INCDEC_BEFORE\n", __func__, pc->orig_line);
      }
      if (pc->type == CT_AMP)
      {
         //fprintf(stderr, "Changed AMP to ADDR on line %d\n", pc->orig_line);
         pc->type = CT_ADDR;
      }
      if (pc->type == CT_CARET)
      {
         if (cpd.lang_flags & LANG_OC)
         {
            /* This is likely the start of a block literal */
            handle_oc_block_literal(pc);
         }
      }
   }

   /* Detect a variable definition that starts with struct/enum/union/class */
   if (((pc->flags & PCF_IN_TYPEDEF) == 0) &&
       (prev->parent_type != CT_CPP_CAST) &&
       ((prev->flags & PCF_IN_FCN_DEF) == 0) &&
       ((pc->type == CT_STRUCT) ||
        (pc->type == CT_UNION) ||
        (pc->type == CT_CLASS) ||
        (pc->type == CT_ENUM)))
   {
      tmp = skip_dc_member(next);
      if (tmp && ((tmp->type == CT_TYPE) || (tmp->type == CT_WORD)))
      {
         tmp->parent_type = pc->type;
         tmp->type        = CT_TYPE;

         tmp = chunk_get_next_ncnl(tmp);
      }
      if ((tmp != NULL) && (tmp->type == CT_BRACE_OPEN))
      {
         tmp = chunk_skip_to_match(tmp);
         tmp = chunk_get_next_ncnl(tmp);
      }
      if ((tmp != NULL) && (chunk_is_star(tmp) || chunk_is_addr(tmp) || (tmp->type == CT_WORD)))
      {
         mark_variable_definition(tmp);
      }
   }

   /**
    * Change the paren pair after a function/macrofunc.
    * CT_PAREN_OPEN => CT_FPAREN_OPEN
    */
   if (pc->type == CT_MACRO_FUNC)
   {
      flag_parens(next, PCF_IN_FCN_CALL, CT_FPAREN_OPEN, CT_MACRO_FUNC, false);
   }

   if ((pc->type == CT_MACRO_OPEN) ||
       (pc->type == CT_MACRO_ELSE) ||
       (pc->type == CT_MACRO_CLOSE))
   {
      if (next->type == CT_PAREN_OPEN)
      {
         flag_parens(next, 0, CT_FPAREN_OPEN, pc->type, false);
      }
   }

   if ((pc->type == CT_DELETE) && (next->type == CT_TSQUARE))
   {
      next->parent_type = CT_DELETE;
   }

   /* Change CT_STAR to CT_PTR_TYPE or CT_ARITH or CT_DEREF */
   if (pc->type == CT_STAR)
   {
      if (chunk_is_paren_close(next) || (next->type == CT_COMMA))
      {
         pc->type = CT_PTR_TYPE;
      }
      else if ((cpd.lang_flags & LANG_OC) && (next->type == CT_STAR))
      {
         /* Change pointer-to-pointer types in OC_MSG_DECLs
          * from ARITH <===> DEREF to PTR_TYPE <===> PTR_TYPE */
         pc->type        = CT_PTR_TYPE;
         pc->parent_type = prev->parent_type;

         next->type        = CT_PTR_TYPE;
         next->parent_type = pc->parent_type;
      }
      else if ((prev->type == CT_SIZEOF) || (prev->type == CT_DELETE))
      {
         pc->type = CT_DEREF;
      }
      else if (((prev->type == CT_WORD) && chunk_ends_type(prev)) ||
               (prev->type == CT_DC_MEMBER) || (prev->type == CT_PTR_TYPE))
      {
         pc->type = CT_PTR_TYPE;
      }
      else if (next->type == CT_SQUARE_OPEN)
      {
         pc->type = CT_PTR_TYPE;
      }
      else
      {
         /* most PCF_PUNCTUATOR chunks except a paren close would make this
          * a deref. A paren close may end a cast or may be part of a macro fcn.
          */
         pc->type = ((prev->flags & PCF_PUNCTUATOR) &&
                     (!chunk_is_paren_close(prev) ||
                      (prev->parent_type == CT_MACRO_FUNC)) &&
                     (prev->type != CT_SQUARE_CLOSE) &&
                     (prev->type != CT_DC_MEMBER)) ? CT_DEREF : CT_ARITH;
      }
   }

   if (pc->type == CT_AMP)
   {
      if (prev->type == CT_DELETE)
      {
         pc->type = CT_ADDR;
      }
      else if (prev->type == CT_TYPE)
      {
         pc->type = CT_BYREF;
      }
      else
      {
         pc->type = CT_ARITH;
         if (prev->type == CT_WORD)
         {
            tmp = chunk_get_prev_ncnl(prev);
            if ((tmp != NULL) &&
                (chunk_is_semicolon(tmp) ||
                 (tmp->type == CT_BRACE_OPEN) ||
                 (tmp->type == CT_QUALIFIER)))
            {
               prev->type   = CT_TYPE;
               pc->type     = CT_ADDR;
               next->flags |= PCF_VAR_1ST;
            }
         }
      }
   }

   if ((pc->type == CT_MINUS) ||
       (pc->type == CT_PLUS))
   {
      if ((prev->type == CT_POS) || (prev->type == CT_NEG))
      {
         pc->type = (pc->type == CT_MINUS) ? CT_NEG : CT_POS;
      }
      else if (prev->type == CT_OC_CLASS)
      {
         pc->type = (pc->type == CT_MINUS) ? CT_NEG : CT_POS;
      }
      else
      {
         pc->type = CT_ARITH;
      }
   }
}


/**
 * Change CT_INCDEC_AFTER + WORD to CT_INCDEC_BEFORE
 * Change number/word + CT_ADDR to CT_ARITH
 * Change number/word + CT_STAR to CT_ARITH
 * Change number/word + CT_NEG to CT_ARITH
 * Change word + ( to a CT_FUNCTION
 * Change struct/union/enum + CT_WORD => CT_TYPE
 * Force parens on return.
 *
 * TODO: This could be done earlier.
 *
 * Patterns detected:
 *   STRUCT/ENUM/UNION + WORD :: WORD => TYPE
 *   WORD + '('               :: WORD => FUNCTION
 */
void fix_symbols(void)
{
   chunk_t *pc;
   chunk_t *next;
   chunk_t *prev;
   chunk_t dummy;

   mark_define_expressions();

   for (pc = chunk_get_head(); pc != NULL; pc = chunk_get_next_ncnl(pc))
   {
      if ((pc->type == CT_FUNC_WRAP) ||
          (pc->type == CT_TYPE_WRAP))
      {
         handle_wrap(pc);
      }

      if (pc->type == CT_ASSIGN)
      {
         mark_lvalue(pc);
      }
   }

   pc = chunk_get_head();
   if (chunk_is_newline(pc) || chunk_is_comment(pc))
   {
      pc = chunk_get_next_ncnl(pc);
   }
   while (pc != NULL)
   {
      prev = chunk_get_prev_ncnl(pc, CNAV_PREPROC);
      if (prev == NULL)
      {
         prev = &dummy;
      }
      next = chunk_get_next_ncnl(pc, CNAV_PREPROC);
      if (next == NULL)
      {
         next = &dummy;
      }
      do_symbol_check(prev, pc, next);
      pc = chunk_get_next_ncnl(pc);
   }

   pawn_add_virtual_semicolons();
   process_returns();

   /**
    * 2nd pass - handle variable definitions
    * REVISIT: We need function params marked to do this (?)
    */
   pc = chunk_get_head();
   int square_level = -1;
   while (pc != NULL)
   {
      /* Can't have a variable definition inside [ ] */
      if (square_level < 0)
      {
         if (pc->type == CT_SQUARE_OPEN)
         {
            square_level = pc->level;
         }
      }
      else
      {
         if (pc->level <= square_level)
         {
            square_level = -1;
         }
      }

      /**
       * A variable definition is possible after at the start of a statement
       * that starts with: QUALIFIER, TYPE, or WORD
       */
      if ((square_level < 0) &&
          ((pc->flags & PCF_STMT_START) != 0) &&
          ((pc->type == CT_QUALIFIER) ||
           (pc->type == CT_TYPE) ||
           (pc->type == CT_WORD)) &&
          (pc->parent_type != CT_ENUM) &&
          ((pc->flags & PCF_IN_ENUM) == 0))
      {
         pc = fix_var_def(pc);
      }
      else
      {
         pc = chunk_get_next_ncnl(pc);
      }
   }
}


/* Just hit an assign. Go backwards until we hit an open brace/paren/square or
 * semicolon (TODO: other limiter?) and mark as a LValue.
 */
static void mark_lvalue(chunk_t *pc)
{
   chunk_t *prev;

   if ((pc->flags & PCF_IN_PREPROC) != 0)
   {
      return;
   }

   for (prev = chunk_get_prev_ncnl(pc);
        prev != NULL;
        prev = chunk_get_prev_ncnl(prev))
   {
      if ((prev->level < pc->level) ||
          (prev->type == CT_ASSIGN) ||
          (prev->type == CT_COMMA) ||
          (prev->type == CT_BOOL) ||
          chunk_is_semicolon(prev) ||
          chunk_is_str(prev, "(", 1) ||
          chunk_is_str(prev, "{", 1) ||
          chunk_is_str(prev, "[", 1) ||
          (prev->flags & PCF_IN_PREPROC))
      {
         break;
      }
      prev->flags |= PCF_LVALUE;
      if ((prev->level == pc->level) && chunk_is_str(prev, "&", 1))
      {
         make_type(prev);
      }
   }
}


/**
 * Changes the return type to type and set the parent.
 *
 * @param pc the last chunk of the return type
 * @param parent_type CT_NONE (no change) or the new parent type
 */
static void mark_function_return_type(chunk_t *fname, chunk_t *pc, c_token_t parent_type)
{
   if (pc)
   {
      /* Step backwards from pc and mark the parent of the return type */
      LOG_FMT(LFCNR, "%s: (backwards) return type for '%s' @ %d:%d", __func__,
              fname->text(), fname->orig_line, fname->orig_col);

      while (pc)
      {
         if ((!chunk_is_type(pc) &&
              (pc->type != CT_OPERATOR) &&
              (pc->type != CT_WORD) &&
              (pc->type != CT_ADDR)) ||
             ((pc->flags & PCF_IN_PREPROC) != 0))
         {
            break;
         }
         LOG_FMT(LFCNR, " [%s|%s]", pc->text(), get_token_name(pc->type));

         if (parent_type != CT_NONE)
         {
            pc->parent_type = parent_type;
         }
         make_type(pc);
         pc = chunk_get_prev_ncnl(pc);
      }
      LOG_FMT(LFCNR, "\n");
   }
}


/**
 * Process a function type that is not in a typedef.
 * pc points to the first close paren.
 *
 * void (*func)(params);
 * const char * (*func)(params);
 * const char * (^func)(params);   -- Objective C
 *
 * @param pc   Points to the first closing paren
 * @return whether a function type was processed
 */
static bool mark_function_type(chunk_t *pc)
{
   LOG_FMT(LFTYPE, "%s: [%s] %s @ %d:%d\n",
           __func__, get_token_name(pc->type), pc->str.c_str(),
           pc->orig_line, pc->orig_col);

   int     star_count = 0;
   int     word_count = 0;
   chunk_t *ptrcnk    = NULL;
   chunk_t *varcnk    = NULL;
   chunk_t *tmp;
   chunk_t *apo;
   chunk_t *apc;
   chunk_t *aft;
   bool    anon = false;
   c_token_t pt, ptp;

   /* Scan backwards across the name, which can only be a word and single star */
   varcnk = chunk_get_prev_ncnl(pc);
   if (!chunk_is_word(varcnk))
   {
      if ((cpd.lang_flags & LANG_OC) && chunk_is_str(varcnk, "^", 1) &&
          chunk_is_paren_open(chunk_get_prev_ncnl(varcnk)))
      {
         /* anonymous ObjC block type -- RTYPE (^)(ARGS) */
         anon = true;
      }
      else
      {
         LOG_FMT(LFTYPE, "%s: not a word '%s' [%s] @ %d:%d\n",
                 __func__, varcnk->text(), get_token_name(varcnk->type),
                 varcnk->orig_line, varcnk->orig_col);
         goto nogo_exit;
      }
   }

   apo = chunk_get_next_ncnl(pc);
   apc = chunk_skip_to_match(apo);
   if (!chunk_is_paren_open(apo) || ((apc = chunk_skip_to_match(apo)) == NULL))
   {
      LOG_FMT(LFTYPE, "%s: not followed by parens\n", __func__);
      goto nogo_exit;
   }
   aft = chunk_get_next_ncnl(apc);
   if (chunk_is_token(aft, CT_BRACE_OPEN))
   {
      pt  = CT_FUNC_DEF;
   }
   else if (chunk_is_token(aft, CT_SEMICOLON) ||
            chunk_is_token(aft, CT_ASSIGN))
   {
      pt  = CT_FUNC_PROTO;
   }
   else
   {
      LOG_FMT(LFTYPE, "%s: not followed by '{' or ';'\n", __func__);
      goto nogo_exit;
   }
   ptp = (pc->flags & PCF_IN_TYPEDEF) ? CT_FUNC_TYPE : CT_FUNC_VAR;

   tmp = pc;
   while ((tmp = chunk_get_prev_ncnl(tmp)) != NULL)
   {
      LOG_FMT(LFTYPE, " -- [%s] %s on line %d, col %d",
              get_token_name(tmp->type), tmp->str.c_str(),
              tmp->orig_line, tmp->orig_col);

      if (chunk_is_star(tmp) || chunk_is_token(tmp, CT_PTR_TYPE) ||
          chunk_is_token(tmp, CT_CARET))
      {
         star_count++;
         ptrcnk = tmp;
         LOG_FMT(LFTYPE, " -- PTR_TYPE\n");
      }
      else if (chunk_is_word(tmp) ||
               (tmp->type == CT_WORD) ||
               (tmp->type == CT_TYPE))
      {
         word_count++;
         LOG_FMT(LFTYPE, " -- TYPE(%s)\n", tmp->text());
      }
      else if (tmp->type == CT_DC_MEMBER)
      {
         word_count = 0;
         LOG_FMT(LFTYPE, " -- :: reset word_count\n");
      }
      else if (chunk_is_str(tmp, "(", 1))
      {
         LOG_FMT(LFTYPE, " -- open paren (break)\n");
         break;
      }
      else
      {
         LOG_FMT(LFTYPE, " --  unexpected token [%s] %s on line %d, col %d\n",
                 get_token_name(tmp->type), tmp->str.c_str(),
                 tmp->orig_line, tmp->orig_col);
         goto nogo_exit;
      }
   }

   if ((star_count > 1) ||
       (word_count > 1) ||
       ((star_count + word_count) == 0))
   {
      LOG_FMT(LFTYPE, "%s: bad counts word:%d, star:%d\n", __func__,
              word_count, star_count);
      goto nogo_exit;
   }

   /* make sure what appears before the first open paren can be a return type */
   if (!chunk_ends_type(chunk_get_prev_ncnl(tmp)))
   {
      goto nogo_exit;
   }

   if (ptrcnk)
   {
      ptrcnk->type = CT_PTR_TYPE;
   }
   if (!anon)
   {
      if (pc->flags & PCF_IN_TYPEDEF)
      {
         varcnk->type = CT_TYPE;
      }
      else
      {
         varcnk->type   = CT_FUNC_VAR;;
         varcnk->flags |= PCF_VAR_1ST_DEF;
      }
   }
   pc->type        = CT_TPAREN_CLOSE;
   pc->parent_type = ptp;

   apo->type        = CT_FPAREN_OPEN;
   apo->parent_type = pt;
   apc->type        = CT_FPAREN_CLOSE;
   apc->parent_type = pt;
   fix_fcn_def_params(apo);

   if (chunk_is_semicolon(aft))
   {
      aft->parent_type = (aft->flags & PCF_IN_TYPEDEF) ? CT_TYPEDEF : CT_FUNC_VAR;
   }
   else if (chunk_is_token(aft, CT_BRACE_OPEN))
   {
      flag_parens(aft, 0, CT_NONE, pt, false);
   }

   /* Step backwards to the previous open paren and mark everything a
    */
   tmp = pc;
   while ((tmp = chunk_get_prev_ncnl(tmp)) != NULL)
   {
      LOG_FMT(LFTYPE, " ++ [%s] %s on line %d, col %d\n",
              get_token_name(tmp->type), tmp->str.c_str(),
              tmp->orig_line, tmp->orig_col);

      if (*tmp->str == '(')
      {
         if ((pc->flags & PCF_IN_TYPEDEF) == 0)
         {
            tmp->flags      |= PCF_VAR_1ST_DEF;
         }
         tmp->type        = CT_TPAREN_OPEN;
         tmp->parent_type = ptp;

         tmp = chunk_get_prev_ncnl(tmp);
         if (tmp != NULL)
         {
            if ((tmp->type == CT_FUNCTION) ||
                (tmp->type == CT_FUNC_CALL) ||
                (tmp->type == CT_FUNC_CALL_USER) ||
                (tmp->type == CT_FUNC_DEF) ||
                (tmp->type == CT_FUNC_PROTO))
            {
               tmp->type   = CT_TYPE;
               tmp->flags &= ~PCF_VAR_1ST_DEF;
            }
         }
         mark_function_return_type(varcnk, tmp, ptp);
         break;
      }
   }
   return true;

nogo_exit:
   tmp = chunk_get_next_ncnl(pc);
   if (chunk_is_paren_open(tmp))
   {
      LOG_FMT(LFTYPE, "%s:%d setting FUNC_CALL on %d:%d\n", __func__, __LINE__,
              tmp->orig_line, tmp->orig_col);
      flag_parens(tmp, 0, CT_FPAREN_OPEN, CT_FUNC_CALL, false);
   }
   return false;
}


static void process_returns(void)
{
   chunk_t *pc;

   pc = chunk_get_head();
   while (pc != NULL)
   {
      if ((pc->type != CT_RETURN) || (pc->flags & PCF_IN_PREPROC))
      {
         pc = chunk_get_next_type(pc, CT_RETURN, -1);
         continue;
      }

      pc = process_return(pc);
   }
}


/**
 * Processes a return statement, labeling the parens and marking the parent.
 * May remove or add parens around the return statement
 *
 * @param pc   Pointer to the return chunk
 */
static chunk_t *process_return(chunk_t *pc)
{
   chunk_t *next;
   chunk_t *temp;
   chunk_t *semi;
   chunk_t *cpar;
   chunk_t chunk;

   /* grab next and bail if it is a semicolon */
   next = chunk_get_next_ncnl(pc);
   if ((next == NULL) || chunk_is_semicolon(next))
   {
      return(next);
   }

   if (cpd.settings[UO_nl_return_expr].a != AV_IGNORE)
   {
      newline_iarf(pc, cpd.settings[UO_nl_return_expr].a);
   }

   if (next->type == CT_PAREN_OPEN)
   {
      /* See if the return is fully paren'd */
      cpar = chunk_get_next_type(next, CT_PAREN_CLOSE, next->level);
      semi = chunk_get_next_ncnl(cpar);
      if (chunk_is_semicolon(semi))
      {
         if (cpd.settings[UO_mod_paren_on_return].a == AV_REMOVE)
         {
            LOG_FMT(LRETURN, "%s: removing parens on line %d\n",
                    __func__, pc->orig_line);

            /* lower the level of everything */
            for (temp = next; temp != cpar; temp = chunk_get_next(temp))
            {
               temp->level--;
            }

            /* delete the parens */
            chunk_del(next);
            chunk_del(cpar);

            /* back up the semicolon */
            semi->column--;
            semi->orig_col--;
            semi->orig_col_end--;
         }
         else
         {
            LOG_FMT(LRETURN, "%s: keeping parens on line %d\n",
                    __func__, pc->orig_line);

            /* mark & keep them */
            next->parent_type = CT_RETURN;
            cpar->parent_type = CT_RETURN;
         }
         return(semi);
      }
   }

   /* We don't have a fully paren'd return. Should we add some? */
   if ((cpd.settings[UO_mod_paren_on_return].a & AV_ADD) == 0)
   {
      return(next);
   }

   /* find the next semicolon on the same level */
   semi = next;
   while ((semi = chunk_get_next(semi)) != NULL)
   {
      if ((chunk_is_semicolon(semi) && (pc->level == semi->level)) ||
          (semi->level < pc->level))
      {
         break;
      }
   }
   if (chunk_is_semicolon(semi) && (pc->level == semi->level))
   {
      /* add the parens */
      chunk.type        = CT_PAREN_OPEN;
      chunk.str         = "(";
      chunk.level       = pc->level;
      chunk.brace_level = pc->brace_level;
      chunk.orig_line   = pc->orig_line;
      chunk.parent_type = CT_RETURN;
      chunk.flags       = pc->flags & PCF_COPY_FLAGS;
      chunk_add_before(&chunk, next);

      chunk.type      = CT_PAREN_CLOSE;
      chunk.str       = ")";
      chunk.orig_line = semi->orig_line;
      cpar            = chunk_add_before(&chunk, semi);

      LOG_FMT(LRETURN, "%s: added parens on line %d\n",
              __func__, pc->orig_line);

      for (temp = next; temp != cpar; temp = chunk_get_next(temp))
      {
         temp->level++;
      }
   }
   return(semi);
}


static bool is_ucase_str(const char *str, int len)
{
   while (len-- > 0)
   {
      if (unc_toupper(*str) != *str)
      {
         return(false);
      }
      str++;
   }
   return(true);
}


static bool is_oc_block(chunk_t *pc)
{
   return((pc != NULL) &&
          ((pc->parent_type == CT_OC_BLOCK_TYPE) ||
           (pc->parent_type == CT_OC_BLOCK_EXPR) ||
           (pc->parent_type == CT_OC_BLOCK_ARG) ||
           (pc->parent_type == CT_OC_BLOCK) ||
           (pc->type == CT_OC_BLOCK_CARET) ||
           (pc->next && pc->next->type == CT_OC_BLOCK_CARET) ||
           (pc->prev && pc->prev->type == CT_OC_BLOCK_CARET)));
}


/**
 * Checks to see if the current paren is part of a cast.
 * We already verified that this doesn't follow function, TYPE, IF, FOR,
 * SWITCH, or WHILE and is followed by WORD, TYPE, STRUCT, ENUM, or UNION.
 *
 * @param start   Pointer to the open paren
 */
static void fix_casts(chunk_t *start)
{
   chunk_t    *pc;
   chunk_t    *prev;
   chunk_t    *first;
   chunk_t    *after;
   chunk_t    *last = NULL;
   chunk_t    *paren_close;
   const char *verb       = "likely";
   const char *detail     = "";
   int        count       = 0;
   int        word_count  = 0;
   int        word_consec = 0;
   bool       nope;
   bool       doubtful_cast = false;


   LOG_FMT(LCASTS, "%s:line %d, col %d:", __func__, start->orig_line, start->orig_col);

   prev = chunk_get_prev_ncnl(start);
   if ((prev != NULL) && (prev->type == CT_PP_DEFINED))
   {
      LOG_FMT(LCASTS, " -- not a cast - after defined\n");
      return;
   }

   /* Make sure there is only WORD, TYPE, and '*' before the close paren */
   pc    = chunk_get_next_ncnl(start);
   first = pc;
   while ((pc != NULL) && (chunk_is_type(pc) ||
                           (pc->type == CT_WORD) ||
                           (pc->type == CT_QUALIFIER) ||
                           (pc->type == CT_DC_MEMBER) ||
                           (pc->type == CT_STAR) ||
                           (pc->type == CT_AMP)))
   {
      LOG_FMT(LCASTS, " [%s]", get_token_name(pc->type));

      if (pc->type == CT_WORD)
      {
         word_count++;
         word_consec++;
      }
      else if (pc->type == CT_DC_MEMBER)
      {
         word_count--;
      }
      else
      {
         word_consec = 0;
      }

      last = pc;
      pc   = chunk_get_next_ncnl(pc);
      count++;
   }

   if ((pc == NULL) || (pc->type != CT_PAREN_CLOSE) || (prev->type == CT_OC_CLASS))
   {
      LOG_FMT(LCASTS, " -- not a cast, hit [%s]\n",
              pc == NULL ? "NULL"  : get_token_name(pc->type));
      return;
   }

   if (word_count > 1)
   {
      LOG_FMT(LCASTS, " -- too many words: %d\n", word_count);
      return;
   }
   paren_close = pc;

   /* If last is a type or star, we have a cast for sure */
   if ((last->type == CT_STAR) ||
       (last->type == CT_PTR_TYPE) ||
       (last->type == CT_TYPE))
   {
      verb = "for sure";
   }
   else if (count == 1)
   {
      /**
       * We are on a potential cast of the form "(word)".
       * We don't know if the word is a type. So lets guess based on some
       * simple rules:
       *  - if all caps, likely a type
       *  - if it ends in _t, likely a type
       */
      verb = "guessed";
      if ((last->len() > 3) &&
          (last->str[last->len() - 2] == '_') &&
          (last->str[last->len() - 1] == 't'))
      {
         detail = " -- '_t'";
      }
      else if (is_ucase_str(last->text(), last->len()))
      {
         detail = " -- upper case";
      }
      else
      {
         /* If we can't tell for sure whether this is a cast, decide against it */
         detail        = " -- mixed case";
         doubtful_cast = true;
      }

      /**
       * If the next item is a * or &, the next item after that can't be a
       * number or string.
       *
       * If the next item is a +, the next item has to be a number.
       *
       * If the next item is a -, the next item can't be a string.
       *
       * For this to be a cast, the close paren must be followed by:
       *  - constant (number or string)
       *  - paren open
       *  - word
       *
       * Find the next non-open paren item.
       */
      pc    = chunk_get_next_ncnl(paren_close);
      after = pc;
      do
      {
         after = chunk_get_next_ncnl(after);
      } while ((after != NULL) && (after->type == CT_PAREN_OPEN));

      if (after == NULL)
      {
         LOG_FMT(LCASTS, " -- not a cast - hit NULL\n");
         return;
      }

      nope = false;
      if (chunk_is_star(pc) || chunk_is_addr(pc))
      {
         /* star (*) and addr (&) are ambiguous */
         if ((after->type == CT_NUMBER_FP) ||
             (after->type == CT_NUMBER) ||
             (after->type == CT_STRING) ||
             doubtful_cast)
         {
            nope = true;
         }
      }
      else if (pc->type == CT_MINUS)
      {
         /* (UINT8)-1 or (foo)-1 or (FOO)-'a' */
         if ((after->type == CT_STRING) || doubtful_cast)
         {
            nope = true;
         }
      }
      else if (pc->type == CT_PLUS)
      {
         /* (UINT8)+1 or (foo)+1 */
         if (((after->type != CT_NUMBER) &&
              (after->type != CT_NUMBER_FP)) || doubtful_cast)
         {
            nope = true;
         }
      }
      else if ((pc->type != CT_NUMBER_FP) &&
               (pc->type != CT_NUMBER) &&
               (pc->type != CT_WORD) &&
               (pc->type != CT_TYPE) &&
               (pc->type != CT_PAREN_OPEN) &&
               (pc->type != CT_STRING) &&
               (pc->type != CT_SIZEOF) &&
               (pc->type != CT_FUNC_CALL) &&
               (pc->type != CT_FUNC_CALL_USER) &&
               (pc->type != CT_FUNCTION) &&
               (pc->type != CT_BRACE_OPEN))
      {
         LOG_FMT(LCASTS, " -- not a cast - followed by '%s' %s\n",
                 pc->str.c_str(), get_token_name(pc->type));
         return;
      }

      if (nope)
      {
         LOG_FMT(LCASTS, " -- not a cast - '%s' followed by %s\n",
                 pc->str.c_str(), get_token_name(after->type));
         return;
      }
   }

   /* if the 'cast' is followed by a semicolon, comma or close paren, it isn't */
   pc = chunk_get_next_ncnl(paren_close);
   if (chunk_is_semicolon(pc) || chunk_is_token(pc, CT_COMMA) || chunk_is_paren_close(pc))
   {
      LOG_FMT(LCASTS, " -- not a cast - followed by %s\n", get_token_name(pc->type));
      return;
   }

   start->parent_type       = CT_C_CAST;
   paren_close->parent_type = CT_C_CAST;

   LOG_FMT(LCASTS, " -- %s c-cast: (", verb);

   for (pc = first; pc != paren_close; pc = chunk_get_next_ncnl(pc))
   {
      pc->parent_type = CT_C_CAST;
      make_type(pc);
      LOG_FMT(LCASTS, " %s", pc->str.c_str());
   }
   LOG_FMT(LCASTS, " )%s\n", detail);

   /* Mark the next item as an expression start */
   pc = chunk_get_next_ncnl(paren_close);
   if (pc != NULL)
   {
      pc->flags |= PCF_EXPR_START;
      if (chunk_is_opening_brace(pc))
      {
         set_paren_parent(pc, start->parent_type);
      }
   }
}


/**
 * CT_TYPE_CAST follows this pattern:
 * dynamic_cast<...>(...)
 *
 * Mark everything between the <> as a type and set the paren parent
 */
static void fix_type_cast(chunk_t *start)
{
   chunk_t *pc;

   pc = chunk_get_next_ncnl(start);
   if ((pc == NULL) || (pc->type != CT_ANGLE_OPEN))
   {
      return;
   }

   while (((pc = chunk_get_next_ncnl(pc)) != NULL) &&
          (pc->level >= start->level))
   {
      if ((pc->level == start->level) && (pc->type == CT_ANGLE_CLOSE))
      {
         pc = chunk_get_next_ncnl(pc);
         if (chunk_is_str(pc, "(", 1))
         {
            set_paren_parent(pc, CT_TYPE_CAST);
         }
         return;
      }
      make_type(pc);
   }
}


/**
 * We are on an enum/struct/union tag that is NOT inside a typedef.
 * If there is a {...} and words before the ';', then they are variables.
 *
 * tag { ... } [*] word [, [*]word] ;
 * tag [word/type] { ... } [*] word [, [*]word] ;
 * enum [word/type [: int_type]] { ... } [*] word [, [*]word] ;
 * tag [word/type] [word]; -- this gets caught later.
 * fcn(tag [word/type] [word])
 * a = (tag [word/type] [*])&b;
 *
 * REVISIT: should this be consolidated with the typedef code?
 */
static void fix_enum_struct_union(chunk_t *pc)
{
   chunk_t *next;
   chunk_t *prev        = NULL;
   int     flags        = PCF_VAR_1ST_DEF;
   int     in_fcn_paren = pc->flags & PCF_IN_FCN_DEF;

   /* Make sure this wasn't a cast */
   if (pc->parent_type == CT_C_CAST)
   {
      return;
   }

   /* the next item is either a type or open brace */
   next = chunk_get_next_ncnl(pc);
   if (next && (next->type == CT_ENUM_CLASS))
   {
      next = chunk_get_next_ncnl(next);
   }
   if (next && (next->type == CT_TYPE))
   {
      next->parent_type = pc->type;
      prev = next;
      next = chunk_get_next_ncnl(next);

      /* next up is either a colon, open brace, or open paren (pawn) */
      if (!next)
      {
         return;
      }
      else if (((cpd.lang_flags & LANG_PAWN) != 0) &&
               (next->type == CT_PAREN_OPEN))
      {
         next = set_paren_parent(next, CT_ENUM);
      }
      else if ((pc->type == CT_ENUM) && (next->type == CT_COLON))
      {
         /* enum TYPE : INT_TYPE { */
         next = chunk_get_next_ncnl(next);
         if (next)
         {
            make_type(next);
            next = chunk_get_next_ncnl(next);
         }
      }
   }
   if (next && (next->type == CT_BRACE_OPEN))
   {
      flag_parens(next, (pc->type == CT_ENUM) ? PCF_IN_ENUM : PCF_IN_STRUCT,
                  CT_NONE, CT_NONE, false);

      if ((pc->type == CT_UNION) || (pc->type == CT_STRUCT))
      {
         mark_struct_union_body(next);
      }

      /* Skip to the closing brace */
      next->parent_type = pc->type;
      next   = chunk_get_next_type(next, CT_BRACE_CLOSE, pc->level);
      flags |= PCF_VAR_INLINE;
      if (next != NULL)
      {
         next->parent_type = pc->type;
         next = chunk_get_next_ncnl(next);
      }
      prev = NULL;
   }
   /* reset var name parent type */
   else if (next && prev)
   {
      prev->parent_type = CT_NONE;
   }

   if ((next == NULL) || (next->type == CT_PAREN_CLOSE))
   {
      return;
   }

   if (!chunk_is_semicolon(next))
   {
      /* Pawn does not require a semicolon after an enum */
      if (cpd.lang_flags & LANG_PAWN)
      {
         return;
      }

      /* D does not require a semicolon after an enum, but we add one to make
       * other code happy.
       */
      if (cpd.lang_flags & LANG_D)
      {
         next = pawn_add_vsemi_after(chunk_get_prev_ncnl(next));
      }
   }

   /* We are either pointing to a ';' or a variable */
   while ((next != NULL) && !chunk_is_semicolon(next) &&
          (next->type != CT_ASSIGN) &&
          ((in_fcn_paren ^ (next->flags & PCF_IN_FCN_DEF)) == 0))
   {
      if (next->level == pc->level)
      {
         if (next->type == CT_WORD)
         {
            next->flags |= flags;
            flags       &= ~PCF_VAR_1ST; /* clear the first flag for the next items */
         }

         if (next->type == CT_STAR)
         {
            next->type = CT_PTR_TYPE;
         }

         /* If we hit a comma in a function param, we are done */
         if (((next->type == CT_COMMA) ||
              (next->type == CT_FPAREN_CLOSE)) &&
             ((next->flags & (PCF_IN_FCN_DEF | PCF_IN_FCN_CALL)) != 0))
         {
            return;
         }
      }

      next = chunk_get_next_ncnl(next);
   }

   if (next && !prev && (next->type == CT_SEMICOLON))
   {
      next->parent_type = pc->type;
   }
}


/**
 * We are on a typedef.
 * If the next word is not enum/union/struct, then the last word before the
 * next ',' or ';' or '__attribute__' is a type.
 *
 * typedef [type...] [*] type [, [*]type] ;
 * typedef <return type>([*]func)(params);
 * typedef <return type>func(params);
 * typedef <enum/struct/union> [type] [*] type [, [*]type] ;
 * typedef <enum/struct/union> [type] { ... } [*] type [, [*]type] ;
 */
static void fix_typedef(chunk_t *start)
{
   chunk_t   *next;
   chunk_t   *the_type = NULL;
   chunk_t   *open_paren;
   chunk_t   *last_op = NULL;
   c_token_t tag;

   LOG_FMT(LTYPEDEF, "%s: typedef @ %d:%d\n", __func__, start->orig_line, start->orig_col);

   /* Mark everything in the typedef and scan for ")(", which makes it a
    * function type
    */
   next = start;
   while (((next = chunk_get_next_ncnl(next, CNAV_PREPROC)) != NULL) &&
          (next->level >= start->level))
   {
      next->flags |= PCF_IN_TYPEDEF;
      if (start->level == next->level)
      {
         if (chunk_is_semicolon(next))
         {
            next->parent_type = CT_TYPEDEF;
            break;
         }
         if (next->type == CT_ATTRIBUTE)
         {
            break;
         }
         if ((cpd.lang_flags & LANG_D) && (next->type == CT_ASSIGN))
         {
            next->parent_type = CT_TYPEDEF;
            break;
         }
         make_type(next);
         if (next->type == CT_TYPE)
         {
            the_type = next;
         }
         next->flags &= ~PCF_VAR_1ST_DEF;
         if (*next->str == '(')
         {
            last_op = next;
         }
      }
   }

   /* avoid interpreting typedef NS_ENUM (NSInteger, MyEnum) as a function def */
   if (last_op && !((cpd.lang_flags & LANG_OC) &&
       (last_op->parent_type == CT_ENUM)))
   {
      flag_parens(last_op, 0, CT_FPAREN_OPEN, CT_TYPEDEF, false);
      fix_fcn_def_params(last_op);

      open_paren = NULL;
      the_type = chunk_get_prev_ncnl(last_op, CNAV_PREPROC);
      if (chunk_is_paren_close(the_type))
      {
         open_paren = chunk_skip_to_match_rev(the_type);
         mark_function_type(the_type);
         the_type = chunk_get_prev_ncnl(the_type, CNAV_PREPROC);
      }
      else
      {
         /* must be: "typedef <return type>func(params);" */
         the_type->type = CT_FUNC_TYPE;
      }
      the_type->parent_type = CT_TYPEDEF;

      LOG_FMT(LTYPEDEF, "%s: fcn typedef [%s] on line %d\n", __func__,
              the_type->text(), the_type->orig_line);

      /* If we are aligning on the open paren, grab that instead */
      if (open_paren && (cpd.settings[UO_align_typedef_func].n == 1))
      {
         the_type = open_paren;
      }
      if (cpd.settings[UO_align_typedef_func].n != 0)
      {
         LOG_FMT(LTYPEDEF, "%s:  -- align anchor on [%s] @ %d:%d\n", __func__,
                 the_type->text(), the_type->orig_line, the_type->orig_col);
         the_type->flags |= PCF_ANCHOR;
      }

      /* already did everything we need to do */
      return;
   }

   /**
    * Skip over enum/struct/union stuff, as we know it isn't a return type
    * for a function type
    */
   next = chunk_get_next_ncnl(start, CNAV_PREPROC);
   if ((next->type != CT_ENUM) &&
       (next->type != CT_STRUCT) &&
       (next->type != CT_UNION))
   {
      if (the_type != NULL)
      {
         /* We have just a regular typedef */
         LOG_FMT(LTYPEDEF, "%s: regular typedef [%s] on line %d\n", __func__,
                 the_type->str.c_str(), the_type->orig_line);
         the_type->flags |= PCF_ANCHOR;
      }
      return;
   }

   /* We have a struct/union/enum type, set the parent */
   tag = next->type;

   /* the next item should be either a type or { */
   next = chunk_get_next_ncnl(next, CNAV_PREPROC);
   if (next->type == CT_TYPE)
   {
      next = chunk_get_next_ncnl(next, CNAV_PREPROC);
   }
   if (next->type == CT_BRACE_OPEN)
   {
      next->parent_type = tag;
      /* Skip to the closing brace */
      next = chunk_get_next_type(next, CT_BRACE_CLOSE, next->level, CNAV_PREPROC);
      if (next != NULL)
      {
         next->parent_type = tag;
      }
   }

   if (the_type != NULL)
   {
      LOG_FMT(LTYPEDEF, "%s: %s typedef [%s] on line %d\n",
              __func__, get_token_name(tag), the_type->str.c_str(), the_type->orig_line);
      the_type->flags |= PCF_ANCHOR;
   }
}


/**
 * Examines the whole file and changes CT_COLON to
 * CT_Q_COLON, CT_LABEL_COLON, or CT_CASE_COLON.
 * It also changes the CT_WORD before CT_LABEL_COLON into CT_LABEL.
 */
void combine_labels(void)
{
   chunk_t *cur;
   chunk_t *prev;
   chunk_t *next;
   chunk_t *tmp;
   int     question_count = 0;
   bool    hit_case       = false;
   bool    hit_class      = false;

   prev = chunk_get_head();
   cur  = chunk_get_next_nc(prev);
   next = chunk_get_next_nc(cur);

   /* unlikely that the file will start with a label... */
   while (next != NULL)
   {
      if (!(next->flags & PCF_IN_OC_MSG) && /* filter OC case of [self class] msg send */
          ((next->type == CT_CLASS) ||
           (next->type == CT_OC_CLASS) ||
           (next->type == CT_TEMPLATE)))
      {
         hit_class = true;
      }
      if (chunk_is_semicolon(next) || (next->type == CT_BRACE_OPEN))
      {
         hit_class = false;
      }
      if (next->type == CT_QUESTION)
      {
         question_count++;
      }
      else if (next->type == CT_CASE)
      {
         if (cur->type == CT_GOTO)
         {
            /* handle "goto case x;" */
            next->type = CT_QUALIFIER;
         }
         else
         {
            hit_case = true;
         }
      }
      else if (next->type == CT_COLON)
      {
         if (cur->type == CT_DEFAULT)
         {
            cur->type = CT_CASE;
            hit_case  = true;
         }
         if (question_count > 0)
         {
            next->type = CT_COND_COLON;
            question_count--;
         }
         else if (hit_case)
         {
            hit_case   = false;
            next->type = CT_CASE_COLON;
            tmp        = chunk_get_next_ncnl(next);
            if ((tmp != NULL) && (tmp->type == CT_BRACE_OPEN))
            {
               tmp->parent_type = CT_CASE;
               tmp = chunk_get_next_type(tmp, CT_BRACE_CLOSE, tmp->level);
               if (tmp != NULL)
               {
                  tmp->parent_type = CT_CASE;
               }
            }
         }
         else
         {
            chunk_t *nextprev = chunk_get_prev_ncnl(next);

            if ((cpd.lang_flags & LANG_PAWN) != 0)
            {
               if ((cur->type == CT_WORD) ||
                   (cur->type == CT_BRACE_CLOSE))
               {
                  c_token_t new_type = CT_TAG;

                  tmp = chunk_get_next_nc(next);
                  if (chunk_is_newline(prev) && chunk_is_newline(tmp))
                  {
                     new_type   = CT_LABEL;
                     next->type = CT_LABEL_COLON;
                  }
                  else
                  {
                     next->type = CT_TAG_COLON;
                  }
                  if (cur->type == CT_WORD)
                  {
                     cur->type = new_type;
                  }
               }
            }
            else if (next->flags & PCF_IN_ARRAY_ASSIGN)
            {
               next->type = CT_D_ARRAY_COLON;
            }
            else if (next->flags & PCF_IN_FOR)
            {
               next->type = CT_FOR_COLON;
            }
            else if (next->flags & PCF_OC_BOXED)
            {
               next->type = CT_OC_DICT_COLON;
            }
            else if (cur->type == CT_WORD)
            {
               tmp = chunk_get_next_nc(next, CNAV_PREPROC);
               if (chunk_is_newline(prev) && ((tmp == NULL) || (tmp->type != CT_NUMBER)))
               {
                  cur->type  = CT_LABEL;
                  next->type = CT_LABEL_COLON;
               }
               else if (next->flags & PCF_IN_FCN_CALL)
               {
                  /* Must be a macro thingy, assume some sort of label */
                  next->type = CT_LABEL_COLON;
               }
               else
               {
                  next->type = CT_BIT_COLON;

                  tmp = chunk_get_next(next);
                  while ((tmp = chunk_get_next(tmp)) != NULL)
                  {
                     if (tmp->type == CT_SEMICOLON)
                     {
                        break;
                     }
                     if (tmp->type == CT_COLON)
                     {
                        tmp->type = CT_BIT_COLON;
                     }
                  }
               }
            }
            else if (nextprev->type == CT_FPAREN_CLOSE)
            {
               /* it's a class colon */
               next->type = CT_CLASS_COLON;
            }
            else if (next->level > next->brace_level)
            {
               /* ignore it, as it is inside a paren */
            }
            else if (cur->type == CT_TYPE)
            {
               next->type = CT_BIT_COLON;
            }
            else if ((cur->type == CT_ENUM) ||
                     (cur->type == CT_PRIVATE) ||
                     (cur->type == CT_QUALIFIER) ||
                     (cur->parent_type == CT_ALIGN))
            {
               /* ignore it - bit field, align or public/private, etc */
            }
            else if ((cur->type == CT_ANGLE_CLOSE) || hit_class)
            {
               /* ignore it - template thingy */
            }
            else if (cur->parent_type == CT_SQL_EXEC)
            {
               /* ignore it - SQL variable name */
            }
            else if (next->parent_type == CT_ASSERT)
            {
               /* ignore it - Java assert thing */
            }
            else
            {
               tmp = chunk_get_next_ncnl(next);
               if ((tmp != NULL) && ((tmp->type == CT_BASE) ||
                                     (tmp->type == CT_THIS)))
               {
                  /* ignore it, as it is a C# base thingy */
               }
               else
               {
                  LOG_FMT(LWARN, "%s:%d unexpected colon in col %d n-parent=%s c-parent=%s l=%d bl=%d\n",
                          cpd.filename, next->orig_line, next->orig_col,
                          get_token_name(next->parent_type),
                          get_token_name(cur->parent_type),
                          next->level, next->brace_level);
                  cpd.error_count++;
               }
            }
         }
      }
      prev = cur;
      cur  = next;
      next = chunk_get_next_nc(cur);
   }
}


static void mark_variable_stack(ChunkStack& cs, log_sev_t sev)
{
   chunk_t *var_name;
   chunk_t *word_type;
   int     word_cnt = 0;

   /* throw out the last word and mark the rest */
   var_name = cs.Pop_Back();
   if (var_name && var_name->prev->type == CT_DC_MEMBER)
   {
     cs.Push_Back(var_name);
   }

   if (var_name != NULL)
   {
      LOG_FMT(LFCNP, "%s: parameter on line %d :",
              __func__, var_name->orig_line);

      while ((word_type = cs.Pop_Back()) != NULL)
      {
         if ((word_type->type == CT_WORD) || (word_type->type == CT_TYPE))
         {
            LOG_FMT(LFCNP, " <%s>", word_type->str.c_str());

            word_type->type   = CT_TYPE;
            word_type->flags |= PCF_VAR_TYPE;
         }
         word_cnt++;
      }

      if (var_name->type == CT_WORD)
      {
         if (word_cnt)
         {
            LOG_FMT(LFCNP, " [%s]\n", var_name->str.c_str());
            var_name->flags |= PCF_VAR_DEF;
         }
         else
         {
            LOG_FMT(LFCNP, " <%s>\n", var_name->str.c_str());
            var_name->type   = CT_TYPE;
            var_name->flags |= PCF_VAR_TYPE;
         }
      }
   }
}


/**
 * Simply change any STAR to PTR_TYPE and WORD to TYPE
 *
 * @param start points to the open paren
 */
static void fix_fcn_def_params(chunk_t *start)
{
   LOG_FMT(LFCNP, "%s: %s [%s] on line %d, level %d\n",
           __func__, start->str.c_str(), get_token_name(start->type), start->orig_line, start->level);

   while ((start != NULL) && !chunk_is_paren_open(start))
   {
      start = chunk_get_next_ncnl(start);
   }

   assert((start->len() == 1) && (start->str[0] == '('));

   ChunkStack cs;

   int level = start->level + 1;

   chunk_t *pc = start;
   while ((pc = chunk_get_next_ncnl(pc)) != NULL)
   {
      if (((start->len() == 1) && (start->str[0] == ')')) ||
          (pc->level < level))
      {
         LOG_FMT(LFCNP, "%s: bailed on %s on line %d\n", __func__, pc->str.c_str(), pc->orig_line);
         break;
      }

      LOG_FMT(LFCNP, "%s: %s %s on line %d, level %d\n", __func__,
              (pc->level > level) ? "skipping" : "looking at",
              pc->str.c_str(), pc->orig_line, pc->level);

      if (pc->level > level)
      {
         continue;
      }
      if (chunk_is_star(pc))
      {
         pc->type = CT_PTR_TYPE;
         cs.Push_Back(pc);
      }
      else if ((pc->type == CT_AMP) ||
               ((cpd.lang_flags & LANG_CPP) && chunk_is_str(pc, "&&", 2)))
      {
         pc->type = CT_BYREF;
         cs.Push_Back(pc);
      }
      else if (pc->type == CT_TYPE_WRAP)
      {
         cs.Push_Back(pc);
      }
      else if ((pc->type == CT_WORD) || (pc->type == CT_TYPE))
      {
         cs.Push_Back(pc);
      }
      else if ((pc->type == CT_COMMA) || (pc->type == CT_ASSIGN))
      {
         mark_variable_stack(cs, LFCNP);
         if (pc->type == CT_ASSIGN)
         {
            /* Mark assignment for default param spacing */
            pc->parent_type = CT_FUNC_PROTO;
         }
      }
   }
   mark_variable_stack(cs, LFCNP);
}


/**
 * Skips to the start of the next statement.
 */
static chunk_t *skip_to_next_statement(chunk_t *pc)
{
   while ((pc != NULL) && !chunk_is_semicolon(pc) &&
          (pc->type != CT_BRACE_OPEN) &&
          (pc->type != CT_BRACE_CLOSE))
   {
      pc = chunk_get_next_ncnl(pc);
   }
   return(pc);
}


/**
 * We are on the start of a sequence that could be a var def
 *  - FPAREN_OPEN (parent == CT_FOR)
 *  - BRACE_OPEN
 *  - SEMICOLON
 *
 */
static chunk_t *fix_var_def(chunk_t *start)
{
   chunk_t    *pc = start;
   chunk_t    *end;
   chunk_t    *tmp_pc;
   ChunkStack cs;
   int        idx, ref_idx;

   LOG_FMT(LFVD, "%s: start[%d:%d]", __func__, pc->orig_line, pc->orig_col);

   /* Scan for words and types and stars oh my! */
   while ((pc != NULL) &&
          ((pc->type == CT_TYPE) ||
           (pc->type == CT_WORD) ||
           (pc->type == CT_QUALIFIER) ||
           (pc->type == CT_DC_MEMBER) ||
           (pc->type == CT_MEMBER) ||
           chunk_is_addr(pc) ||
           chunk_is_star(pc)))
   {
      LOG_FMT(LFVD, " %s[%s]", pc->str.c_str(), get_token_name(pc->type));
      cs.Push_Back(pc);
      pc = chunk_get_next_ncnl(pc);

      /* Skip templates and attributes */
      pc = skip_template_next(pc);
      pc = skip_attribute_next(pc);
      if (cpd.lang_flags & LANG_JAVA)
      {
         pc = skip_tsquare_next(pc);
      }
   }
   end = pc;

   LOG_FMT(LFVD, " end=[%s]\n", (end != NULL) ? get_token_name(end->type) : "NULL");

   if (end == NULL)
   {
      return(NULL);
   }

   /* Function defs are handled elsewhere */
   if ((cs.Len() <= 1) ||
       (end->type == CT_FUNC_DEF) ||
       (end->type == CT_FUNC_PROTO) ||
       (end->type == CT_FUNC_CLASS) ||
       (end->type == CT_OPERATOR))
   {
      return(skip_to_next_statement(end));
   }

   /* ref_idx points to the alignable part of the var def */
   ref_idx = cs.Len() - 1;

   /* Check for the '::' stuff: "char *Engine::name" */
   if ((cs.Len() >= 3) &&
       ((cs.Get(cs.Len() - 2)->m_pc->type == CT_MEMBER) ||
        (cs.Get(cs.Len() - 2)->m_pc->type == CT_DC_MEMBER)))
   {
      idx = cs.Len() - 2;
      while (idx > 0)
      {
         tmp_pc = cs.Get(idx)->m_pc;
         if ((tmp_pc->type != CT_DC_MEMBER) &&
             (tmp_pc->type != CT_MEMBER))
         {
            break;
         }
         idx--;
         tmp_pc = cs.Get(idx)->m_pc;
         if ((tmp_pc->type != CT_WORD) &&
             (tmp_pc->type != CT_TYPE))
         {
            break;
         }
         make_type(tmp_pc);
         idx--;
      }
      ref_idx = idx + 1;
   }
   tmp_pc = cs.Get(ref_idx)->m_pc;
   LOG_FMT(LFVD, " ref_idx(%d) => %s\n", ref_idx, tmp_pc->str.c_str());

   /* No type part found! */
   if (ref_idx <= 0)
   {
      return(skip_to_next_statement(end));
   }

   LOG_FMT(LFVD2, "%s:%d TYPE : ", __func__, start->orig_line);
   for (idx = 0; idx < cs.Len() - 1; idx++)
   {
      tmp_pc = cs.Get(idx)->m_pc;
      make_type(tmp_pc);
      tmp_pc->flags |= PCF_VAR_TYPE;
      LOG_FMT(LFVD2, " %s[%s]", tmp_pc->str.c_str(), get_token_name(tmp_pc->type));
   }
   LOG_FMT(LFVD2, "\n");

   /**
    * OK we have two or more items, mark types up to the end.
    */
   mark_variable_definition(cs.Get(cs.Len() - 1)->m_pc);
   if (end->type == CT_COMMA)
   {
      return(chunk_get_next_ncnl(end));
   }
   return(skip_to_next_statement(end));
}


/**
 * Skips everything until a comma or semicolon at the same level.
 * Returns the semicolon, comma, or close brace/paren or NULL.
 */
static chunk_t *skip_expression(chunk_t *start)
{
   chunk_t *pc = start;

   while ((pc != NULL) && (pc->level >= start->level))
   {
      if ((pc->level == start->level) &&
          (chunk_is_semicolon(pc) || (pc->type == CT_COMMA)))
      {
         return(pc);
      }
      pc = chunk_get_next_ncnl(pc);
   }
   return(pc);
}


/**
 * We are on the first word of a variable definition.
 * Mark all the variable names with PCF_VAR_1ST and PCF_VAR_DEF as appropriate.
 * Also mark any '*' encountered as a CT_PTR_TYPE.
 * Skip over []. Go until a ';' is hit.
 *
 * Example input:
 * int   a = 3, b, c = 2;              ## called with 'a'
 * foo_t f = {1, 2, 3}, g = {5, 6, 7}; ## called with 'f'
 * struct {...} *a, *b;                ## called with 'a' or '*'
 * myclass a(4);
 */
static chunk_t *mark_variable_definition(chunk_t *start)
{
   chunk_t *pc   = start;
   int     flags = PCF_VAR_1ST_DEF;

   if (start == NULL)
   {
      return(NULL);
   }

   LOG_FMT(LVARDEF, "%s: line %d, col %d '%s' type %s\n",
           __func__,
           pc->orig_line, pc->orig_col, pc->str.c_str(),
           get_token_name(pc->type));

   pc = start;
   while ((pc != NULL) && !chunk_is_semicolon(pc) &&
          (pc->level == start->level))
   {
      if ((pc->type == CT_WORD) || (pc->type == CT_FUNC_CTOR_VAR))
      {
         UINT64 flg = pc->flags;
         if ((pc->flags & PCF_IN_ENUM) == 0)
         {
            pc->flags |= flags;
         }
         flags &= ~PCF_VAR_1ST;

         LOG_FMT(LVARDEF, "%s:%d marked '%s'[%s] in col %d flags: %#" PRIx64 " -> %#" PRIx64 "\n",
                 __func__, pc->orig_line, pc->str.c_str(),
                 get_token_name(pc->type), pc->orig_col, flg, pc->flags);
      }
      else if (chunk_is_star(pc))
      {
         pc->type = CT_PTR_TYPE;
      }
      else if (chunk_is_addr(pc))
      {
         pc->type = CT_BYREF;
      }
      else if ((pc->type == CT_SQUARE_OPEN) || (pc->type == CT_ASSIGN))
      {
         pc = skip_expression(pc);
         continue;
      }
      pc = chunk_get_next_ncnl(pc);
   }
   return(pc);
}


/**
 * Checks to see if a series of chunks could be a C++ parameter
 * FOO foo(5, &val);
 *
 * WORD means CT_WORD or CT_TYPE
 *
 * "WORD WORD"          ==> true
 * "QUALIFIER ??"       ==> true
 * "TYPE"               ==> true
 * "WORD"               ==> true
 * "WORD.WORD"          ==> true
 * "WORD::WORD"         ==> true
 * "WORD * WORD"        ==> true
 * "WORD & WORD"        ==> true
 * "NUMBER"             ==> false
 * "STRING"             ==> false
 * "OPEN PAREN"         ==> false
 *
 * @param start the first chunk to look at
 * @param end   the chunk after the last one to look at
 */
static bool can_be_full_param(chunk_t *start, chunk_t *end)
{
   chunk_t *pc;
   chunk_t *last;
   int     word_cnt   = 0;
   int     type_count = 0;
   bool    ret;

   LOG_FMT(LFPARAM, "%s:", __func__);

   for (pc = start; pc != end; pc = chunk_get_next_ncnl(pc, CNAV_PREPROC))
   {
      LOG_FMT(LFPARAM, " [%s]", pc->str.c_str());

      if ((pc->type == CT_QUALIFIER) ||
          (pc->type == CT_STRUCT) ||
          (pc->type == CT_ENUM) ||
          (pc->type == CT_UNION) ||
          (pc->type == CT_TYPENAME))
      {
         LOG_FMT(LFPARAM, " <== %s! (yes)\n", get_token_name(pc->type));
         return(true);
      }

      if ((pc->type == CT_WORD) ||
          (pc->type == CT_TYPE))
      {
         word_cnt++;
         if (pc->type == CT_TYPE)
         {
            type_count++;
         }
      }
      else if ((pc->type == CT_MEMBER) ||
               (pc->type == CT_DC_MEMBER))
      {
         if (word_cnt > 0)
         {
            word_cnt--;
         }
      }
      else if ((pc != start) && (chunk_is_star(pc) ||
                                 chunk_is_addr(pc)))
      {
         /* chunk is OK */
      }
      else if (pc->type == CT_ASSIGN)
      {
         /* chunk is OK (default values) */
         break;
      }
      else if (pc->type == CT_ANGLE_OPEN)
      {
         LOG_FMT(LFPARAM, " <== template\n");
         return(true);
      }
      else if (pc->type == CT_ELLIPSIS)
      {
         LOG_FMT(LFPARAM, " <== elipses\n");
         return(true);
      }
      else if ((word_cnt == 0) && (pc->type == CT_PAREN_OPEN))
      {
         /* Check for old-school func proto param '(type)' */
         chunk_t *tmp1 = chunk_skip_to_match(pc, CNAV_PREPROC);
         chunk_t *tmp2 = chunk_get_next_ncnl(tmp1, CNAV_PREPROC);

         if (chunk_is_token(tmp2, CT_COMMA) || chunk_is_paren_close(tmp2))
         {

            do {
               pc = chunk_get_next_ncnl(pc, CNAV_PREPROC);
               LOG_FMT(LFPARAM, " [%s]", pc->text());
            } while (pc != tmp1);

            /* reset some vars to allow [] after parens */
            word_cnt   = 1;
            type_count = 1;
         }
         else
         {
            LOG_FMT(LFPARAM, " <== [%s] not fcn type!\n", get_token_name(pc->type));
            return false;
         }
      }
      else if (((word_cnt == 1) || (word_cnt == type_count)) &&
               (pc->type == CT_PAREN_OPEN))
      {
         /* Check for func proto param 'void (*name)' or 'void (*name)(params)' */
         chunk_t *tmp1 = chunk_get_next_ncnl(pc, CNAV_PREPROC);
         chunk_t *tmp2 = chunk_get_next_ncnl(tmp1, CNAV_PREPROC);
         chunk_t *tmp3 = chunk_get_next_ncnl(tmp2, CNAV_PREPROC);

         if (!chunk_is_str(tmp3, ")", 1) ||
             !chunk_is_str(tmp1, "*", 1) ||
             (tmp2->type != CT_WORD))
         {
            LOG_FMT(LFPARAM, " <== [%s] not fcn type!\n", get_token_name(pc->type));
            return(false);
         }
         LOG_FMT(LFPARAM, " <skip fcn type>");
         tmp1 = chunk_get_next_ncnl(tmp3, CNAV_PREPROC);
         tmp2 = chunk_get_next_ncnl(tmp1, CNAV_PREPROC);
         if (chunk_is_str(tmp1, "(", 1))
         {
            tmp3 = chunk_skip_to_match(tmp1, CNAV_PREPROC);
         }
         pc = tmp3;

         /* reset some vars to allow [] after parens */
         word_cnt   = 1;
         type_count = 1;
      }
      else if (pc->type == CT_TSQUARE)
      {
         /* ignore it */
      }
      else if ((word_cnt == 1) && (pc->type == CT_SQUARE_OPEN))
      {
         /* skip over any array stuff */
         pc = chunk_skip_to_match(pc, CNAV_PREPROC);
      }
      else if ((word_cnt == 1) && (cpd.lang_flags & LANG_CPP) &&
               chunk_is_str(pc, "&&", 2))
      {
         /* ignore possible 'move' operator */
      }
      else
      {
         LOG_FMT(LFPARAM, " <== [%s] no way! tc=%d wc=%d\n",
                 get_token_name(pc->type), type_count, word_cnt);
         return(false);
      }
   }

   last = chunk_get_prev_ncnl(pc);
   if (chunk_is_star(last) || chunk_is_addr(last))
   {
      LOG_FMT(LFPARAM, " <== [%s] sure!\n", get_token_name(pc->type));
      return(true);
   }

   ret = ((word_cnt >= 2) || ((word_cnt == 1) && (type_count == 1)));

   LOG_FMT(LFPARAM, " <== [%s] %s!\n",
           get_token_name(pc->type), ret ? "Yup" : "Unlikely");
   return(ret);
}


/**
 * We are on a function word. we need to:
 *  - find out if this is a call or prototype or implementation
 *  - mark return type
 *  - mark parameter types
 *  - mark brace pair
 *
 * REVISIT:
 * This whole function is a mess.
 * It needs to be reworked to eliminate duplicate logic and determine the
 * function type more directly.
 *  1. Skip to the close paren and see what is after.
 *     a. semicolon - function call or function proto
 *     b. open brace - function call (ie, list_for_each) or function def
 *     c. open paren - function type or chained function call
 *     d. qualifier - function def or proto, continue to semicolon or open brace
 *  2. Examine the 'parameters' to see if it can be a proto/def
 *  3. Examine what is before the function name to see if it is a proto or call
 * Constructor/destructor detection should have already been done when the
 * 'class' token was encountered (see mark_class_ctor).
 */
static void mark_function(chunk_t *pc)
{
   chunk_t *prev;
   chunk_t *next;
   chunk_t *tmp;
   chunk_t *semi = NULL;
   chunk_t *paren_open;
   chunk_t *paren_close;
   chunk_t *pc_op = NULL;

   prev = chunk_get_prev_ncnlnp(pc);
   next = chunk_get_next_ncnlnp(pc);

   /* Find out what is before the operator */
   if (pc->parent_type == CT_OPERATOR)
   {
      pc_op = chunk_get_prev_type(pc, CT_OPERATOR, pc->level);
      if ((pc_op != NULL) && (pc_op->flags & PCF_EXPR_START))
      {
         pc->type = CT_FUNC_CALL;
      }
      if (cpd.lang_flags & LANG_CPP)
      {
         tmp = pc;
         while ((tmp = chunk_get_prev_ncnl(tmp)) != NULL)
         {
            if ((tmp->type == CT_BRACE_CLOSE) ||
                (tmp->type == CT_SEMICOLON))
            {
               break;
            }
            if (tmp->type == CT_ASSIGN)
            {
               pc->type = CT_FUNC_CALL;
               break;
            }
            if (tmp->type == CT_TEMPLATE)
            {
               pc->type = CT_FUNC_DEF;
               break;
            }
            if (tmp->type == CT_BRACE_OPEN)
            {
               if (tmp->parent_type == CT_FUNC_DEF)
               {
                  pc->type = CT_FUNC_CALL;
               }
               if ((tmp->parent_type == CT_CLASS) ||
                   (tmp->parent_type == CT_STRUCT))
               {
                  pc->type = CT_FUNC_DEF;
               }
               break;
            }
         }
         if ((tmp != NULL) && (pc->type != CT_FUNC_CALL))
         {
            /* Mark the return type */
            while ((tmp = chunk_get_next_ncnl(tmp)) != pc)
            {
               make_type(tmp);
            }
         }
      }
   }

   if (chunk_is_star(next) || chunk_is_addr(next))
   {
      next = chunk_get_next_ncnlnp(next);
   }

   LOG_FMT(LFCN, "%s: %d] %s[%s] - parent=%s level=%d/%d, next=%s[%s] - level=%d\n",
           __func__,
           pc->orig_line, pc->str.c_str(),
           get_token_name(pc->type), get_token_name(pc->parent_type),
           pc->level, pc->brace_level,
           next->str.c_str(), get_token_name(next->type), next->level);

   if (pc->flags & PCF_IN_CONST_ARGS)
   {
      pc->type = CT_FUNC_CTOR_VAR;
      LOG_FMT(LFCN, "  1) Marked [%s] as FUNC_CTOR_VAR on line %d col %d\n",
              pc->str.c_str(), pc->orig_line, pc->orig_col);
      next = skip_template_next(next);
      flag_parens(next, 0, CT_FPAREN_OPEN, pc->type, true);
      return;
   }

   /* Skip over any template and attribute madness */
   next = skip_template_next(next);
   next = skip_attribute_next(next);

   /* Find the open and close paren */
   paren_open  = chunk_get_next_str(pc, "(", 1, pc->level);
   paren_close = chunk_get_next_str(paren_open, ")", 1, pc->level);

   if ((paren_open == NULL) || (paren_close == NULL))
   {
      LOG_FMT(LFCN, "No parens found for [%s] on line %d col %d\n",
              pc->str.c_str(), pc->orig_line, pc->orig_col);
      return;
   }

   /**
    * This part detects either chained function calls or a function ptr definition.
    * MYTYPE (*func)(void);
    * mWriter( "class Clst_"c )( somestr.getText() )( " : Cluster {"c ).newline;
    *
    * For it to be a function variable def, there must be a '*' followed by a
    * single word.
    *
    * Otherwise, it must be chained function calls.
    */
   tmp = chunk_get_next_ncnl(paren_close);
   if (chunk_is_str(tmp, "(", 1))
   {
      chunk_t *tmp1, *tmp2, *tmp3;

      /* skip over any leading class/namespace in: "T(F::*A)();" */
      tmp1 = chunk_get_next_ncnl(next);
      while (tmp1)
      {
         tmp2 = chunk_get_next_ncnl(tmp1);
         if (!chunk_is_word(tmp1) || !chunk_is_token(tmp2, CT_DC_MEMBER))
         {
            break;
         }
         tmp1 = chunk_get_next_ncnl(tmp2);
      }

      tmp2 = chunk_get_next_ncnl(tmp1);
      if (chunk_is_str(tmp2, ")", 1))
      {
         tmp3 = tmp2;
         tmp2 = NULL;
      }
      else
      {
         tmp3 = chunk_get_next_ncnl(tmp2);
      }

      if (chunk_is_str(tmp3, ")", 1) &&
          (chunk_is_star(tmp1) ||
           ((cpd.lang_flags & LANG_OC) && chunk_is_token(tmp1, CT_CARET)))
           &&
          ((tmp2 == NULL) || (tmp2->type == CT_WORD)))
      {
         if (tmp2)
         {
            LOG_FMT(LFCN, "%s: [%d/%d] function variable [%s], changing [%s] into a type\n",
                    __func__, pc->orig_line, pc->orig_col, tmp2->text(), pc->text());
            tmp2->type = CT_FUNC_VAR;
            flag_parens(paren_open, 0, CT_PAREN_OPEN, CT_FUNC_VAR, false);

            LOG_FMT(LFCN, "%s: paren open @ %d:%d\n",
                    __func__, paren_open->orig_line, paren_open->orig_col);
         }
         else
         {
            LOG_FMT(LFCN, "%s: [%d/%d] function type, changing [%s] into a type\n",
                    __func__, pc->orig_line, pc->orig_col, pc->str.c_str());
            if (tmp2)
            {
               tmp2->type = CT_FUNC_TYPE;
            }
            flag_parens(paren_open, 0, CT_PAREN_OPEN, CT_FUNC_TYPE, false);
         }

         pc->type   = CT_TYPE;
         tmp1->type = CT_PTR_TYPE;
         pc->flags &= ~PCF_VAR_1ST_DEF;
         if (tmp2 != NULL)
         {
            tmp2->flags |= PCF_VAR_1ST_DEF;
         }
         flag_parens(tmp, 0, CT_FPAREN_OPEN, CT_FUNC_PROTO, false);
         fix_fcn_def_params(tmp);
         return;
      }

      LOG_FMT(LFCN, "%s: chained function calls? [%d.%d] [%s]\n",
              __func__, pc->orig_line, pc->orig_col, pc->str.c_str());
   }

   /* Assume it is a function call if not already labeled */
   if (pc->type == CT_FUNCTION)
   {
      pc->type = (pc->parent_type == CT_OPERATOR) ? CT_FUNC_DEF : CT_FUNC_CALL;
   }

   /* Check for C++ function def */
   if ((pc->type == CT_FUNC_CLASS) ||
       ((prev != NULL) && ((prev->type == CT_DC_MEMBER) ||
                           (prev->type == CT_INV))))
   {
      chunk_t *destr = NULL;
      if (prev->type == CT_INV)
      {
         /* TODO: do we care that this is the destructor? */
         prev->type = CT_DESTRUCTOR;
         pc->type   = CT_FUNC_CLASS;

         pc->parent_type = CT_DESTRUCTOR;

         destr = prev;
         prev  = chunk_get_prev_ncnlnp(prev);
      }

      if ((prev != NULL) && (prev->type == CT_DC_MEMBER))
      {
         prev = chunk_get_prev_ncnlnp(prev);
         // LOG_FMT(LSYS, "%s: prev1 = %s (%s)\n", __func__,
         //         get_token_name(prev->type), prev->str.c_str());
         prev = skip_template_prev(prev);
         prev = skip_attribute_prev(prev);
         // LOG_FMT(LSYS, "%s: prev2 = %s [%d](%s) pc = %s [%d](%s)\n", __func__,
         //         get_token_name(prev->type), prev->len, prev->str.c_str(),
         //         get_token_name(pc->type), pc->len, pc->str.c_str());
         if ((prev != NULL) && ((prev->type == CT_WORD) || (prev->type == CT_TYPE)))
         {
            if (pc->str.equals(prev->str))
            {
               pc->type = CT_FUNC_CLASS;
               LOG_FMT(LFCN, "FOUND %sSTRUCTOR for %s[%s]\n",
                       (destr != NULL) ? "DE" : "CON",
                       prev->str.c_str(), get_token_name(prev->type));

               mark_cpp_constructor(pc);
               return;
            }
            else
            {
               /* Point to the item previous to the class name */
               prev = chunk_get_prev_ncnlnp(prev);
            }
         }
      }
   }

   /* Determine if this is a function call or a function def/proto
    * We check for level==1 to allow the case that a function prototype is
    * wrapped in a macro: "MACRO(void foo(void));"
    */
   if ((pc->type == CT_FUNC_CALL) &&
       ((pc->level == pc->brace_level) || (pc->level == 1)) &&
       ((pc->flags & PCF_IN_ARRAY_ASSIGN) == 0))
   {
      bool isa_def  = false;
      bool hit_star = false;
      LOG_FMT(LFCN, "  Checking func call: prev=%s", (prev == NULL) ? "<null>" : get_token_name(prev->type));

      // if (!chunk_ends_type(prev))
      // {
      //    goto bad_ret_type;
      // }

      /**
       * REVISIT:
       * a function def can only occur at brace level, but not inside an
       * assignment, structure, enum, or union.
       * The close paren must be followed by an open brace, with an optional
       * qualifier (const) in between.
       * There can be all sorts of template crap and/or '[]' in the type.
       * This hack mostly checks that.
       *
       * Examples:
       * foo->bar(maid);                   -- fcn call
       * FOO * bar();                      -- fcn proto or class variable
       * FOO foo();                        -- fcn proto or class variable
       * FOO foo(1);                       -- class variable
       * a = FOO * bar();                  -- fcn call
       * a.y = foo() * bar();              -- fcn call
       * static const char * const fizz(); -- fcn def
       */
      while (prev != NULL)
      {
         if (prev->flags & PCF_IN_PREPROC)
         {
            prev = chunk_get_prev_ncnlnp(prev);
            continue;
         }

         /* Some code slips an attribute between the type and function */
         if ((prev->type == CT_FPAREN_CLOSE) &&
             (prev->parent_type == CT_ATTRIBUTE))
         {
            prev = skip_attribute_prev(prev);
            continue;
         }

         /* skip const(TYPE) */
         if ((prev->type == CT_PAREN_CLOSE) &&
             (prev->parent_type == CT_D_CAST))
         {
            LOG_FMT(LFCN, " --> For sure a prototype or definition\n");
            isa_def = true;
            break;
         }

         /** Skip the word/type before the '.' or '::' */
         if ((prev->type == CT_DC_MEMBER) ||
             (prev->type == CT_MEMBER))
         {
            prev = chunk_get_prev_ncnlnp(prev);
            if ((prev == NULL) ||
                ((prev->type != CT_WORD) &&
                 (prev->type != CT_TYPE) &&
                 (prev->type != CT_THIS)))
            {
               LOG_FMT(LFCN, " --? Skipped MEMBER and landed on %s\n",
                       (prev == NULL) ? "<null>" : get_token_name(prev->type));
               pc->type = CT_FUNC_CALL;
               isa_def  = false;
               break;
            }
            LOG_FMT(LFCN, " <skip %s>", prev->str.c_str());
            prev = chunk_get_prev_ncnlnp(prev);
            continue;
         }

         /* If we are on a TYPE or WORD, then we must be on a proto or def */
         if ((prev->type == CT_TYPE) ||
             (prev->type == CT_WORD))
         {
            if (!hit_star)
            {
               LOG_FMT(LFCN, " --> For sure a prototype or definition\n");
               isa_def = true;
               break;
            }
            LOG_FMT(LFCN, " --> maybe a proto/def\n");
            isa_def = true;
         }

         if (chunk_is_addr(prev) ||
             chunk_is_star(prev))
         {
            hit_star = true;
         }

         if ((prev->type != CT_OPERATOR) &&
             (prev->type != CT_TSQUARE) &&
             (prev->type != CT_ANGLE_CLOSE) &&
             (prev->type != CT_QUALIFIER) &&
             (prev->type != CT_TYPE) &&
             (prev->type != CT_WORD) &&
             !chunk_is_addr(prev) &&
             !chunk_is_star(prev))
         {
            LOG_FMT(LFCN, " --> Stopping on %s [%s]\n",
                    prev->str.c_str(), get_token_name(prev->type));
            /* certain tokens are unlikely to preceed a proto or def */
            if ((prev->type == CT_ARITH) ||
                (prev->type == CT_ASSIGN) ||
                (prev->type == CT_COMMA) ||
                (prev->type == CT_STRING) ||
                (prev->type == CT_STRING_MULTI) ||
                (prev->type == CT_NUMBER) ||
                (prev->type == CT_NUMBER_FP))
            {
               isa_def = false;
            }
            break;
         }

         /* Skip over template and attribute stuff */
         if (prev->type == CT_ANGLE_CLOSE)
         {
            prev = skip_template_prev(prev);
         }
         else
         {
            prev = chunk_get_prev_ncnlnp(prev);
         }
      }

      //LOG_FMT(LFCN, " -- stopped on %s [%s]\n",
      //        prev->str.c_str(), get_token_name(prev->type));

      if (isa_def && (prev != NULL) &&
          ((chunk_is_paren_close(prev) && (prev->parent_type != CT_D_CAST)) ||
           (prev->type == CT_ASSIGN) ||
           (prev->type == CT_RETURN)))
      {
         LOG_FMT(LFCN, " -- overriding DEF due to %s [%s]\n",
                 prev->str.c_str(), get_token_name(prev->type));
         isa_def = false;
      }
      if (isa_def)
      {
         pc->type = CT_FUNC_DEF;
         LOG_FMT(LFCN, "%s: '%s' is FCN_DEF:", __func__, pc->str.c_str());
         if (prev == NULL)
         {
            prev = chunk_get_head();
         }
         for (tmp = prev; tmp != pc; tmp = chunk_get_next_ncnl(tmp))
         {
            LOG_FMT(LFCN, " %s[%s]",
                    tmp->str.c_str(), get_token_name(tmp->type));
            make_type(tmp);
         }
         LOG_FMT(LFCN, "\n");
      }
   }

   if (pc->type != CT_FUNC_DEF)
   {
      LOG_FMT(LFCN, "  Detected %s '%s' on line %d col %d\n",
              get_token_name(pc->type),
              pc->str.c_str(), pc->orig_line, pc->orig_col);

      tmp = flag_parens(next, PCF_IN_FCN_CALL, CT_FPAREN_OPEN, CT_FUNC_CALL, false);
      if ((tmp != NULL) && (tmp->type == CT_BRACE_OPEN))
      {
         set_paren_parent(tmp, pc->type);
      }
      return;
   }

   /* We have a function definition or prototype
    * Look for a semicolon or a brace open after the close paren to figure
    * out whether this is a prototype or definition
    */

   /* See if this is a prototype or implementation */

   /* FIXME: this doesn't take the old K&R parameter definitions into account */

   /* Scan tokens until we hit a brace open (def) or semicolon (proto) */
   tmp = paren_close;
   while ((tmp = chunk_get_next_ncnl(tmp)) != NULL)
   {
      /* Only care about brace or semi on the same level */
      if (tmp->level < pc->level)
      {
         /* No semicolon - guess that it is a prototype */
         pc->type = CT_FUNC_PROTO;
         break;
      }
      else if (tmp->level == pc->level)
      {
         if (tmp->type == CT_BRACE_OPEN)
         {
            /* its a function def for sure */
            break;
         }
         else if (chunk_is_semicolon(tmp))
         {
            /* Set the parent for the semi for later */
            semi     = tmp;
            pc->type = CT_FUNC_PROTO;
            break;
         }
         else if (pc->type == CT_COMMA)
         {
            pc->type = CT_FUNC_CTOR_VAR;
            LOG_FMT(LFCN, "  2) Marked [%s] as FUNC_CTOR_VAR on line %d col %d\n",
                    pc->str.c_str(), pc->orig_line, pc->orig_col);
            break;
         }
      }
   }

   /**
    * C++ syntax is wacky. We need to check to see if a prototype is really a
    * variable definition with parameters passed into the constructor.
    * Unfortunately, the only mostly reliable way to do so is to guess that
    * it is a constructor variable if inside a function body and scan the
    * 'parameter list' for items that are not allowed in a prototype.
    * We search backwards and checking the parent of the containing open braces.
    * If the parent is a class or namespace, then it probably is a prototype.
    */
   if ((cpd.lang_flags & LANG_CPP) &&
       (pc->type == CT_FUNC_PROTO) &&
       (pc->parent_type != CT_OPERATOR))
   {
      LOG_FMT(LFPARAM, "%s :: checking '%s' for constructor variable %s %s\n",
              __func__, pc->str.c_str(),
              get_token_name(paren_open->type),
              get_token_name(paren_close->type));

      /* Scan the parameters looking for:
       *  - constant strings
       *  - numbers
       *  - non-type fields
       *  - function calls
       */
      chunk_t *ref = chunk_get_next_ncnl(paren_open);
      chunk_t *tmp2;
      bool    is_param = true;
      tmp = ref;
      while (tmp != paren_close)
      {
         tmp2 = chunk_get_next_ncnl(tmp);
         if ((tmp->type == CT_COMMA) && (tmp->level == (paren_open->level + 1)))
         {
            if (!can_be_full_param(ref, tmp))
            {
               is_param = false;
               break;
            }
            ref = tmp2;
         }
         tmp = tmp2;
      }
      if (is_param && (ref != tmp))
      {
         if (!can_be_full_param(ref, tmp))
         {
            is_param = false;
         }
      }
      if (!is_param)
      {
         pc->type = CT_FUNC_CTOR_VAR;
         LOG_FMT(LFCN, "  3) Marked [%s] as FUNC_CTOR_VAR on line %d col %d\n",
                 pc->str.c_str(), pc->orig_line, pc->orig_col);
      }
      else if (pc->brace_level > 0)
      {
         chunk_t *br_open = chunk_get_prev_type(pc, CT_BRACE_OPEN, pc->brace_level - 1);

         if ((br_open != NULL) &&
             (br_open->parent_type != CT_EXTERN) &&
             (br_open->parent_type != CT_NAMESPACE))
         {
            /* Do a check to see if the level is right */
            prev = chunk_get_prev_ncnl(pc);
            if (!chunk_is_str(prev, "*", 1) && !chunk_is_str(prev, "&", 1))
            {
               chunk_t *p_op = chunk_get_prev_type(pc, CT_BRACE_OPEN, pc->brace_level - 1);
               if ((p_op != NULL) &&
                   (p_op->parent_type != CT_CLASS) &&
                   (p_op->parent_type != CT_STRUCT) &&
                   (p_op->parent_type != CT_NAMESPACE))
               {
                  pc->type = CT_FUNC_CTOR_VAR;
                  LOG_FMT(LFCN, "  4) Marked [%s] as FUNC_CTOR_VAR on line %d col %d\n",
                          pc->str.c_str(), pc->orig_line, pc->orig_col);
               }
            }
         }
      }
   }

   if (semi != NULL)
   {
      semi->parent_type = pc->type;
   }

   flag_parens(paren_open, PCF_IN_FCN_DEF, CT_FPAREN_OPEN, pc->type, false);

   if (pc->type == CT_FUNC_CTOR_VAR)
   {
      pc->flags |= PCF_VAR_1ST_DEF;
      return;
   }

   if (next->type == CT_TSQUARE)
   {
      next = chunk_get_next_ncnl(next);
   }

   /* Mark parameters and return type */
   fix_fcn_def_params(next);
   mark_function_return_type(pc, chunk_get_prev_ncnl(pc), pc->type);

   /* Find the brace pair and set the parent */
   if (pc->type == CT_FUNC_DEF)
   {
      tmp = chunk_get_next_ncnl(paren_close);
      while ((tmp != NULL) &&
             (tmp->type != CT_BRACE_OPEN))
      {
         //LOG_FMT(LSYS, "%s: set parent to FUNC_DEF on line %d: [%s]\n", __func__, tmp->orig_line, tmp->str.c_str());
         tmp->parent_type = CT_FUNC_DEF;
         if (!chunk_is_semicolon(tmp))
         {
            tmp->flags |= PCF_OLD_FCN_PARAMS;
         }
         tmp = chunk_get_next_ncnl(tmp);
      }
      if ((tmp != NULL) && (tmp->type == CT_BRACE_OPEN))
      {
         tmp->parent_type = CT_FUNC_DEF;
         tmp = chunk_skip_to_match(tmp);
         if (tmp != NULL)
         {
            tmp->parent_type = CT_FUNC_DEF;
         }
      }
   }
}


static void mark_cpp_constructor(chunk_t *pc)
{
   chunk_t *paren_open;
   chunk_t *tmp;
   chunk_t *after;
   chunk_t *var;
   bool    is_destr = false;

   tmp = chunk_get_prev_ncnl(pc);
   if (tmp->type == CT_INV)
   {
      tmp->type       = CT_DESTRUCTOR;
      pc->parent_type = CT_DESTRUCTOR;
      is_destr        = true;
   }

   LOG_FMT(LFTOR, "FOUND %sSTRUCTOR for %s[%s] ",
           is_destr ? "DE" : "CON",
           pc->str.c_str(), get_token_name(pc->type));

   paren_open = skip_template_next(chunk_get_next_ncnl(pc));
   if (!chunk_is_str(paren_open, "(", 1))
   {
      LOG_FMT(LWARN, "%s:%d Expected '(', got: [%s]\n",
              cpd.filename, paren_open->orig_line,
              paren_open->str.c_str());
      return;
   }

   /* Mark parameters */
   fix_fcn_def_params(paren_open);
   after = flag_parens(paren_open, PCF_IN_FCN_CALL, CT_FPAREN_OPEN, CT_FUNC_CLASS, false);

   LOG_FMT(LFTOR, "[%s]\n", after->str.c_str());

   /* Scan until the brace open, mark everything */
   tmp = paren_open;
   bool hit_colon = false;
   while ((tmp != NULL) && (tmp->type != CT_BRACE_OPEN) &&
          !chunk_is_semicolon(tmp))
   {
      tmp->flags |= PCF_IN_CONST_ARGS;
      tmp         = chunk_get_next_ncnl(tmp);
      if (chunk_is_str(tmp, ":", 1) && (tmp->level == paren_open->level))
      {
         tmp->type = CT_CONSTR_COLON;
         hit_colon = true;
      }
      if (hit_colon &&
          (chunk_is_paren_open(tmp) ||
           chunk_is_opening_brace(tmp)) &&
          (tmp->level == paren_open->level))
      {
         var = skip_template_prev(chunk_get_prev_ncnl(tmp));
         if ((var->type == CT_TYPE) || (var->type == CT_WORD))
         {
            var->type = CT_FUNC_CTOR_VAR;
            flag_parens(tmp, PCF_IN_FCN_CALL, CT_FPAREN_OPEN, CT_FUNC_CTOR_VAR, false);
         }
      }
   }
   if ((tmp != NULL) && (tmp->type == CT_BRACE_OPEN))
   {
      set_paren_parent(tmp, CT_FUNC_CLASS);
   }
}


/**
 * We're on a 'class' or 'struct'.
 * Scan for CT_FUNCTION with a string that matches pclass->str
 */
static void mark_class_ctor(chunk_t *start)
{
   chunk_t    *next;
   chunk_t    *pclass;
   ChunkStack cs;

   pclass = chunk_get_next_ncnl(start, CNAV_PREPROC);
   if ((pclass == NULL) ||
       ((pclass->type != CT_TYPE) &&
        (pclass->type != CT_WORD)))
   {
      return;
   }

   next = chunk_get_next_ncnl(pclass, CNAV_PREPROC);
   while ((next != NULL) &&
          ((next->type == CT_TYPE) ||
           (next->type == CT_WORD) ||
           (next->type == CT_DC_MEMBER)))
   {
      pclass = next;
      next   = chunk_get_next_ncnl(next, CNAV_PREPROC);
   }

   chunk_t *pc   = chunk_get_next_ncnl(pclass, CNAV_PREPROC);
   int     level = pclass->brace_level + 1;

   if (pc == NULL)
   {
      LOG_FMT(LFTOR, "%s: Called on %s on line %d. Bailed on NULL\n",
              __func__, pclass->str.c_str(), pclass->orig_line);
      return;
   }

   /* Add the class name */
   cs.Push_Back(pclass);

   LOG_FMT(LFTOR, "%s: Called on %s on line %d (next='%s')\n",
           __func__, pclass->str.c_str(), pclass->orig_line, pc->str.c_str());

   /* detect D template class: "class foo(x) { ... }" */
   if ((cpd.lang_flags & LANG_D) && (next->type == CT_PAREN_OPEN))
   {
      next->parent_type = CT_TEMPLATE;

      next = get_d_template_types(cs, next);
      if (next && (next->type == CT_PAREN_CLOSE))
      {
         next->parent_type = CT_TEMPLATE;
      }
   }

   /* Find the open brace, abort on semicolon */
   int flags = 0;
   while ((pc != NULL) && (pc->type != CT_BRACE_OPEN))
   {
      LOG_FMT(LFTOR, " [%s]", pc->str.c_str());

      if (chunk_is_str(pc, ":", 1))
      {
         pc->type = CT_CLASS_COLON;
         flags |= PCF_IN_CLASS_BASE;
         LOG_FMT(LFTOR, "%s: class colon on line %d\n",
                 __func__, pc->orig_line);
      }

      if (chunk_is_semicolon(pc))
      {
         LOG_FMT(LFTOR, "%s: bailed on semicolon on line %d\n",
                 __func__, pc->orig_line);
         return;
      }
      pc->flags |= flags;
      pc = chunk_get_next_ncnl(pc, CNAV_PREPROC);
   }

   if (pc == NULL)
   {
      LOG_FMT(LFTOR, "%s: bailed on NULL\n", __func__);
      return;
   }

   set_paren_parent(pc, start->type);

   pc = chunk_get_next_ncnl(pc, CNAV_PREPROC);
   while (pc != NULL)
   {
      pc->flags |= PCF_IN_CLASS;

      if ((pc->brace_level > level) || ((pc->flags & PCF_IN_PREPROC) != 0))
      {
         pc = chunk_get_next_ncnl(pc);
         continue;
      }

      if ((pc->type == CT_BRACE_CLOSE) && (pc->brace_level < level))
      {
         LOG_FMT(LFTOR, "%s: %d] Hit brace close\n", __func__, pc->orig_line);
         pc = chunk_get_next_ncnl(pc, CNAV_PREPROC);
         if (pc && (pc->type == CT_SEMICOLON))
         {
            pc->parent_type = start->type;
         }
         return;
      }

      next = chunk_get_next_ncnl(pc, CNAV_PREPROC);
      if (chunkstack_match(cs, pc))
      {
         if ((next != NULL) && (next->len() == 1) && (next->str[0] == '('))
         {
            pc->type = CT_FUNC_CLASS;
            LOG_FMT(LFTOR, "%d] Marked CTor/DTor %s\n", pc->orig_line, pc->str.c_str());
            mark_cpp_constructor(pc);
         }
         else
         {
            make_type(pc);
         }
      }
      pc = next;
   }
}


/**
 * We're on a 'namespace' skip the word and then set the parent of the braces.
 */
static void mark_namespace(chunk_t *pns)
{
   chunk_t *pc;
   chunk_t *br_close;
   bool    is_using = false;

   pc = chunk_get_prev_ncnl(pns);
   if (chunk_is_token(pc, CT_USING))
   {
      is_using = true;
      pns->parent_type = CT_USING;
   }

   pc = chunk_get_next_ncnl(pns);
   while (pc != NULL)
   {
      pc->parent_type = CT_NAMESPACE;
      if (pc->type != CT_BRACE_OPEN)
      {
         if (pc->type == CT_SEMICOLON)
         {
            if (is_using)
            {
               pc->parent_type = CT_USING;
            }
            return;
         }
         pc = chunk_get_next_ncnl(pc);
         continue;
      }

      if ((cpd.settings[UO_indent_namespace_limit].n > 0) &&
          ((br_close = chunk_skip_to_match(pc)) != NULL))
      {
         int diff = br_close->orig_line - pc->orig_line;

         if (diff > cpd.settings[UO_indent_namespace_limit].n)
         {
            pc->flags       |= PCF_LONG_BLOCK;
            br_close->flags |= PCF_LONG_BLOCK;
         }
      }
      flag_parens(pc, PCF_IN_NAMESPACE, CT_NONE, CT_NAMESPACE, false);
      return;
   }
}


/**
 * Skips the D 'align()' statement and the colon, if present.
 *    align(2) int foo;  -- returns 'int'
 *    align(4):          -- returns 'int'
 *    int bar;
 */
static chunk_t *skip_align(chunk_t *start)
{
   chunk_t *pc = start;

   if (pc->type == CT_ALIGN)
   {
      pc = chunk_get_next_ncnl(pc);
      if (pc->type == CT_PAREN_OPEN)
      {
         pc = chunk_get_next_type(pc, CT_PAREN_CLOSE, pc->level);
         pc = chunk_get_next_ncnl(pc);
         if (pc->type == CT_COLON)
         {
            pc = chunk_get_next_ncnl(pc);
         }
      }
   }
   return(pc);
}


/**
 * Examines the stuff between braces { }.
 * There should only be variable definitions and methods.
 * Skip the methods, as they will get handled elsewhere.
 */
static void mark_struct_union_body(chunk_t *start)
{
   chunk_t *pc = start;

   while ((pc != NULL) &&
          (pc->level >= start->level) &&
          !((pc->level == start->level) && (pc->type == CT_BRACE_CLOSE)))
   {
      // LOG_FMT(LSYS, "%s: %d:%d %s:%s\n", __func__, pc->orig_line, pc->orig_col,
      //         pc->str.c_str(), get_token_name(pc->parent_type));
      if ((pc->type == CT_BRACE_OPEN) ||
          (pc->type == CT_BRACE_CLOSE) ||
          (pc->type == CT_SEMICOLON))
      {
         pc = chunk_get_next_ncnl(pc);
      }
      if (pc->type == CT_ALIGN)
      {
         pc = skip_align(pc); // "align(x)" or "align(x):"
      }
      else
      {
         pc = fix_var_def(pc);
      }
   }
}


/**
 * Sets the parent for comments.
 */
void mark_comments(void)
{
   chunk_t *cur;
   chunk_t *next;
   bool    prev_nl = true;
   bool    next_nl;

   cur = chunk_get_head();

   while (cur != NULL)
   {
      next    = chunk_get_next_nvb(cur);
      next_nl = (next == NULL) || chunk_is_newline(next);

      if (chunk_is_comment(cur))
      {
         if (next_nl && prev_nl)
         {
            cur->parent_type = CT_COMMENT_WHOLE;
         }
         else if (next_nl)
         {
            cur->parent_type = CT_COMMENT_END;
         }
         else if (prev_nl)
         {
            cur->parent_type = CT_COMMENT_START;
         }
         else
         {
            cur->parent_type = CT_COMMENT_EMBED;
         }
      }

      prev_nl = chunk_is_newline(cur);
      cur     = next;
   }
}


/**
 * Marks statement starts in a macro body.
 * REVISIT: this may already be done
 */
static void mark_define_expressions(void)
{
   chunk_t *pc;
   chunk_t *prev;
   bool    in_define = false;
   bool    first     = true;

   pc   = chunk_get_head();
   prev = pc;

   while (pc != NULL)
   {
      if (!in_define)
      {
         if ((pc->type == CT_PP_DEFINE) ||
             (pc->type == CT_PP_IF) ||
             (pc->type == CT_PP_ELSE))
         {
            in_define = true;
            first     = true;
         }
      }
      else
      {
         if (((pc->flags & PCF_IN_PREPROC) == 0) || (pc->type == CT_PREPROC))
         {
            in_define = false;
         }
         else
         {
            if ((pc->type != CT_MACRO) &&
                (first ||
                 (prev->type == CT_PAREN_OPEN) ||
                 (prev->type == CT_ARITH) ||
                 (prev->type == CT_CARET) ||
                 (prev->type == CT_ASSIGN) ||
                 (prev->type == CT_COMPARE) ||
                 (prev->type == CT_RETURN) ||
                 (prev->type == CT_GOTO) ||
                 (prev->type == CT_CONTINUE) ||
                 (prev->type == CT_PAREN_OPEN) ||
                 (prev->type == CT_FPAREN_OPEN) ||
                 (prev->type == CT_SPAREN_OPEN) ||
                 (prev->type == CT_BRACE_OPEN) ||
                 chunk_is_semicolon(prev) ||
                 (prev->type == CT_COMMA) ||
                 (prev->type == CT_COLON) ||
                 (prev->type == CT_QUESTION)))
            {
               pc->flags |= PCF_EXPR_START;
               first      = false;
            }
         }
      }

      prev = pc;
      pc   = chunk_get_next(pc);
   }
}


/**
 * We are on the C++ 'template' keyword.
 * What follows should be the following:
 *
 * template <class identifier> function_declaration;
 * template <typename identifier> function_declaration;
 * template <class identifier> class class_declaration;
 * template <typename identifier> class class_declaration;
 *
 * Change the 'class' inside the <> to CT_TYPE.
 * Set the parent to the class after the <> to CT_TEMPLATE.
 * Set the parent of the semicolon to CT_TEMPLATE.
 */
static void handle_cpp_template(chunk_t *pc)
{
   chunk_t *tmp;
   int     level;

   tmp = chunk_get_next_ncnl(pc);
   if (tmp->type != CT_ANGLE_OPEN)
   {
      return;
   }
   tmp->parent_type = CT_TEMPLATE;

   level = tmp->level;

   while ((tmp = chunk_get_next(tmp)) != NULL)
   {
      if ((tmp->type == CT_CLASS) ||
          (tmp->type == CT_STRUCT))
      {
         tmp->type = CT_TYPE;
      }
      else if ((tmp->type == CT_ANGLE_CLOSE) && (tmp->level == level))
      {
         tmp->parent_type = CT_TEMPLATE;
         break;
      }
   }
   if (tmp != NULL)
   {
      tmp = chunk_get_next_ncnl(tmp);
      if ((tmp != NULL) &&
          ((tmp->type == CT_CLASS) || (tmp->type == CT_STRUCT)))
      {
         tmp->parent_type = CT_TEMPLATE;

         /* REVISTI: This may be a bit risky - might need to track the { }; */
         tmp = chunk_get_next_type(tmp, CT_SEMICOLON, tmp->level);
         if (tmp != NULL)
         {
            tmp->parent_type = CT_TEMPLATE;
         }
      }
   }
}


/**
 * Verify and then mark C++ lambda expressions.
 * The expected format is '[...](...){...}' or '[...](...) -> type {...}'
 * sq_o is '[' CT_SQUARE_OPEN or '[]' CT_TSQUARE
 * Split the '[]' so we can control the space
 */
static void handle_cpp_lambda(chunk_t *sq_o)
{
   chunk_t *sq_c;
   chunk_t *pa_o;
   chunk_t *pa_c;
   chunk_t *br_o;
   chunk_t *br_c;
   chunk_t *ret = NULL;

   sq_c = sq_o; /* assuming '[]' */
   if (sq_o->type == CT_SQUARE_OPEN)
   {
      /* make sure there is a ']' */
      sq_c = chunk_skip_to_match(sq_o);
      if (!sq_c)
      {
         return;
      }
   }

   /* Make sure a '(' is next */
   pa_o = chunk_get_next_ncnl(sq_c);
   if (!pa_o || (pa_o->type != CT_PAREN_OPEN))
   {
      return;
   }
   /* and now find the ')' */
   pa_c = chunk_skip_to_match(pa_o);
   if (!pa_c)
   {
      return;
   }

   /* Check if keyword 'mutable' is before '->' */
   br_o = chunk_get_next_ncnl(pa_c);
   if (chunk_is_str(br_o, "mutable", 7))
   {
      br_o = chunk_get_next_ncnl(br_o);
   }

   /* Make sure a '{' or '->' is next */
   if (chunk_is_str(br_o, "->", 2))
   {
      ret = br_o;
      /* REVISIT: really should check the stuff we are skipping */
      br_o = chunk_get_next_type(br_o, CT_BRACE_OPEN, br_o->level);
   }
   if (!br_o || (br_o->type != CT_BRACE_OPEN))
   {
      return;
   }
   /* and now find the '}' */
   br_c = chunk_skip_to_match(br_o);
   if (!br_c)
   {
      return;
   }

   /* This looks like a lambda expression */
   if (sq_o->type == CT_TSQUARE)
   {
      /* split into two chunks */
      chunk_t nc;

      nc         = *sq_o;
      sq_o->type = CT_SQUARE_OPEN;
      sq_o->str.resize(1);
      sq_o->orig_col_end = sq_o->orig_col + 1;

      nc.type = CT_SQUARE_CLOSE;
      nc.str.pop_front();
      nc.orig_col++;
      nc.column++;
      sq_c = chunk_add_after(&nc, sq_o);
   }
   sq_o->parent_type = CT_CPP_LAMBDA;
   sq_c->parent_type = CT_CPP_LAMBDA;
   pa_o->type        = CT_FPAREN_OPEN;
   pa_o->parent_type = CT_CPP_LAMBDA;
   pa_c->type        = CT_FPAREN_CLOSE;
   pa_c->parent_type = CT_CPP_LAMBDA;
   br_o->parent_type = CT_CPP_LAMBDA;
   br_c->parent_type = CT_CPP_LAMBDA;

   if (ret)
   {
      ret->type = CT_CPP_LAMBDA_RET;
      ret       = chunk_get_next_ncnl(ret);
      while (ret != br_o)
      {
         make_type(ret);
         ret = chunk_get_next_ncnl(ret);
      }
   }

   fix_fcn_def_params(pa_o);
}


/**
 * Parse off the types in the D template args, adds to cs
 * returns the close_paren
 */
static chunk_t *get_d_template_types(ChunkStack& cs, chunk_t *open_paren)
{
   chunk_t *tmp       = open_paren;
   bool    maybe_type = true;

   while (((tmp = chunk_get_next_ncnl(tmp)) != NULL) &&
          (tmp->level > open_paren->level))
   {
      if ((tmp->type == CT_TYPE) || (tmp->type == CT_WORD))
      {
         if (maybe_type)
         {
            make_type(tmp);
            cs.Push_Back(tmp);
         }
         maybe_type = false;
      }
      else if (tmp->type == CT_COMMA)
      {
         maybe_type = true;
      }
   }
   return tmp;
}


static bool chunkstack_match(ChunkStack& cs, chunk_t *pc)
{
   chunk_t *tmp;
   int     idx;

   for (idx = 0; idx < cs.Len(); idx++)
   {
      tmp = cs.GetChunk(idx);
      if (pc->str.equals(tmp->str))
      {
         return true;
      }
   }
   return false;
}


/**
 * We are on the D 'template' keyword.
 * What follows should be the following:
 *
 * template NAME ( TYPELIST ) { BODY }
 *
 * Set the parent of NAME to template, change NAME to CT_TYPE.
 * Set the parent of the parens and braces to CT_TEMPLATE.
 * Scan the body for each type in TYPELIST and change the type to CT_TYPE.
 */
static void handle_d_template(chunk_t *pc)
{
   chunk_t *name;
   chunk_t *po;
   chunk_t *tmp;

   name = chunk_get_next_ncnl(pc);
   po   = chunk_get_next_ncnl(name);
   if (!name || ((name->type != CT_WORD) && (name->type != CT_WORD)))
   {
      /* TODO: log an error, expected NAME */
      return;
   }
   if (!po || (po->type != CT_PAREN_OPEN))
   {
      /* TODO: log an error, expected '(' */
      return;
   }

   name->type        = CT_TYPE;
   name->parent_type = CT_TEMPLATE;
   po->parent_type   = CT_TEMPLATE;

   ChunkStack cs;

   tmp = get_d_template_types(cs, po);

   if (!tmp || (tmp->type != CT_PAREN_CLOSE))
   {
      /* TODO: log an error, expected ')' */
      return;
   }
   tmp->parent_type = CT_TEMPLATE;

   tmp = chunk_get_next_ncnl(tmp);
   if (tmp->type != CT_BRACE_OPEN)
   {
      /* TODO: log an error, expected '{' */
      return;
   }
   tmp->parent_type = CT_TEMPLATE;
   po = tmp;

   tmp = po;
   while (((tmp = chunk_get_next_ncnl(tmp)) != NULL) &&
          (tmp->level > po->level))
   {
      if ((tmp->type == CT_WORD) && chunkstack_match(cs, tmp))
      {
         tmp->type = CT_TYPE;
      }
   }
   if (tmp->type != CT_BRACE_CLOSE)
   {
      /* TODO: log an error, expected '}' */
   }
   tmp->parent_type = CT_TEMPLATE;
}


/**
 * We are on a word followed by a angle open which is part of a template.
 * If the angle close is followed by a open paren, then we are on a template
 * function def or a template function call:
 *   Vector2<float>(...) [: ...[, ...]] { ... }
 * Or we could be on a variable def if it's followed by a word:
 *   Renderer<rgb32> rend;
 */
static void mark_template_func(chunk_t *pc, chunk_t *pc_next)
{
   chunk_t *angle_close;
   chunk_t *after;

   /* We know angle_close must be there... */
   angle_close = chunk_get_next_type(pc_next, CT_ANGLE_CLOSE, pc->level);

   after = chunk_get_next_ncnl(angle_close);
   if (after != NULL)
   {
      if (chunk_is_str(after, "(", 1))
      {
         if (angle_close->flags & PCF_IN_FCN_CALL)
         {
            LOG_FMT(LTEMPFUNC, "%s: marking '%s' in line %d as a FUNC_CALL\n",
                    __func__, pc->str.c_str(), pc->orig_line);
            pc->type = CT_FUNC_CALL;
            flag_parens(after, PCF_IN_FCN_CALL, CT_FPAREN_OPEN, CT_FUNC_CALL, false);
         }
         else
         {
            /* Might be a function def. Must check what is before the template:
             * Func call:
             *   BTree.Insert(std::pair<int, double>(*it, double(*it) + 1.0));
             *   a = Test<int>(j);
             *   std::pair<int, double>(*it, double(*it) + 1.0));
             */

            LOG_FMT(LTEMPFUNC, "%s: marking '%s' in line %d as a FUNC_CALL 2\n",
                    __func__, pc->str.c_str(), pc->orig_line);
            // its a function!!!
            pc->type = CT_FUNC_CALL;
            mark_function(pc);
         }
      }
      else if (after->type == CT_WORD)
      {
         // its a type!
         pc->type      = CT_TYPE;
         pc->flags    |= PCF_VAR_TYPE;
         after->flags |= PCF_VAR_DEF;
      }
   }
}


/**
 * Just mark every CT_WORD until a semicolon as CT_SQL_WORD.
 * Adjust the levels if pc is CT_SQL_BEGIN
 */
static void mark_exec_sql(chunk_t *pc)
{
   chunk_t *tmp;

   /* Change CT_WORD to CT_SQL_WORD */
   for (tmp = chunk_get_next(pc); tmp != NULL; tmp = chunk_get_next(tmp))
   {
      tmp->parent_type = pc->type;
      if (tmp->type == CT_WORD)
      {
         tmp->type = CT_SQL_WORD;
      }
      if (tmp->type == CT_SEMICOLON)
      {
         break;
      }
   }

   if ((pc->type != CT_SQL_BEGIN) ||
       (tmp == NULL) || (tmp->type != CT_SEMICOLON))
   {
      return;
   }

   for (tmp = chunk_get_next(tmp);
        (tmp != NULL) && (tmp->type != CT_SQL_END);
        tmp = chunk_get_next(tmp))
   {
      tmp->level++;
   }
}


/**
 * Skips over the rest of the template if ang_open is indeed a CT_ANGLE_OPEN.
 * Points to the chunk after the CT_ANGLE_CLOSE.
 * If the chunk isn't an CT_ANGLE_OPEN, then it is returned.
 */
chunk_t *skip_template_next(chunk_t *ang_open)
{
   if ((ang_open != NULL) && (ang_open->type == CT_ANGLE_OPEN))
   {
      chunk_t *pc;
      pc = chunk_get_next_type(ang_open, CT_ANGLE_CLOSE, ang_open->level);
      return(chunk_get_next_ncnl(pc));
   }
   return(ang_open);
}


/**
 * Skips over the rest of the template if ang_close is indeed a CT_ANGLE_CLOSE.
 * Points to the chunk before the CT_ANGLE_OPEN
 * If the chunk isn't an CT_ANGLE_CLOSE, then it is returned.
 */
chunk_t *skip_template_prev(chunk_t *ang_close)
{
   if ((ang_close != NULL) && (ang_close->type == CT_ANGLE_CLOSE))
   {
      chunk_t *pc;
      pc = chunk_get_prev_type(ang_close, CT_ANGLE_OPEN, ang_close->level);
      return(chunk_get_prev_ncnl(pc));
   }
   return(ang_close);
}

/**
 * Skips the rest of the array definitions if ary_def is indeed a
 * CT_TSQUARE or CT_SQUARE_OPEN
 */
chunk_t *skip_tsquare_next(chunk_t *ary_def)
{
   if (ary_def && ((ary_def->type == CT_SQUARE_OPEN) ||
                   (ary_def->type == CT_TSQUARE)))
   {
      return chunk_get_next_nisq(ary_def);
   }
   return(ary_def);
}


/**
 * If attr is CT_ATTRIBUTE, then skip it and the parens and return the chunk
 * after the CT_FPAREN_CLOSE.
 * If the chunk isn't an CT_ATTRIBUTE, then it is returned.
 */
chunk_t *skip_attribute_next(chunk_t *attr)
{
   if ((attr != NULL) && (attr->type == CT_ATTRIBUTE))
   {
      chunk_t *pc = chunk_get_next(attr);
      if ((pc != NULL) && (pc->type == CT_FPAREN_OPEN))
      {
         pc = chunk_get_next_type(attr, CT_FPAREN_CLOSE, attr->level);
         return(chunk_get_next_ncnl(pc));
      }
      return(pc);
   }
   return(attr);
}


/**
 * If fp_close is a CT_FPAREN_CLOSE with a parent of CT_ATTRIBUTE, then skip it
 * and the '__attribute__' thingy and return the chunk before CT_ATTRIBUTE.
 * Otherwise return fp_close.
 */
chunk_t *skip_attribute_prev(chunk_t *fp_close)
{
   if ((fp_close != NULL) &&
       (fp_close->type == CT_FPAREN_CLOSE) &&
       (fp_close->parent_type == CT_ATTRIBUTE))
   {
      chunk_t *pc;
      pc = chunk_get_prev_type(fp_close, CT_ATTRIBUTE, fp_close->level);
      return(chunk_get_prev_ncnl(pc));
   }
   return(fp_close);
}


/**
 * Process an ObjC 'class'
 * pc is the chunk after '@implementation' or '@interface' or '@protocol'.
 * Change colons, etc. Processes stuff until '@end'.
 * Skips anything in braces.
 */
static void handle_oc_class(chunk_t *pc)
{
   chunk_t *tmp;
   bool    hit_scope = false;
   int     do_pl     = 1;

   LOG_FMT(LOCCLASS, "%s: start [%s] [%s] line %d\n", __func__,
           pc->str.c_str(), get_token_name(pc->parent_type), pc->orig_line);

   if (pc->parent_type == CT_OC_PROTOCOL)
   {
      tmp = chunk_get_next_ncnl(pc);
      if (chunk_is_semicolon(tmp))
      {
         tmp->parent_type = pc->parent_type;
         LOG_FMT(LOCCLASS, "%s:   bail on semicolon\n", __func__);
         return;
      }
   }

   tmp = pc;
   while ((tmp = chunk_get_next_nnl(tmp)) != NULL)
   {
      LOG_FMT(LOCCLASS, "%s:       %d [%s]\n", __func__,
              tmp->orig_line, tmp->str.c_str());

      if (tmp->type == CT_OC_END)
      {
         break;
      }
      if ((do_pl == 1) && chunk_is_str(tmp, "<", 1))
      {
         tmp->type        = CT_ANGLE_OPEN;
         tmp->parent_type = CT_OC_PROTO_LIST;
         do_pl            = 2;
      }
      if ((do_pl == 2) && chunk_is_str(tmp, ">", 1))
      {
         tmp->type        = CT_ANGLE_CLOSE;
         tmp->parent_type = CT_OC_PROTO_LIST;
         do_pl            = 0;
      }
      if (tmp->type == CT_BRACE_OPEN)
      {
         do_pl            = 0;
         tmp->parent_type = CT_OC_CLASS;
         tmp = chunk_get_next_type(tmp, CT_BRACE_CLOSE, tmp->level);
         if (tmp != NULL)
         {
            tmp->parent_type = CT_OC_CLASS;
         }
      }
      else if (tmp->type == CT_COLON)
      {
         tmp->type = hit_scope ? CT_OC_COLON : CT_CLASS_COLON;
         if (tmp->type == CT_CLASS_COLON)
         {
            tmp->parent_type = CT_OC_CLASS;
         }
      }
      else if (chunk_is_str(tmp, "-", 1) || chunk_is_str(tmp, "+", 1))
      {
         do_pl = 0;
         if (chunk_is_newline(chunk_get_prev(tmp)))
         {
            tmp->type   = CT_OC_SCOPE;
            tmp->flags |= PCF_STMT_START;
            hit_scope   = true;
         }
      }
      if (do_pl == 2)
      {
         tmp->parent_type = CT_OC_PROTO_LIST;
      }
   }

   if ((tmp != NULL) && (tmp->type == CT_BRACE_OPEN))
   {
      tmp = chunk_get_next_type(tmp, CT_BRACE_CLOSE, tmp->level);
      if (tmp != NULL)
      {
         tmp->parent_type = CT_OC_CLASS;
      }
   }
}


/* Mark Objective-C blocks (aka lambdas or closures)
 *  The syntax and usage is exactly like C function pointers
 *  but instead of an asterisk they have a caret as pointer symbol.
 *  Although it may look expensive this functions is only triggered
 *  on appearance of an OC_BLOCK_CARET for LANG_OC.
 *  repeat(10, ^{ putc('0'+d); });
 *  typedef void (^workBlk_t)(void);
 *
 * @param pc points to the '^'
 */
static void handle_oc_block_literal(chunk_t *pc)
{
   chunk_t *tmp  = pc;
   chunk_t *prev = chunk_get_prev_ncnl(pc);
   chunk_t *next = chunk_get_next_ncnl(pc);

   if (!pc || !prev || !next)
   {
      return; /* let's be paranoid */
   }

   chunk_t *apo;  /* arg paren open */
   chunk_t *apc;  /* arg paren close */
   chunk_t *bbo;  /* block brace open */
   chunk_t *bbc;  /* block brace close */

   /* block literal: '^ RTYPE ( ARGS ) { }'
    * RTYPE and ARGS are optional
    */
   LOG_FMT(LOCBLK, "%s: block literal @ %d:%d\n", __func__, pc->orig_line, pc->orig_col);

   apo = NULL;
   bbo = NULL;

   LOG_FMT(LOCBLK, "%s:  + scan", __func__);
   for (tmp = next; tmp; tmp = chunk_get_next_ncnl(tmp))
   {
      LOG_FMT(LOCBLK, " %s", tmp->text());
      if ((tmp->level < pc->level) || (tmp->type == CT_SEMICOLON))
      {
         LOG_FMT(LOCBLK, "[DONE]");
         break;
      }
      if (tmp->level == pc->level)
      {
         if (chunk_is_paren_open(tmp))
         {
            apo = tmp;
            LOG_FMT(LOCBLK, "[PAREN]");
         }
         if (tmp->type == CT_BRACE_OPEN)
         {
            LOG_FMT(LOCBLK, "[BRACE]");
            bbo = tmp;
            break;
         }
      }
   }

   /* make sure we have braces */
   bbc = chunk_skip_to_match(bbo);
   if (!bbo || !bbc)
   {
      LOG_FMT(LOCBLK, " -- no braces found\n");
      return;
   }
   LOG_FMT(LOCBLK, "\n");

   /* we are on a block literal for sure */
   pc->type        = CT_OC_BLOCK_CARET;
   pc->parent_type = CT_OC_BLOCK_EXPR;

   /* handle the optional args */
   chunk_t *lbp; /* last before paren - end of return type, if any */
   if (apo)
   {
      apc = chunk_skip_to_match(apo);
      if (chunk_is_paren_close(apc))
      {
         LOG_FMT(LOCBLK, " -- marking parens @ %d:%d and %d:%d\n",
                 apo->orig_line, apo->orig_col, apc->orig_line, apc->orig_col);
         flag_parens(apo, PCF_OC_ATYPE, CT_FPAREN_OPEN, CT_OC_BLOCK_EXPR, true);
         fix_fcn_def_params(apo);
      }
      lbp = chunk_get_prev_ncnl(apo);
   }
   else
   {
      lbp = chunk_get_prev_ncnl(bbo);
   }

   /* mark the return type, if any */
   while (lbp != pc)
   {
      LOG_FMT(LOCBLK, " -- lbp %s[%s]\n", lbp->text(), get_token_name(lbp->type));
      make_type(lbp);
      lbp->flags      |= PCF_OC_RTYPE;
      lbp->parent_type = CT_OC_BLOCK_EXPR;
      lbp = chunk_get_prev_ncnl(lbp);
   }
   /* mark the braces */
   bbo->parent_type = CT_OC_BLOCK_EXPR;
   bbc->parent_type = CT_OC_BLOCK_EXPR;
}


/**
 * Mark Objective-C block types.
 * The syntax and usage is exactly like C function pointers
 * but instead of an asterisk they have a caret as pointer symbol.
 *  typedef void (^workBlk_t)(void);
 *  const char * (^workVar)(void);
 *  -(void)Foo:(void(^)())blk { }
 *
 * This is triggered when the sequence '(' '^' is found.
 *
 * @param pc points to the '^'
 */
static void handle_oc_block_type(chunk_t *pc)
{
   if (!pc)
   {
      return;
   }

   if (pc->flags & PCF_IN_TYPEDEF)
   {
      LOG_FMT(LOCBLK, "%s: skip block type @ %d:%d -- in typedef\n",
              __func__, pc->orig_line, pc->orig_col);
      return;
   }

   chunk_t *tpo;  /* type paren open */
   chunk_t *tpc;  /* type paren close */
   chunk_t *nam;  /* name (if any) of '^' */
   chunk_t *apo;  /* arg paren open */
   chunk_t *apc;  /* arg paren close */

   /* make sure we have '( ^' */
   tpo = chunk_get_prev_ncnl(pc);
   if (chunk_is_paren_open(tpo))
   {
      /* block type: 'RTYPE (^LABEL)(ARGS)'
       * LABEL is optional.
       */
      tpc = chunk_skip_to_match(tpo);  /* type close paren (after '^') */
      nam = chunk_get_prev_ncnl(tpc);  /* name (if any) or '^' */
      apo = chunk_get_next_ncnl(tpc);  /* arg open paren */
      apc = chunk_skip_to_match(apo);  /* arg close paren */

      if (chunk_is_paren_close(apc))
      {
         chunk_t   *aft = chunk_get_next_ncnl(apc);
         c_token_t pt;

         if (chunk_is_str(nam, "^", 1))
         {
            nam->type = CT_PTR_TYPE;
            pt        = CT_FUNC_TYPE;
         }
         else if (chunk_is_token(aft, CT_ASSIGN) || chunk_is_token(aft, CT_SEMICOLON))
         {
            nam->type = CT_FUNC_VAR;
            pt        = CT_FUNC_VAR;
         }
         else
         {
            nam->type = CT_FUNC_TYPE;
            pt        = CT_FUNC_TYPE;
         }
         LOG_FMT(LOCBLK, "%s: block type @ %d:%d (%s)[%s]\n", __func__,
                 pc->orig_line, pc->orig_col, nam->text(), get_token_name(nam->type));
         pc->type         = CT_PTR_TYPE;
         pc->parent_type  = pt; //CT_OC_BLOCK_TYPE;
         tpo->type        = CT_TPAREN_OPEN;
         tpo->parent_type = pt; //CT_OC_BLOCK_TYPE;
         tpc->type        = CT_TPAREN_CLOSE;
         tpc->parent_type = pt; //CT_OC_BLOCK_TYPE;
         apo->type        = CT_FPAREN_OPEN;
         apo->parent_type = CT_FUNC_PROTO;
         apc->type        = CT_FPAREN_CLOSE;
         apc->parent_type = CT_FUNC_PROTO;
         fix_fcn_def_params(apo);
         mark_function_return_type(nam, chunk_get_prev_ncnl(tpo), pt);
      }
   }
}


/**
 * Process a type that is enclosed in parens in message decls.
 * TODO: handle block types, which get special formatting
 *
 * @param pc points to the open paren
 * @return the chunk after the type
 */
static chunk_t *handle_oc_md_type(chunk_t *paren_open, c_token_t ptype, UINT64 flags, bool& did_it)
{
   chunk_t *paren_close;

   if (!chunk_is_paren_open(paren_open) ||
       ((paren_close = chunk_skip_to_match(paren_open)) == NULL))
   {
      did_it = false;
      return paren_open;
   }

   did_it = true;

   paren_open->parent_type  = ptype;
   paren_open->flags       |= flags;
   paren_close->parent_type = ptype;
   paren_close->flags      |= flags;

   for (chunk_t *cur = chunk_get_next_ncnl(paren_open);
        cur != paren_close;
        cur = chunk_get_next_ncnl(cur))
   {
      LOG_FMT(LOCMSGD, " <%s|%s>", cur->text(), get_token_name(cur->type));
      cur->flags |= flags;
      make_type(cur);
   }

   /* returning the chunk after the paren close */
   return chunk_get_next_ncnl(paren_close);
}


/**
 * Process an ObjC message spec/dec
 *
 * Specs:
 * -(void) foo ARGS;
 *
 * Decl:
 * -(void) foo ARGS {  }
 *
 * LABEL : (ARGTYPE) ARGNAME
 *
 * ARGS is ': (ARGTYPE) ARGNAME [MOREARGS...]'
 * MOREARGS is ' [ LABEL] : (ARGTYPE) ARGNAME '
 * -(void) foo: (int) arg: {  }
 * -(void) foo: (int) arg: {  }
 * -(void) insertObject:(id)anObject atIndex:(int)index
 */
static void handle_oc_message_decl(chunk_t *pc)
{
   chunk_t   *tmp;
   bool      in_paren  = false;
   int       paren_cnt = 0;
   int       arg_cnt   = 0;
   c_token_t pt;
   bool      did_it;

   /* Figure out if this is a spec or decl */
   tmp = pc;
   while ((tmp = chunk_get_next(tmp)) != NULL)
   {
      if (tmp->level < pc->level)
      {
         /* should not happen */
         return;
      }
      if ((tmp->type == CT_SEMICOLON) ||
          (tmp->type == CT_BRACE_OPEN))
      {
         break;
      }
   }
   if (tmp == NULL)
   {
      return;
   }
   pt = (tmp->type == CT_SEMICOLON) ? CT_OC_MSG_SPEC : CT_OC_MSG_DECL;

   pc->type        = CT_OC_SCOPE;
   pc->parent_type = pt;

   LOG_FMT(LOCMSGD, "%s: %s @ %d:%d -", __func__, get_token_name(pt), pc->orig_line, pc->orig_col);

   /* format: -(TYPE) NAME [: (TYPE)NAME */

   /* handle the return type */
   tmp = handle_oc_md_type(chunk_get_next_ncnl(pc), pt, PCF_OC_RTYPE, did_it);
   if (!did_it)
   {
      LOG_FMT(LOCMSGD, " -- missing type parens\n");
      return;
   }

   /* expect the method name/label */
   if (!chunk_is_token(tmp, CT_WORD))
   {
      LOG_FMT(LOCMSGD, " -- missing method name\n");
      return;
   }

   chunk_t *label = tmp;
   tmp->type = pt;
   tmp->parent_type = pt;
   pc = chunk_get_next_ncnl(tmp);

   LOG_FMT(LOCMSGD, " [%s]%s", pc->text(), get_token_name(pc->type));

   /* if we have a colon next, we have args */
   if ((pc->type == CT_COLON) || (pc->type == CT_OC_COLON))
   {
      pc = label;

      while (true)
      {
         /* skip optional label */
         if (chunk_is_token(pc, CT_WORD) || chunk_is_token(pc, pt))
         {
            pc->parent_type = pt;
            pc = chunk_get_next_ncnl(pc);
         }
         /* a colon must be next */
         if (!chunk_is_str(pc, ":", 1))
         {
            break;
         }
         pc->type        = CT_OC_COLON;
         pc->parent_type = pt;
         pc = chunk_get_next_ncnl(pc);

         /* next is the type in parens */
         LOG_FMT(LOCMSGD, "  (%s)", pc->text());
         tmp = handle_oc_md_type(pc, pt, PCF_OC_ATYPE, did_it);
         if (!did_it)
         {
            LOG_FMT(LWARN, "%s: %d:%d expected type\n", __func__, pc->orig_line, pc->orig_col);
            break;
         }
         pc = tmp;
         /* we should now be on the arg name */
         pc->flags |= PCF_VAR_DEF;
         LOG_FMT(LOCMSGD, " arg[%s]", pc->text());
         pc = chunk_get_next_ncnl(pc);
      }
   }

   LOG_FMT(LOCMSGD, " end[%s]", pc->text());

   if (chunk_is_token(pc, CT_BRACE_OPEN))
   {
      pc->parent_type = pt;
      pc = chunk_skip_to_match(pc);
      if (pc)
      {
         pc->parent_type = pt;
      }
   }
   else if (chunk_is_token(pc, CT_SEMICOLON))
   {
      pc->parent_type = pt;
   }

   LOG_FMT(LOCMSGD, "\n");
   return;

   /* Mark everything */
   tmp = pc;
   while ((tmp = chunk_get_next(tmp)) != NULL)
   {
      LOG_FMT(LOCMSGD, " [%s]", tmp->text());

      if ((tmp->type == CT_SEMICOLON) ||
          (tmp->type == CT_BRACE_OPEN))
      {
         tmp->parent_type = pt;
         break;
      }

      /* Mark first parens as return type */
      if ((arg_cnt == 0) &&
          ((tmp->type == CT_PAREN_OPEN) ||
           (tmp->type == CT_PAREN_CLOSE)))
      {
         tmp->parent_type = CT_OC_RTYPE;
         in_paren         = (tmp->type == CT_PAREN_OPEN);
         if (!in_paren)
         {
            paren_cnt++;
            arg_cnt++;
         }
      }
      else if ((tmp->type == CT_PAREN_OPEN) ||
               (tmp->type == CT_PAREN_CLOSE))
      {
         tmp->parent_type = pt;
         in_paren         = (tmp->type == CT_PAREN_OPEN);
         if (!in_paren)
         {
            paren_cnt++;
         }
      }
      else if (tmp->type == CT_WORD)
      {
         if (in_paren)
         {
            tmp->type        = CT_TYPE;
            tmp->parent_type = pt;
         }
         else if (paren_cnt == 1)
         {
            tmp->type = pt;
         }
         else
         {
            tmp->flags |= PCF_VAR_DEF;
         }
      }
      else if (tmp->type == CT_COLON)
      {
         tmp->type        = CT_OC_COLON;
         tmp->parent_type = pt;
      }
   }

   if ((tmp != NULL) && (tmp->type == CT_BRACE_OPEN))
   {
      tmp = chunk_skip_to_match(tmp);
      if (tmp)
      {
         tmp->parent_type = pt;
      }
   }
   LOG_FMT(LOCMSGD, "\n");
}


/**
 * Process an ObjC message send statement:
 * [ class func: val1 name2: val2 name3: val3] ; // named params
 * [ class func: val1      : val2      : val3] ; // unnamed params
 * [ class <proto> self method ] ; // with protocol
 * [[NSMutableString alloc] initWithString: @"" ] // class from msg
 * [func(a,b,c) lastObject ] // class from func
 *
 * Mainly find the matching ']' and ';' and mark the colons.
 *
 * @param os points to the open square '['
 */
static void handle_oc_message_send(chunk_t *os)
{
   chunk_t *tmp;
   chunk_t *cs = chunk_get_next(os);

   while ((cs != NULL) && (cs->level > os->level))
   {
      cs = chunk_get_next(cs);
   }

   if ((cs == NULL) || (cs->type != CT_SQUARE_CLOSE))
   {
      return;
   }

   LOG_FMT(LOCMSG, "%s: line %d, col %d\n", __func__, os->orig_line, os->orig_col);

   tmp = chunk_get_next_ncnl(cs);
   if (chunk_is_semicolon(tmp))
   {
      tmp->parent_type = CT_OC_MSG;
   }

   os->parent_type = CT_OC_MSG;
   os->flags      |= PCF_IN_OC_MSG;
   cs->parent_type = CT_OC_MSG;
   cs->flags      |= PCF_IN_OC_MSG;

   /* expect a word first thing or [...] */
   tmp = chunk_get_next_ncnl(os);
   if (tmp->type == CT_SQUARE_OPEN)
   {
      tmp = chunk_skip_to_match(tmp);
   }
   else if ((tmp->type != CT_WORD) && (tmp->type != CT_TYPE))
   {
      LOG_FMT(LOCMSG, "%s: %d:%d expected identifier, not '%s' [%s]\n", __func__,
              tmp->orig_line, tmp->orig_col,
              tmp->text(), get_token_name(tmp->type));
      return;
   }
   else
   {
      chunk_t *tt = chunk_get_next_ncnl(tmp);
      if (chunk_is_paren_open(tt))
      {
         tmp->type = CT_FUNC_CALL;
         tmp = chunk_get_prev_ncnl(set_paren_parent(tt, CT_FUNC_CALL));
      }
      else
      {
         tmp->type = CT_OC_MSG_CLASS;
      }
   }

   /* handle '< protocol >' */
   tmp = chunk_get_next_ncnl(tmp);
   if (chunk_is_str(tmp, "<", 1))
   {
      chunk_t *ao = tmp;
      chunk_t *ac = chunk_get_next_str(ao, ">", 1, ao->level);

      if (ac)
      {
         ao->type = CT_ANGLE_OPEN;
         ao->parent_type = CT_OC_PROTO_LIST;
         ac->type = CT_ANGLE_CLOSE;
         ac->parent_type = CT_OC_PROTO_LIST;
         for (tmp = chunk_get_next(ao); tmp != ac; tmp = chunk_get_next(tmp))
         {
            tmp->level += 1;
            tmp->parent_type = CT_OC_PROTO_LIST;
         }
      }
      tmp = chunk_get_next_ncnl(ac);
   }

   if (tmp && ((tmp->type == CT_WORD) || (tmp->type == CT_TYPE)))
   {
      tmp->type = CT_OC_MSG_FUNC;
   }

   chunk_t *prev = NULL;

   for (tmp = chunk_get_next(os); tmp != cs; tmp = chunk_get_next(tmp))
   {
      tmp->flags |= PCF_IN_OC_MSG;
      if (tmp->level == cs->level + 1)
      {
         if (tmp->type == CT_COLON)
         {
            tmp->type = CT_OC_COLON;
            if ((prev != NULL) && ((prev->type == CT_WORD) || (prev->type == CT_TYPE)))
            {
               /* Might be a named param, check previous block */
               chunk_t *pp = chunk_get_prev(prev);
               if ((pp != NULL) &&
                   (pp->type != CT_OC_COLON) &&
                   (pp->type != CT_ARITH) &&
                   (pp->type != CT_CARET))
               {
                  prev->type       = CT_OC_MSG_NAME;
                  tmp->parent_type = CT_OC_MSG_NAME;
               }
            }
         }
      }
      prev = tmp;
   }
}

/*
 * Process @Property values and re-arrange them if necessary
 */
static void handle_oc_property_decl(chunk_t *os)
{
<<<<<<< HEAD
    chunk_t *os_next = chunk_get_next_ncnl(os);
    flag_parens(os_next, PCF_IN_OC_PROPERTY, CT_NONE, CT_NONE, false);
    
    if (cpd.settings[UO_mod_sort_oc_property_attributes].b)
=======
    if (cpd.settings[UO_mod_sort_oc_properties].b)
>>>>>>> c68a89bf
    {
        typedef std::vector<chunk_t*> ChunkGroup;

        chunk_t *next = chunk_get_next(os);
        chunk_t *open_paren = NULL;
        chunk_t *close_paren = NULL;
        
        std::vector<ChunkGroup> thread_chunks;      // atomic/nonatomic
        std::vector<ChunkGroup> readwrite_chunks;   // readwrite, readonly
        std::vector<ChunkGroup> ref_chunks;         // retain, copy, assign, weak, strong
        std::vector<ChunkGroup> getter_chunks;      // getter
        std::vector<ChunkGroup> setter_chunks;      // setter
        
        if(next->type == CT_PAREN_OPEN)
        {
            open_paren = next;
            next = chunk_get_next(next);
            
            // Determine location of the property attributes
            // NOTE: Did not do this in the combine.cpp do_symbol_check as I was not sure
            // what the ramifications of adding a new type for each of the below types would
            // be. It did break some items when I attempted to add them so this is my hack for
            // now.
            while (next != NULL && next->type != CT_PAREN_CLOSE)
            {
                if (next->type == CT_WORD)
                {
                    if(chunk_is_str(next, "atomic", 6))
                    {
                        ChunkGroup chunkGroup;
                        chunkGroup.push_back(next);
                        thread_chunks.push_back(chunkGroup);
                    }
                    else if(chunk_is_str(next, "nonatomic", 9))
                    {
                        ChunkGroup chunkGroup;
                        chunkGroup.push_back(next);
                        thread_chunks.push_back(chunkGroup);
                    }
                    else if(chunk_is_str(next, "readonly", 8))
                    {
                        ChunkGroup chunkGroup;
                        chunkGroup.push_back(next);
                        readwrite_chunks.push_back(chunkGroup);
                    }
                    else if(chunk_is_str(next, "readwrite", 9))
                    {
                        ChunkGroup chunkGroup;
                        chunkGroup.push_back(next);
                        readwrite_chunks.push_back(chunkGroup);
                    }
                    else if(chunk_is_str(next, "assign", 6))
                    {
                        ChunkGroup chunkGroup;
                        chunkGroup.push_back(next);
                        ref_chunks.push_back(chunkGroup);
                    }
                    else if(chunk_is_str(next, "retain", 6))
                    {
                        ChunkGroup chunkGroup;
                        chunkGroup.push_back(next);
                        ref_chunks.push_back(chunkGroup);
                    }
                    else if(chunk_is_str(next, "copy", 4))
                    {
                        ChunkGroup chunkGroup;
                        chunkGroup.push_back(next);
                        ref_chunks.push_back(chunkGroup);
                    }
                    else if(chunk_is_str(next, "strong", 6))
                    {
                        ChunkGroup chunkGroup;
                        chunkGroup.push_back(next);
                        ref_chunks.push_back(chunkGroup);
                    }
                    else if(chunk_is_str(next, "weak", 4))
                    {
                        ChunkGroup chunkGroup;
                        chunkGroup.push_back(next);
                        ref_chunks.push_back(chunkGroup);
                    }
                    else if(chunk_is_str(next, "getter", 6))
                    {
                        ChunkGroup chunkGroup;
                        do
                        {
                            chunkGroup.push_back(next);
                            next = chunk_get_next(next);
                        } while(next && next->type != CT_COMMA && next->type != CT_PAREN_CLOSE);
                        next = next->prev;
                        getter_chunks.push_back(chunkGroup);
                    }
                    else if(chunk_is_str(next, "setter", 6))
                    {
                        ChunkGroup chunkGroup;
                        do
                        {
                            chunkGroup.push_back(next);
                            next = chunk_get_next(next);
                        } while(next && next->type != CT_COMMA && next->type != CT_PAREN_CLOSE);
                        next = next->prev;
                        setter_chunks.push_back(chunkGroup);
                    }
                }
                next = chunk_get_next(next);
            }
            close_paren = next;

<<<<<<< HEAD
            int thread_w = cpd.settings[UO_mod_sort_oc_property_attribute_atomicity_weight].n;
            int readwrite_w = cpd.settings[UO_mod_sort_oc_property_attribute_readwrite_weight].n;
            int ref_w = cpd.settings[UO_mod_sort_oc_property_attribute_reference_weight].n;
            int getter_w = cpd.settings[UO_mod_sort_oc_property_attribute_getter_weight].n;
            int setter_w = cpd.settings[UO_mod_sort_oc_property_attribute_setter_weight].n;
=======
            int thread_w = cpd.settings[UO_mod_sort_oc_property_thread_safe_weight].n;
            int readwrite_w = cpd.settings[UO_mod_sort_oc_property_readwrite_weight].n;
            int ref_w = cpd.settings[UO_mod_sort_oc_property_reference_weight].n;
            int getter_w = cpd.settings[UO_mod_sort_oc_property_getter_weight].n;
            int setter_w = cpd.settings[UO_mod_sort_oc_property_setter_weight].n;
>>>>>>> c68a89bf
            
            std::multimap< int, std::vector<ChunkGroup> > sorted_chunk_map;
            sorted_chunk_map.insert(pair< int, std::vector<ChunkGroup> >(thread_w, thread_chunks));
            sorted_chunk_map.insert(pair< int, std::vector<ChunkGroup> >(readwrite_w, readwrite_chunks));
            sorted_chunk_map.insert(pair< int, std::vector<ChunkGroup> >(ref_w, ref_chunks));
            sorted_chunk_map.insert(pair< int, std::vector<ChunkGroup> >(getter_w, getter_chunks));
            sorted_chunk_map.insert(pair< int, std::vector<ChunkGroup> >(setter_w, setter_chunks));
            
            
            chunk_t *curr_chunk = open_paren;
            for (multimap<int, std::vector<ChunkGroup> >::reverse_iterator it = sorted_chunk_map.rbegin(); it != sorted_chunk_map.rend(); ++it)
            {
                std::vector<ChunkGroup> chunk_groups = (*it).second;
                for(int i = 0; i < chunk_groups.size(); i++)
                {
                    ChunkGroup chunk_group = chunk_groups[i];
                    for(int j = 0; j < chunk_group.size(); j++)
                    {
                        chunk_t *chunk = chunk_group[j];
                        if(chunk != curr_chunk)
                        {
                            chunk_move_after(chunk, curr_chunk);
                            curr_chunk = chunk;
                        }
                        else
                        {
                            curr_chunk = chunk_get_next(curr_chunk);
                        }
                    }
                
                    /* add the parens */
                    chunk_t endchunk;
                    endchunk.type        = CT_COMMA;
                    endchunk.str         = ",";
                    endchunk.level       = curr_chunk->level;
                    endchunk.brace_level = curr_chunk->brace_level;
                    endchunk.orig_line   = curr_chunk->orig_line;
                    endchunk.parent_type = curr_chunk->parent_type;
                    endchunk.flags       = curr_chunk->flags & PCF_COPY_FLAGS;
                    chunk_add_after(&endchunk, curr_chunk);
                    curr_chunk = curr_chunk->next;
                }
            }
            
            // Remove the extra comma's that we did not move
            while(curr_chunk && curr_chunk->type != CT_PAREN_CLOSE)
            {
                chunk_t *rm_chunk = curr_chunk;
                curr_chunk = chunk_get_next(curr_chunk);
                chunk_del(rm_chunk);
            }
            
        }

    }
    
    
    chunk_t *tmp = chunk_get_next_ncnl(os);
    if (chunk_is_paren_open(tmp))
    {
        tmp = chunk_get_next_ncnl(chunk_skip_to_match(tmp));
    }
    fix_var_def(tmp);
}


/**
 * Process an C# [] thingy:
 *    [assembly: xxx]
 *    [AttributeUsage()]
 *    [@X]
 *
 * Set the next chunk to a statement start after the close ']'
 *
 * @param os points to the open square '['
 */
static void handle_cs_square_stmt(chunk_t *os)
{
   chunk_t *tmp;
   chunk_t *cs = chunk_get_next(os);

   while ((cs != NULL) && (cs->level > os->level))
   {
      cs = chunk_get_next(cs);
   }

   if ((cs == NULL) || (cs->type != CT_SQUARE_CLOSE))
   {
      return;
   }

   os->parent_type = CT_CS_SQ_STMT;
   cs->parent_type = CT_CS_SQ_STMT;

   for (tmp = chunk_get_next(os); tmp != cs; tmp = chunk_get_next(tmp))
   {
      tmp->parent_type = CT_CS_SQ_STMT;
      if (tmp->type == CT_COLON)
      {
         tmp->type = CT_CS_SQ_COLON;
      }
   }

   tmp = chunk_get_next_ncnl(cs);
   if (tmp != NULL)
   {
      tmp->flags |= PCF_STMT_START | PCF_EXPR_START;
   }
}


/**
 * We are on a brace open that is preceded by a word or square close.
 * Set the brace parent to CT_CS_PROPERTY and find the first item in the
 * property and set its parent, too.
 */
static void handle_cs_property(chunk_t *bro)
{
   chunk_t *pc;
   bool    did_prop = false;

   set_paren_parent(bro, CT_CS_PROPERTY);

   pc = bro;
   while ((pc = chunk_get_prev_ncnl(pc)) != NULL)
   {
      if (pc->level == bro->level)
      {
         if (!did_prop && ((pc->type == CT_WORD) || (pc->type == CT_THIS)))
         {
            pc->type = CT_CS_PROPERTY;
            did_prop = true;
         }
         else
         {
            pc->parent_type = CT_CS_PROPERTY;
            make_type(pc);
         }
         if (pc->flags & PCF_STMT_START)
         {
            break;
         }
      }
   }
}


/**
 * Remove 'return;' that appears as the last statement in a function
 */
void remove_extra_returns()
{
   chunk_t *pc;
   chunk_t *semi;
   chunk_t *cl_br;

   pc = chunk_get_head();
   while (pc != NULL)
   {
      if ((pc->type == CT_RETURN) && ((pc->flags & PCF_IN_PREPROC) == 0))
      {
         semi  = chunk_get_next_ncnl(pc);
         cl_br = chunk_get_next_ncnl(semi);

         if ((semi != NULL) && (semi->type == CT_SEMICOLON) &&
             (cl_br != NULL) && (cl_br->type == CT_BRACE_CLOSE) &&
             ((cl_br->parent_type == CT_FUNC_DEF) ||
              (cl_br->parent_type == CT_FUNC_CLASS)))
         {
            LOG_FMT(LRMRETURN, "Removed 'return;' on line %d\n", pc->orig_line);
            chunk_del(pc);
            chunk_del(semi);
            pc = cl_br;
         }
      }

      pc = chunk_get_next(pc);
   }
}


/**
 * A func wrap chunk and what follows should be treated as a function name.
 * Create new text for the chunk and call it a CT_FUNCTION.
 *
 * A type wrap chunk and what follows should be treated as a simple type.
 * Create new text for the chunk and call it a CT_TYPE.
 */
static void handle_wrap(chunk_t *pc)
{
   chunk_t *opp  = chunk_get_next(pc);
   chunk_t *name = chunk_get_next(opp);
   chunk_t *clp  = chunk_get_next(name);

   argval_t pav = (pc->type == CT_FUNC_WRAP) ?
                  cpd.settings[UO_sp_func_call_paren].a :
                  cpd.settings[UO_sp_cpp_cast_paren].a;

   argval_t av = (pc->type == CT_FUNC_WRAP) ?
                 cpd.settings[UO_sp_inside_fparen].a :
                 cpd.settings[UO_sp_inside_paren_cast].a;

   if ((clp != NULL) &&
       (opp->type == CT_PAREN_OPEN) &&
       ((name->type == CT_WORD) || (name->type == CT_TYPE)) &&
       (clp->type == CT_PAREN_CLOSE))
   {
      const char *psp = (pav & AV_ADD) ? " " : "";
      const char *fsp = (av & AV_ADD) ? " " : "";

      pc->str.append(psp);
      pc->str.append("(");
      pc->str.append(fsp);
      pc->str.append(name->str);
      pc->str.append(fsp);
      pc->str.append(")");

      pc->type = (pc->type == CT_FUNC_WRAP) ? CT_FUNCTION : CT_TYPE;

      pc->orig_col_end = pc->orig_col + pc->len();

      chunk_del(opp);
      chunk_del(name);
      chunk_del(clp);
   }
}


/**
 * A proto wrap chunk and what follows should be treated as a function proto.
 *
 * RETTYPE PROTO_WRAP( NAME, PARAMS );
 * RETTYPE gets changed with make_type().
 * PROTO_WRAP is marked as CT_FUNC_PROTO or CT_FUNC_DEF.
 * NAME is marked as CT_WORD.
 * PARAMS is all marked as prototype parameters.
 */
static void handle_proto_wrap(chunk_t *pc)
{
   chunk_t *opp  = chunk_get_next_ncnl(pc);
   chunk_t *name = chunk_get_next_ncnl(opp);
   chunk_t *tmp  = chunk_get_next_ncnl(chunk_get_next_ncnl(name));
   chunk_t *clp  = chunk_skip_to_match(opp);
   chunk_t *cma  = chunk_get_next_ncnl(clp);

   if (!opp || !name || !clp || !cma || !tmp ||
       ((name->type != CT_WORD) && (name->type != CT_TYPE)) ||
       (tmp->type != CT_PAREN_OPEN) ||
       (opp->type != CT_PAREN_OPEN))
   {
      return;
   }
   if (cma->type == CT_SEMICOLON)
   {
      pc->type = CT_FUNC_PROTO;
   }
   else if (cma->type == CT_BRACE_OPEN)
   {
      pc->type = CT_FUNC_DEF;
   }
   else
   {
      return;
   }
   opp->parent_type = pc->type;
   clp->parent_type = pc->type;

   tmp->parent_type = CT_PROTO_WRAP;
   fix_fcn_def_params(tmp);
   tmp = chunk_skip_to_match(tmp);
   if (tmp)
   {
      tmp->parent_type = CT_PROTO_WRAP;
   }

   /* Mark return type (TODO: move to own function) */
   tmp = pc;
   while ((tmp = chunk_get_prev_ncnl(tmp)) != NULL)
   {
      if (!chunk_is_type(tmp) &&
          (tmp->type != CT_OPERATOR) &&
          (tmp->type != CT_WORD) &&
          (tmp->type != CT_ADDR))
      {
         break;
      }
      tmp->parent_type = pc->type;
      make_type(tmp);
   }
}


/**
 * Java assert statments are: "assert EXP1 [: EXP2] ;"
 * Mark the parent of the colon and semicolon
 */
static void handle_java_assert(chunk_t *pc)
{
   bool    did_colon = false;
   chunk_t *tmp      = pc;

   while ((tmp = chunk_get_next(tmp)) != NULL)
   {
      if (tmp->level == pc->level)
      {
         if (!did_colon && (tmp->type == CT_COLON))
         {
            did_colon        = true;
            tmp->parent_type = pc->type;
         }
         if (tmp->type == CT_SEMICOLON)
         {
            tmp->parent_type = pc->type;
            break;
         }
      }
   }
}<|MERGE_RESOLUTION|>--- conflicted
+++ resolved
@@ -4948,14 +4948,10 @@
  */
 static void handle_oc_property_decl(chunk_t *os)
 {
-<<<<<<< HEAD
     chunk_t *os_next = chunk_get_next_ncnl(os);
     flag_parens(os_next, PCF_IN_OC_PROPERTY, CT_NONE, CT_NONE, false);
     
     if (cpd.settings[UO_mod_sort_oc_property_attributes].b)
-=======
-    if (cpd.settings[UO_mod_sort_oc_properties].b)
->>>>>>> c68a89bf
     {
         typedef std::vector<chunk_t*> ChunkGroup;
 
@@ -5064,20 +5060,12 @@
             }
             close_paren = next;
 
-<<<<<<< HEAD
             int thread_w = cpd.settings[UO_mod_sort_oc_property_attribute_atomicity_weight].n;
             int readwrite_w = cpd.settings[UO_mod_sort_oc_property_attribute_readwrite_weight].n;
             int ref_w = cpd.settings[UO_mod_sort_oc_property_attribute_reference_weight].n;
             int getter_w = cpd.settings[UO_mod_sort_oc_property_attribute_getter_weight].n;
             int setter_w = cpd.settings[UO_mod_sort_oc_property_attribute_setter_weight].n;
-=======
-            int thread_w = cpd.settings[UO_mod_sort_oc_property_thread_safe_weight].n;
-            int readwrite_w = cpd.settings[UO_mod_sort_oc_property_readwrite_weight].n;
-            int ref_w = cpd.settings[UO_mod_sort_oc_property_reference_weight].n;
-            int getter_w = cpd.settings[UO_mod_sort_oc_property_getter_weight].n;
-            int setter_w = cpd.settings[UO_mod_sort_oc_property_setter_weight].n;
->>>>>>> c68a89bf
-            
+
             std::multimap< int, std::vector<ChunkGroup> > sorted_chunk_map;
             sorted_chunk_map.insert(pair< int, std::vector<ChunkGroup> >(thread_w, thread_chunks));
             sorted_chunk_map.insert(pair< int, std::vector<ChunkGroup> >(readwrite_w, readwrite_chunks));
