--- conflicted
+++ resolved
@@ -827,24 +827,16 @@
             }
          }
 
-         if (cpd.lang_flags & LANG_D)
-         {
-<<<<<<< HEAD
-            for (tmp = chunk_get_prev_ncnl(pc); tmp != nullptr; tmp = chunk_get_prev_ncnl(tmp))
-=======
+
+         for (tmp = chunk_get_prev_ncnl(pc); tmp != nullptr; tmp = chunk_get_prev_ncnl(tmp))
+         {
             if (  chunk_is_semicolon(tmp)
-               || chunk_is_token(tmp, CT_BRACE_OPEN)
-               || chunk_is_token(tmp, CT_VBRACE_OPEN))
->>>>>>> be6a7c62
-            {
-               if (  chunk_is_semicolon(tmp)
-                  || tmp->type == CT_BRACE_OPEN
-                  || tmp->type == CT_VBRACE_OPEN)
-               {
-                  break;
-               }
-               make_type(tmp);
-            }
+               || tmp->type == CT_BRACE_OPEN
+               || tmp->type == CT_VBRACE_OPEN)
+            {
+               break;
+            }
+            make_type(tmp);
          }
       }
 
@@ -1606,7 +1598,6 @@
       {
          set_chunk_type(pc, CT_PTR_TYPE);
       }
-<<<<<<< HEAD
       // Fix Issue #1286
       else if (  pc->type == CT_STAR
               && (prev->type == CT_QUALIFIER || next->type == CT_QUALIFIER))
@@ -1614,9 +1605,6 @@
          set_chunk_type(pc, CT_PTR_TYPE);
       }
       else if (pc->type == CT_STAR)
-      {
-=======
-      else if (chunk_is_token(pc, CT_STAR))
       {
          // Add check for CT_DC_MEMBER CT_WORD CT_STAR sequence
          // to convert CT_WORD into CT_TYPE
@@ -1657,7 +1645,8 @@
                set_chunk_type(pc, CT_PTR_TYPE);
             }
          }
->>>>>>> be6a7c62
+
+
          /*
           * A star can have three meanings
           * 1. CT_DEREF    = pointer dereferencing
@@ -1667,6 +1656,7 @@
           * most PCF_PUNCTUATOR chunks except a paren close would make this
           * a deref. A paren close may end a cast or may be part of a macro fcn.
           */
+
          if (chunk_is_token(prev, CT_TYPE))
          {
             set_chunk_type(pc, CT_PTR_TYPE);
@@ -1711,11 +1701,7 @@
       {
          set_chunk_type(pc, CT_BYREF);
       }
-<<<<<<< HEAD
-      else if (chunk_is_paren_close(next) || next->type == CT_COMMA)
-=======
       else if (chunk_is_token(next, CT_FPAREN_CLOSE) || chunk_is_token(next, CT_COMMA))
->>>>>>> be6a7c62
       {
          // fix the bug #654
          // connect(&mapper, SIGNAL(mapped(QString &)), this, SLOT(onSomeEvent(QString &)));
@@ -1995,7 +1981,6 @@
 
    for (pc = chunk_get_head(); pc != nullptr; pc = chunk_get_next_ncnl(pc))
    {
-<<<<<<< HEAD
       //To Avoid new lines in swith case before return - setting parent type of return to CT_CASE inside switch
       //So while adding new lines before return, will check the parent_type and add the new lines
       if (pc->type == CT_BRACE_OPEN && pc->parent_type == CT_SWITCH)
@@ -2013,9 +1998,6 @@
       }
 
       if (pc->type == CT_FUNC_WRAP || pc->type == CT_TYPE_WRAP)
-=======
-      if (chunk_is_token(pc, CT_FUNC_WRAP) || chunk_is_token(pc, CT_TYPE_WRAP))
->>>>>>> be6a7c62
       {
          handle_wrap(pc);
       }
@@ -4516,9 +4498,9 @@
          {
             isa_def = false;
          }
-<<<<<<< HEAD
-         // Skip the word/type before the '.' or '::'
-         if (prev->type == CT_DC_MEMBER || prev->type == CT_MEMBER)
+
+         // get first chunk before: A::B::pc | this.B.pc | this->B->pc
+         if (chunk_is_token(prev, CT_DC_MEMBER) || chunk_is_token(prev, CT_MEMBER))
          {
             chunk_t *tmp = prev;
             prev = chunk_get_prev_ncnlnp(prev);
@@ -4526,16 +4508,6 @@
             // fixes issues 1005, 1288 and 1249
             // should not remove space between '::' and keyword, since it is a return type.
             if (prev != nullptr && chunk_is_keyword(prev) && tmp->type == CT_DC_MEMBER)
-=======
-
-         // get first chunk before: A::B::pc | this.B.pc | this->B->pc
-         if (chunk_is_token(prev, CT_DC_MEMBER) || chunk_is_token(prev, CT_MEMBER))
-         {
-            bool do_break = false;
-            while (  chunk_is_token(prev, CT_TYPE)
-                  || chunk_is_token(prev, CT_DC_MEMBER)
-                  || chunk_is_token(prev, CT_MEMBER))
->>>>>>> be6a7c62
             {
                isa_def = true;
                set_chunk_parent(tmp, CT_FUNC_START);
@@ -4551,13 +4523,6 @@
                        (prev == NULL) ? "<null>" : get_token_name(prev->type));
                if (tmp->type != CT_DC_MEMBER)
                {
-<<<<<<< HEAD
-=======
-                  D_LOG_FMT(LFCN, "%s(%d):", __func__, __LINE__);
-                  LOG_FMT(LFCN, " --? skipped MEMBER and landed on %s\n",
-                          (prev == nullptr) ? "<null>" : get_token_name(prev->type));
-
->>>>>>> be6a7c62
                   set_chunk_type(pc, CT_FUNC_CALL);
                   isa_def = false;
                }
@@ -4614,7 +4579,6 @@
             LOG_FMT(LFCN, " --> Stopping on %s [%s]\n",
                     prev->text(), get_token_name(prev->type));
             // certain tokens are unlikely to precede a prototype or definition
-<<<<<<< HEAD
             if (  prev->type == CT_ARITH
                || prev->type == CT_ASSIGN
                || prev->type == CT_COMMA
@@ -4629,16 +4593,6 @@
                   || prev->type == CT_SCOMPARE
                   || prev->type == CT_BOOL
                   || prev->type == CT_COLON))
-=======
-            if (  chunk_is_token(prev, CT_ARITH)
-               || chunk_is_token(prev, CT_ASSIGN)
-               || chunk_is_token(prev, CT_COMMA)
-               || (chunk_is_token(prev, CT_STRING) && prev->parent_type != CT_EXTERN)  // fixes issue 1259
-               || chunk_is_token(prev, CT_STRING_MULTI)
-               || chunk_is_token(prev, CT_NUMBER)
-               || chunk_is_token(prev, CT_NUMBER_FP)
-               || chunk_is_token(prev, CT_FPAREN_OPEN)) // issue #1464
->>>>>>> be6a7c62
             {
                isa_def = false;
             }
@@ -6773,12 +6727,8 @@
       if (pc->level == bro->level)
       {
          //prevent scanning back past 'new' in expressions like new List<int> {1,2,3}
-<<<<<<< HEAD
-         if (pc->type == CT_NEW)
-=======
          // Issue # 1620, UNI-24090.cs
          if (chunk_is_token(pc, CT_NEW))
->>>>>>> be6a7c62
          {
             break;
          }
