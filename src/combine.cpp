--- conflicted
+++ resolved
@@ -708,22 +708,13 @@
               __func__, get_token_name(pc->type), pc->text(),
               pc->flags, pc->orig_line, pc->orig_col);
 
-<<<<<<< HEAD
-      if (  (pc->type == CT_WORD)
-         || (pc->type == CT_TYPE)
-         || (pc->type == CT_PTR_TYPE)
-         || (pc->type == CT_STRUCT)
-         || (pc->type == CT_DC_MEMBER)
-         || (pc->type == CT_QUALIFIER)
-         || ((cpd.lang_flags & LANG_CS) && (pc->type == CT_MEMBER)))
-=======
       if (  pc->type == CT_WORD
          || pc->type == CT_TYPE
          || pc->type == CT_PTR_TYPE
          || pc->type == CT_STRUCT
          || pc->type == CT_DC_MEMBER
-         || pc->type == CT_QUALIFIER)
->>>>>>> 9e66347a
+         || pc->type == CT_QUALIFIER
+         || (cpd.lang_flags & LANG_CS) && (pc->type == CT_MEMBER))
       {
          cnt++;
          last_lval = (pc->flags & PCF_LVALUE) != 0;   // forcing value to bool
@@ -875,17 +866,11 @@
 
          if (cpd.lang_flags & LANG_D)
          {
-<<<<<<< HEAD
             for (tmp = chunk_get_prev_ncnl(pc); tmp != nullptr; tmp = chunk_get_prev_ncnl(tmp))
-=======
-            if (  chunk_is_semicolon(tmp)
-               || tmp->type == CT_BRACE_OPEN
-               || tmp->type == CT_VBRACE_OPEN)
->>>>>>> 9e66347a
             {
                if (  chunk_is_semicolon(tmp)
-                  || (tmp->type == CT_BRACE_OPEN)
-                  || (tmp->type == CT_VBRACE_OPEN))
+                  || tmp->type == CT_BRACE_OPEN
+                  || tmp->type == CT_VBRACE_OPEN)
                {
                   break;
                }
@@ -1634,11 +1619,7 @@
       {
          set_chunk_type(pc, CT_BYREF);
       }
-<<<<<<< HEAD
-      else if (chunk_is_paren_close(next) || (next->type == CT_COMMA))
-=======
-      else if (next->type == CT_FPAREN_CLOSE || next->type == CT_COMMA)
->>>>>>> 9e66347a
+      else if (chunk_is_paren_close(next) || next->type == CT_COMMA)
       {
          // fix the bug #654
          // connect(&mapper, SIGNAL(mapped(QString &)), this, SLOT(onSomeEvent(QString &)));
@@ -2452,24 +2433,14 @@
    first = pc;
    while (  pc != nullptr
          && (  chunk_is_type(pc)
-<<<<<<< HEAD
-            || (pc->type == CT_WORD)
-            || (pc->type == CT_QUALIFIER)
-            || (pc->type == CT_DC_MEMBER)
-            || (pc->type == CT_STAR)
-            || (pc->type == CT_QUESTION)
-            || (pc->type == CT_CARET)
-            || (pc->type == CT_TSQUARE)
-            || (pc->type == CT_AMP)))
-=======
             || pc->type == CT_WORD
             || pc->type == CT_QUALIFIER
             || pc->type == CT_DC_MEMBER
             || pc->type == CT_STAR
+            || pc->type == CT_QUESTION
             || pc->type == CT_CARET
             || pc->type == CT_TSQUARE
             || pc->type == CT_AMP))
->>>>>>> 9e66347a
    {
       LOG_FMT(LCASTS, " [%s]", get_token_name(pc->type));
 
@@ -4286,28 +4257,19 @@
             LOG_FMT(LFCN, " --> Stopping on %s [%s]\n",
                     prev->text(), get_token_name(prev->type));
             // certain tokens are unlikely to precede a prototype or definition
-<<<<<<< HEAD
-            if (  (prev->type == CT_ARITH)
-               || (prev->type == CT_ASSIGN)
-               || (prev->type == CT_COMMA)
-               || (prev->type == CT_STRING)
-               || (prev->type == CT_STRING_MULTI)
-               || (prev->type == CT_NUMBER)
-               || (prev->type == CT_NUMBER_FP)
-               || (prev->type == CT_COMPARE)
-               || ((prev->type == CT_AS) && (cpd.lang_flags & LANG_CS))
-               || ((prev->type == CT_SCOMPARE) && (cpd.lang_flags & LANG_CS))
-               || ((prev->type == CT_BOOL) && (cpd.lang_flags & LANG_CS))
-               || ((prev->type == CT_COLON) && (cpd.lang_flags & LANG_CS)))
-=======
             if (  prev->type == CT_ARITH
                || prev->type == CT_ASSIGN
                || prev->type == CT_COMMA
                || prev->type == CT_STRING
                || prev->type == CT_STRING_MULTI
                || prev->type == CT_NUMBER
-               || prev->type == CT_NUMBER_FP)
->>>>>>> 9e66347a
+               || prev->type == CT_NUMBER_FP
+               || prev->type == CT_COMPARE
+               || (cpd.lang_flags & LANG_CS)
+               && (  prev->type == CT_AS
+                  || prev->type == CT_SCOMPARE
+                  || prev->type == CT_BOOL
+                  || prev->type == CT_COLON))
             {
                isa_def = false;
             }
@@ -4554,13 +4516,13 @@
    mark_function_return_type(pc, chunk_get_prev_ncnl(pc), pc->type);
 
    /* mark C# where chunk */
-   if ((cpd.lang_flags & LANG_CS) &&
-       ((pc->type == CT_FUNC_DEF) || (pc->type == CT_FUNC_PROTO)))
+   if (  (cpd.lang_flags & LANG_CS)
+      && ((pc->type == CT_FUNC_DEF) || (pc->type == CT_FUNC_PROTO)))
    {
       tmp = chunk_get_next_ncnl(paren_close);
       int in_where_spec_flags = 0;
-      while ((tmp != NULL) &&
-             (tmp->type != CT_BRACE_OPEN) && (tmp->type != CT_SEMICOLON))
+      while (  (tmp != NULL)
+            && (tmp->type != CT_BRACE_OPEN) && (tmp->type != CT_SEMICOLON))
       {
          mark_where_chunk(tmp, pc->type, tmp->flags | in_where_spec_flags);
          in_where_spec_flags = tmp->flags & PCF_IN_WHERE_SPEC;
@@ -4770,13 +4732,8 @@
    }
 
    // Find the open brace, abort on semicolon
-<<<<<<< HEAD
    UINT64 flags = 0;
-   while ((pc != nullptr) && (pc->type != CT_BRACE_OPEN))
-=======
-   size_t flags = 0;
    while (pc != nullptr && pc->type != CT_BRACE_OPEN)
->>>>>>> 9e66347a
    {
       LOG_FMT(LFTOR, " [%s]", pc->text());
 
