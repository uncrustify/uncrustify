--- conflicted
+++ resolved
@@ -710,11 +710,7 @@
          || pc->type == CT_DC_MEMBER
          || pc->type == CT_PP
          || pc->type == CT_QUALIFIER
-<<<<<<< HEAD
-         || (cpd.lang_flags & LANG_CS) && (pc->type == CT_MEMBER))
-=======
          || ((cpd.lang_flags & LANG_CS) && (pc->type == CT_MEMBER)))
->>>>>>> e7b19ac2
       {
          cnt++;
          last_expr = (((pc->flags & PCF_EXPR_START) != 0) && ((pc->flags & PCF_IN_FCN_CALL) == 0));
@@ -889,7 +885,18 @@
       flag_asm(pc);
    }
 
-<<<<<<< HEAD
+   // clang stuff - A new derived type is introduced to C and, by extension, Objective-C, C++, and Objective-C++
+   if (cpd.lang_flags & LANG_C || cpd.lang_flags & LANG_CPP || cpd.lang_flags & LANG_OC)
+   {
+      if (pc->type == CT_CARET)
+      {
+         if (pc->flags & PCF_EXPR_START || pc->flags & PCF_IN_PREPROC)
+         {
+            handle_oc_block_literal(pc);
+         }
+      }
+   }
+
    if (pc->type == CT_IGNORE_CONTENT)
    {
       chunk_t *po = chunk_get_next_ncnl(pc);
@@ -912,18 +919,6 @@
 
       set_chunk_parent(po, CT_IGNORE_CONTENT);
       set_chunk_parent(end, CT_IGNORE_CONTENT);
-=======
-   // clang stuff - A new derived type is introduced to C and, by extension, Objective-C, C++, and Objective-C++
-   if (cpd.lang_flags & LANG_C || cpd.lang_flags & LANG_CPP || cpd.lang_flags & LANG_OC)
-   {
-      if (pc->type == CT_CARET)
-      {
-         if (pc->flags & PCF_EXPR_START || pc->flags & PCF_IN_PREPROC)
-         {
-            handle_oc_block_literal(pc);
-         }
-      }
->>>>>>> e7b19ac2
    }
 
    // Objective C stuff
@@ -1392,11 +1387,7 @@
          && (  pc->parent_type == CT_NONE
             || pc->parent_type == CT_OC_MSG
             || pc->parent_type == CT_OC_BLOCK_EXPR
-<<<<<<< HEAD
-            || pc->parent_type == CT_CS_SQ_STMT)
-=======
             || pc->parent_type == CT_CS_SQ_STMT)           // Issue # 1256
->>>>>>> e7b19ac2
          && (  next->type == CT_WORD
             || next->type == CT_TYPE
             || next->type == CT_STRUCT
@@ -6271,13 +6262,8 @@
          }
          else
          {
-<<<<<<< HEAD
-            LOG_FMT(LOCMSG, "%s: %d:%d expected identifier, not '%s' [%s]\n", __func__,
-                    tmp->orig_line, tmp->orig_col,
-=======
             LOG_FMT(LOCMSG, "%s(%d): tmp->orig_line is %zu, tmp->orig_col is %zu, expected identifier, not '%s' [%s]\n",
                     __func__, __LINE__, tmp->orig_line, tmp->orig_col,
->>>>>>> e7b19ac2
                     tmp->text(), get_token_name(tmp->type));
             return;
          }
