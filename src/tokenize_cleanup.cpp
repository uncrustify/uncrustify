/**
 * @file tokenize_cleanup.cpp
 * Looks at simple sequences to refine the chunk types.
 * Examples:
 *  - change '[' + ']' into '[]'/
 *  - detect "version = 10;" vs "version (xxx) {"
 *
 * @author  Ben Gardner
 * @author  Guy Maurel since version 0.62 for uncrustify4Qt
 *          October 2015, 2016
 * @license GPL v2+
 */

#include "tokenize_cleanup.h"

#include "char_table.h"
#include "chunk_list.h"
#include "combine.h"
#include "error_types.h"
#include "keywords.h"
#include "language_tools.h"
#include "prototypes.h"
#include "punctuators.h"
#include "space.h"
#include "unc_ctype.h"
#include "uncrustify.h"
#include "uncrustify_types.h"

#include <vector>

#include <cstring>

using namespace uncrustify;


/**
 * Mark types in a single template argument.
 *
 * @param start  chunk to start check at
 * @param end    chunk to end check at
 */
static void check_template_arg(chunk_t *start, chunk_t *end);


/**
 * Mark types in template argument(s).
 *
 * @param start  chunk to start check at
 * @param end    chunk to end check at
 */
static void check_template_args(chunk_t *start, chunk_t *end);


/**
 * If there is nothing but CT_WORD and CT_MEMBER, then it's probably a
 * template thingy.  Otherwise, it's likely a comparison.
 *
 * @param start  chunk to start check at
 */
static void check_template(chunk_t *start);


/**
 * Convert '>' + '>' into '>>'
 * If we only have a single '>', then change it to CT_COMPARE.
 *
 * @param pc  chunk to start at
 */
static chunk_t *handle_double_angle_close(chunk_t *pc);


/**
 * Marks ObjC specific chunks in propery declaration, by setting
 * parent types and chunk types.
 */
static void cleanup_objc_property(chunk_t *start);


/**
 * Marks ObjC specific chunks in propery declaration (getter/setter attribute)
 * Will mark 'test4Setter'and ':' in '@property (setter=test4Setter:, strong) int test4;' as CT_OC_SEL_NAME
 */
static void mark_selectors_in_property_with_open_paren(chunk_t *open_paren);


/**
 * Marks ObjC specific chunks in propery declaration ( attributes)
 * Changes all the CT_WORD and CT_TYPE to CT_OC_PROPERTY_ATTR
 */
static void mark_attributes_in_property_with_open_paren(chunk_t *open_paren);


static chunk_t *handle_double_angle_close(chunk_t *pc)
{
   chunk_t *next = chunk_get_next(pc);

   if (next)
   {
      if (  chunk_is_token(pc, CT_ANGLE_CLOSE)
         && chunk_is_token(next, CT_ANGLE_CLOSE)
         && get_chunk_parent_type(pc) == CT_NONE
         && (pc->orig_col_end + 1) == next->orig_col
         && get_chunk_parent_type(next) == CT_NONE)
      {
         pc->str.append('>');
         set_chunk_type(pc, CT_ARITH);
         pc->orig_col_end = next->orig_col_end;

         chunk_t *tmp = chunk_get_next_ncnl(next);
         chunk_del(next);
         next = tmp;
      }
      else
      {
         // bug #663
         set_chunk_type(pc, CT_COMPARE);
      }
   }
   return(next);
}


void split_off_angle_close(chunk_t *pc)
{
   const chunk_tag_t *ct = find_punctuator(pc->text() + 1, cpd.lang_flags);

   if (ct == nullptr)
   {
      return;
   }
   chunk_t nc = *pc;
   pc->str.resize(1);
   pc->orig_col_end = pc->orig_col + 1;
   set_chunk_type(pc, CT_ANGLE_CLOSE);

   set_chunk_type(&nc, ct->type);
   nc.str.pop_front();
   nc.orig_col++;
   nc.column++;
   chunk_add_after(&nc, pc);
}


void tokenize_trailing_return_types(void)
{
   // Issue #2330
   // auto max(int a, int b) -> int;
   // Issue #2460
   // auto f01() -> bool;
   // auto f02() noexcept -> bool;
   // auto f03() noexcept(true) -> bool;
   // auto f04() noexcept(false) -> bool;
   // auto f05() noexcept -> bool = delete;
   // auto f06() noexcept(true) -> bool = delete;
   // auto f07() noexcept(false) -> bool = delete;
   // auto f11() const -> bool;
   // auto f12() const noexcept -> bool;
   // auto f13() const noexcept(true) -> bool;
   // auto f14() const noexcept(false) -> bool;
   // auto f15() const noexcept -> bool = delete;
   // auto f16() const noexcept(true) -> bool = delete;
   // auto f17() const noexcept(false) -> bool = delete;
   // auto f21() throw() -> bool;
   // auto f22() throw() -> bool = delete;
   // auto f23() const throw() -> bool;
   // auto f24() const throw() -> bool = delete;
   chunk_t *pc;

   for (pc = chunk_get_head(); pc != nullptr; pc = chunk_get_next_ncnl(pc))
   {
      LOG_FMT(LNOTE, "%s(%d): orig_line is %zu, orig_col is %zu, text() is '%s'\n",
              __func__, __LINE__, pc->orig_line, pc->orig_col, pc->text());

      if (  chunk_is_token(pc, CT_MEMBER)
         && (strcmp(pc->text(), "->") == 0))
      {
         chunk_t *tmp = chunk_get_prev_ncnl(pc);
         chunk_t *tmp_2;
         chunk_t *open_paren;

         if (chunk_is_token(tmp, CT_QUALIFIER))
         {
            // auto max(int a, int b) const -> int;
            // auto f11() const -> bool;
            tmp = chunk_get_prev_ncnl(tmp);
         }
         else if (chunk_is_token(tmp, CT_NOEXCEPT))
         {
            // noexcept is present
            tmp_2 = chunk_get_prev_ncnl(tmp);

            if (chunk_is_token(tmp_2, CT_QUALIFIER))
            {
               // auto f12() const noexcept -> bool;
               // auto f15() const noexcept -> bool = delete;
               tmp = chunk_get_prev_ncnl(tmp_2);
            }
            else
            {
               // auto f02() noexcept -> bool;
               // auto f05() noexcept -> bool = delete;
               tmp = tmp_2;
            }
         }
         else if (chunk_is_token(tmp, CT_PAREN_CLOSE))
         {
            open_paren = chunk_get_prev_type(tmp, CT_PAREN_OPEN, tmp->level);
            tmp        = chunk_get_prev_ncnl(open_paren);

            if (chunk_is_token(tmp, CT_NOEXCEPT))
            {
               // noexcept is present
               tmp_2 = chunk_get_prev_ncnl(tmp);

               if (chunk_is_token(tmp_2, CT_QUALIFIER))
               {
                  // auto f13() const noexcept(true) -> bool;
                  // auto f14() const noexcept(false) -> bool;
                  // auto f16() const noexcept(true) -> bool = delete;
                  // auto f17() const noexcept(false) -> bool = delete;
                  tmp = chunk_get_prev_ncnl(tmp_2);
               }
               else
               {
                  // auto f03() noexcept(true) -> bool;
                  // auto f04() noexcept(false) -> bool;
                  // auto f06() noexcept(true) -> bool = delete;
                  // auto f07() noexcept(false) -> bool = delete;
                  tmp = tmp_2;
               }
            }
            else if (chunk_is_token(tmp, CT_THROW))
            {
               // throw is present
               tmp_2 = chunk_get_prev_ncnl(tmp);

               if (chunk_is_token(tmp_2, CT_QUALIFIER))
               {
                  // auto f23() const throw() -> bool;
                  // auto f24() const throw() -> bool = delete;
                  tmp = chunk_get_prev_ncnl(tmp_2);
               }
               else
               {
                  // auto f21() throw() -> bool;
                  // auto f22() throw() -> bool = delete;
                  tmp = tmp_2;
               }
            }
            else
            {
               LOG_FMT(LNOTE, "%s(%d): NOT COVERED\n", __func__, __LINE__);
            }
         }
         else
         {
            LOG_FMT(LNOTE, "%s(%d): NOT COVERED\n", __func__, __LINE__);
         }

         if (  chunk_is_token(tmp, CT_FPAREN_CLOSE)
            && get_chunk_parent_type(tmp) == CT_FUNC_PROTO)
         {
            set_chunk_type(pc, CT_TRAILING_RET);
            LOG_FMT(LNOTE, "%s(%d): set trailing return type for text() is '%s'\n",
                    __func__, __LINE__, tmp->text());
         }
      }
   }
} // tokenize_trailing_return_types


void tokenize_cleanup(void)
{
   LOG_FUNC_ENTRY();

   chunk_t *prev = nullptr;
   chunk_t *next;
   bool    in_type_cast = false;

   cpd.unc_stage = unc_stage_e::TOKENIZE_CLEANUP;

   /*
    * Since [] is expected to be TSQUARE for the 'operator', we need to make
    * this change in the first pass.
    */
   chunk_t *pc;

   for (pc = chunk_get_head(); pc != nullptr; pc = chunk_get_next_ncnl(pc))
   {
      if (chunk_is_token(pc, CT_SQUARE_OPEN))
      {
         next = chunk_get_next_ncnl(pc);

         if (chunk_is_token(next, CT_SQUARE_CLOSE))
         {
            // Change '[' + ']' into '[]'
            set_chunk_type(pc, CT_TSQUARE);
            pc->str = "[]";
            /*
             * bug #664: The original orig_col_end of CT_SQUARE_CLOSE is
             * stored at orig_col_end of CT_TSQUARE.
             * pc->orig_col_end += 1;
             */
            pc->orig_col_end = next->orig_col_end;
            chunk_del(next);
         }
      }

      if (  chunk_is_token(pc, CT_SEMICOLON)
         && pc->flags.test(PCF_IN_PREPROC)
         && !chunk_get_next_ncnl(pc, scope_e::PREPROC))
      {
         LOG_FMT(LNOTE, "%s(%d): %s:%zu Detected a macro that ends with a semicolon. Possible failures if used.\n",
                 __func__, __LINE__, cpd.filename.c_str(), pc->orig_line);
      }
   }

   // change := to CT_SQL_ASSIGN Issue #527
   for (pc = chunk_get_head(); pc != nullptr; pc = chunk_get_next_ncnl(pc))
   {
      if (chunk_is_token(pc, CT_COLON))
      {
         next = chunk_get_next_ncnl(pc);

         if (chunk_is_token(next, CT_ASSIGN))
         {
            // Change ':' + '=' into ':='
            set_chunk_type(pc, CT_SQL_ASSIGN);
            pc->str          = ":=";
            pc->orig_col_end = next->orig_col_end;
            chunk_del(next);
         }
      }
   }

   // We can handle everything else in the second pass
   pc   = chunk_get_head();
   next = chunk_get_next_ncnl(pc);

   while (pc != nullptr && next != nullptr)
   {
      if (chunk_is_token(pc, CT_DOT) && language_is_set(LANG_ALLC))
      {
         set_chunk_type(pc, CT_MEMBER);
      }

      if (chunk_is_token(pc, CT_NULLCOND) && language_is_set(LANG_CS))
      {
         set_chunk_type(pc, CT_MEMBER);
      }

      // Determine the version stuff (D only)
      if (chunk_is_token(pc, CT_D_VERSION))
      {
         if (chunk_is_token(next, CT_PAREN_OPEN))
         {
            set_chunk_type(pc, CT_D_VERSION_IF);
         }
         else
         {
            if (next->type != CT_ASSIGN)
            {
               LOG_FMT(LERR, "%s(%d): %s:%zu: version: Unexpected token %s\n",
                       __func__, __LINE__, cpd.filename.c_str(), pc->orig_line, get_token_name(next->type));
               cpd.error_count++;
            }
            set_chunk_type(pc, CT_WORD);
         }
      }

      // Determine the scope stuff (D only)
      if (chunk_is_token(pc, CT_D_SCOPE))
      {
         if (chunk_is_token(next, CT_PAREN_OPEN))
         {
            set_chunk_type(pc, CT_D_SCOPE_IF);
         }
         else
         {
            set_chunk_type(pc, CT_TYPE);
         }
      }

      /*
       * Change CT_BASE before CT_PAREN_OPEN to CT_WORD.
       * public myclass() : base() {}
       * -or-
       * var x = (T)base.y;
       */
      if (  chunk_is_token(pc, CT_BASE)
         && (chunk_is_token(next, CT_PAREN_OPEN) || chunk_is_token(next, CT_DOT)))
      {
         set_chunk_type(pc, CT_WORD);
      }

      if (  chunk_is_token(pc, CT_ENUM)
         && chunk_is_token(next, CT_CLASS))
      {
         set_chunk_type(next, CT_ENUM_CLASS);
      }

      /*
       * Change CT_WORD after CT_ENUM, CT_UNION, or CT_STRUCT to CT_TYPE
       * Change CT_WORD before CT_WORD to CT_TYPE
       */
      if (chunk_is_token(next, CT_WORD))
      {
         if (  chunk_is_token(pc, CT_ENUM)
            || chunk_is_token(pc, CT_ENUM_CLASS)
            || chunk_is_token(pc, CT_UNION)
            || chunk_is_token(pc, CT_STRUCT))
         {
            set_chunk_type(next, CT_TYPE);
         }

         if (chunk_is_token(pc, CT_WORD))
         {
            set_chunk_type(pc, CT_TYPE);
         }
      }

      /*
       * change extern to qualifier if extern isn't followed by a string or
       * an open parenthesis
       */
      if (chunk_is_token(pc, CT_EXTERN))
      {
         if (chunk_is_token(next, CT_STRING))
         {
            // Probably 'extern "C"'
         }
         else if (chunk_is_token(next, CT_PAREN_OPEN))
         {
            // Probably 'extern (C)'
         }
         else
         {
            // Something else followed by a open brace
            chunk_t *tmp = chunk_get_next_ncnl(next);

            if (tmp == nullptr || tmp->type != CT_BRACE_OPEN)
            {
               set_chunk_type(pc, CT_QUALIFIER);
            }
         }
      }

      /*
       * Change CT_STAR to CT_PTR_TYPE if preceded by
       *     CT_TYPE, CT_QUALIFIER, or CT_PTR_TYPE
       * or by a
       *     CT_WORD which is preceded by CT_DC_MEMBER: '::aaa *b'
       */
      if (  (chunk_is_token(next, CT_STAR))
         || (language_is_set(LANG_CPP) && (chunk_is_token(next, CT_CARET)))
         || (language_is_set(LANG_CS) && (chunk_is_token(next, CT_QUESTION)) && (strcmp(pc->text(), "null") != 0)))
      {
         if (  chunk_is_token(pc, CT_TYPE)
            || chunk_is_token(pc, CT_QUALIFIER)
            || chunk_is_token(pc, CT_PTR_TYPE))
         {
            set_chunk_type(next, CT_PTR_TYPE);
         }
      }

      if (  chunk_is_token(pc, CT_TYPE_CAST)
         && chunk_is_token(next, CT_ANGLE_OPEN))
      {
         set_chunk_parent(next, CT_TYPE_CAST);
         in_type_cast = true;
      }

      // Change angle open/close to CT_COMPARE, if not a template thingy
<<<<<<< HEAD
      if (chunk_is_token(pc, CT_ANGLE_OPEN) && get_chunk_parent_type(pc) != CT_TYPE_CAST)
=======
      if (  chunk_is_token(pc, CT_ANGLE_OPEN)
         && pc->parent_type != CT_TYPE_CAST)
>>>>>>> b61a5a47
      {
         /*
          * pretty much all languages except C use <> for something other than
          * comparisons.  "#include<xxx>" is handled elsewhere.
          */
         if (language_is_set(LANG_OC | LANG_CPP | LANG_CS | LANG_JAVA | LANG_VALA))
         {
            // bug #663
            check_template(pc);
         }
         else
         {
            // convert CT_ANGLE_OPEN to CT_COMPARE
            set_chunk_type(pc, CT_COMPARE);
         }
      }

<<<<<<< HEAD
      if (chunk_is_token(pc, CT_ANGLE_CLOSE) && get_chunk_parent_type(pc) != CT_TEMPLATE)
=======
      if (  chunk_is_token(pc, CT_ANGLE_CLOSE)
         && pc->parent_type != CT_TEMPLATE)
>>>>>>> b61a5a47
      {
         if (in_type_cast)
         {
            in_type_cast = false;
            set_chunk_parent(pc, CT_TYPE_CAST);
         }
         else
         {
            next = handle_double_angle_close(pc);
         }
      }

      if (language_is_set(LANG_D))
      {
         // Check for the D string concat symbol '~'
         if (  chunk_is_token(pc, CT_INV)
            && (  chunk_is_token(prev, CT_STRING)
               || chunk_is_token(prev, CT_WORD)
               || chunk_is_token(next, CT_STRING)))
         {
            set_chunk_type(pc, CT_CONCAT);
         }

         // Check for the D template symbol '!' (word + '!' + word or '(')
         if (  chunk_is_token(pc, CT_NOT)
            && chunk_is_token(prev, CT_WORD)
            && (  chunk_is_token(next, CT_PAREN_OPEN)
               || chunk_is_token(next, CT_WORD)
               || chunk_is_token(next, CT_TYPE)))
         {
            set_chunk_type(pc, CT_D_TEMPLATE);
         }

         // handle "version(unittest) { }" vs "unittest { }"
         if (  chunk_is_token(pc, CT_UNITTEST)
            && chunk_is_token(prev, CT_PAREN_OPEN))
         {
            set_chunk_type(pc, CT_WORD);
         }

         // handle 'static if' and merge the tokens
         if (  chunk_is_token(pc, CT_IF)
            && chunk_is_str(prev, "static", 6))
         {
            // delete PREV and merge with IF
            pc->str.insert(0, ' ');
            pc->str.insert(0, prev->str);
            pc->orig_col  = prev->orig_col;
            pc->orig_line = prev->orig_line;
            chunk_t *to_be_deleted = prev;
            prev = chunk_get_prev_ncnl(prev);

            if (prev != nullptr)
            {
               chunk_del(to_be_deleted);
            }
         }
      }

      if (language_is_set(LANG_CPP))
      {
         // Change Word before '::' into a type
         if (  chunk_is_token(pc, CT_WORD)
            && chunk_is_token(next, CT_DC_MEMBER))
         {
            set_chunk_type(pc, CT_TYPE);
         }
      }

      // Change get/set to CT_WORD if not followed by a brace open
      if (  chunk_is_token(pc, CT_GETSET)
         && next->type != CT_BRACE_OPEN)
      {
         if (  chunk_is_token(next, CT_SEMICOLON)
            && (  chunk_is_token(prev, CT_BRACE_CLOSE)
               || chunk_is_token(prev, CT_BRACE_OPEN)
               || chunk_is_token(prev, CT_SEMICOLON)))
         {
            set_chunk_type(pc, CT_GETSET_EMPTY);
            set_chunk_parent(next, CT_GETSET);
         }
         else
         {
            set_chunk_type(pc, CT_WORD);
         }
      }

      /*
       * Interface is only a keyword in MS land if followed by 'class' or 'struct'
       * likewise, 'class' may be a member name in Java.
       */
      if (  chunk_is_token(pc, CT_CLASS)
         && !CharTable::IsKw1(next->str[0]))
      {
         if (  chunk_is_not_token(next, CT_DC_MEMBER)
            && chunk_is_not_token(next, CT_ATTRIBUTE))                       // Issue #2570
         {
            set_chunk_type(pc, CT_WORD);
         }
         else if (  chunk_is_token(prev, CT_DC_MEMBER)
                 || chunk_is_token(prev, CT_TYPE))
         {
            set_chunk_type(pc, CT_TYPE);
         }
         else if (chunk_is_token(next, CT_DC_MEMBER))
         {
            chunk_t *next2 = chunk_get_next_nblank(next);

            if (  chunk_is_token(next2, CT_INV)      // CT_INV hasn't turned into CT_DESTRUCTOR just yet
               || (  chunk_is_token(next2, CT_CLASS) // constructor isn't turned into CT_FUNC* just yet
                  && !strcmp(pc->text(), next2->text())))
            {
               set_chunk_type(pc, CT_TYPE);
            }
         }
      }

      /*
       * Change item after operator (>=, ==, etc) to a CT_OPERATOR_VAL
       * Usually the next item is part of the operator.
       * In a few cases the next few tokens are part of it:
       *  operator +       - common case
       *  operator >>      - need to combine '>' and '>'
       *  operator ()
       *  operator []      - already converted to TSQUARE
       *  operator new []
       *  operator delete []
       *  operator const char *
       *  operator const B&
       *  operator std::allocator<U>
       *
       * In all cases except the last, this will put the entire operator value
       * in one chunk.
       */
      if (chunk_is_token(pc, CT_OPERATOR))
      {
         chunk_t *tmp2 = chunk_get_next(next);

         // Handle special case of () operator -- [] already handled
         if (chunk_is_token(next, CT_PAREN_OPEN))
         {
            chunk_t *tmp = chunk_get_next(next);

            if (chunk_is_token(tmp, CT_PAREN_CLOSE))
            {
               next->str = "()";
               set_chunk_type(next, CT_OPERATOR_VAL);
               chunk_del(tmp);
               next->orig_col_end += 1;
            }
         }
         else if (  chunk_is_token(next, CT_ANGLE_CLOSE)
                 && chunk_is_token(tmp2, CT_ANGLE_CLOSE)
                 && tmp2->orig_col == next->orig_col_end)
         {
            next->str.append('>');
            next->orig_col_end++;
            set_chunk_type(next, CT_OPERATOR_VAL);
            chunk_del(tmp2);
         }
         else if (next->flags.test(PCF_PUNCTUATOR))
         {
            set_chunk_type(next, CT_OPERATOR_VAL);
         }
         else
         {
            set_chunk_type(next, CT_TYPE);

            /*
             * Replace next with a collection of all tokens that are part of
             * the type.
             */
            tmp2 = next;
            chunk_t *tmp;

            while ((tmp = chunk_get_next(tmp2)) != nullptr)
            {
               if (  tmp->type != CT_WORD
                  && tmp->type != CT_TYPE
                  && tmp->type != CT_QUALIFIER
                  && tmp->type != CT_STAR
                  && tmp->type != CT_CARET
                  && tmp->type != CT_AMP
                  && tmp->type != CT_TSQUARE)
               {
                  break;
               }
               // Change tmp into a type so that space_needed() works right
               make_type(tmp);
               size_t num_sp = space_needed(tmp2, tmp);

               while (num_sp-- > 0)
               {
                  next->str.append(" ");
               }
               next->str.append(tmp->str);
               tmp2 = tmp;
            }

            while ((tmp2 = chunk_get_next(next)) != tmp)
            {
               chunk_del(tmp2);
            }
            set_chunk_type(next, CT_OPERATOR_VAL);

            next->orig_col_end = next->orig_col + next->len();
         }
         set_chunk_parent(next, CT_OPERATOR);

         LOG_FMT(LOPERATOR, "%s(%d): %zu:%zu operator '%s'\n",
                 __func__, __LINE__, pc->orig_line, pc->orig_col, next->text());
      }

      // Change private, public, protected into either a qualifier or label
      if (chunk_is_token(pc, CT_ACCESS))
      {
         // Handle Qt slots - maybe should just check for a CT_WORD?
         if (chunk_is_str(next, "slots", 5) || chunk_is_str(next, "Q_SLOTS", 7))
         {
            chunk_t *tmp = chunk_get_next(next);

            if (chunk_is_token(tmp, CT_COLON))
            {
               next = tmp;
            }
         }

         if (chunk_is_token(next, CT_COLON))
         {
            set_chunk_type(next, CT_ACCESS_COLON);
            chunk_t *tmp;

            if ((tmp = chunk_get_next_ncnl(next)) != nullptr)
            {
               chunk_flags_set(tmp, PCF_STMT_START | PCF_EXPR_START);
            }
         }
         else
         {
            set_chunk_type(pc, (  chunk_is_str(pc, "signals", 7)
                               || chunk_is_str(pc, "Q_SIGNALS", 9))
                           ? CT_WORD : CT_QUALIFIER);
         }
      }

      // Look for <newline> 'EXEC' 'SQL'
      if (  (chunk_is_str_case(pc, "EXEC", 4) && chunk_is_str_case(next, "SQL", 3))
         || (  (*pc->str.c_str() == '$') && pc->type != CT_SQL_WORD
               /* but avoid breaking tokenization for C# 6 interpolated strings. */
            && (  !language_is_set(LANG_CS)
               || ((chunk_is_token(pc, CT_STRING)) && (!pc->str.startswith("$\"")) && (!pc->str.startswith("$@\""))))))
      {
         chunk_t *tmp = chunk_get_prev(pc);

         if (chunk_is_newline(tmp))
         {
            if (*pc->str.c_str() == '$')
            {
               set_chunk_type(pc, CT_SQL_EXEC);

               if (pc->len() > 1)
               {
                  // SPLIT OFF '$'
                  chunk_t nc;

                  nc = *pc;
                  pc->str.resize(1);
                  pc->orig_col_end = pc->orig_col + 1;

                  set_chunk_type(&nc, CT_SQL_WORD);
                  nc.str.pop_front();
                  nc.orig_col++;
                  nc.column++;
                  chunk_add_after(&nc, pc);

                  next = chunk_get_next(pc);
               }
            }
            tmp = chunk_get_next(next);

            if (chunk_is_str_case(tmp, "BEGIN", 5))
            {
               set_chunk_type(pc, CT_SQL_BEGIN);
            }
            else if (chunk_is_str_case(tmp, "END", 3))
            {
               set_chunk_type(pc, CT_SQL_END);
            }
            else
            {
               set_chunk_type(pc, CT_SQL_EXEC);
            }

            // Change words into CT_SQL_WORD until CT_SEMICOLON
            while (tmp != nullptr)
            {
               if (chunk_is_token(tmp, CT_SEMICOLON))
               {
                  break;
               }

               if (  (tmp->len() > 0)
                  && (  unc_isalpha(*tmp->str.c_str())
                     || (*tmp->str.c_str() == '$')))
               {
                  set_chunk_type(tmp, CT_SQL_WORD);
               }
               tmp = chunk_get_next_ncnl(tmp);
            }
         }
      }

      // handle MS abomination 'for each'
      if (  chunk_is_token(pc, CT_FOR)
         && chunk_is_str(next, "each", 4)
         && (next == chunk_get_next(pc)))
      {
         // merge the two with a space between
         pc->str.append(' ');
         pc->str         += next->str;
         pc->orig_col_end = next->orig_col_end;
         chunk_del(next);
         next = chunk_get_next_ncnl(pc);

         // label the 'in'
         if (chunk_is_token(next, CT_PAREN_OPEN))
         {
            chunk_t *tmp = chunk_get_next_ncnl(next);

            while (tmp && tmp->type != CT_PAREN_CLOSE)
            {
               if (chunk_is_str(tmp, "in", 2))
               {
                  set_chunk_type(tmp, CT_IN);
                  break;
               }
               tmp = chunk_get_next_ncnl(tmp);
            }
         }
      }

      /*
       * ObjectiveC allows keywords to be used as identifiers in some situations
       * This is a dirty hack to allow some of the more common situations.
       */
      if (language_is_set(LANG_OC))
      {
         if (  (  chunk_is_token(pc, CT_IF)
               || chunk_is_token(pc, CT_FOR)
               || chunk_is_token(pc, CT_WHILE))
            && !chunk_is_token(next, CT_PAREN_OPEN))
         {
            set_chunk_type(pc, CT_WORD);
         }

         if (  chunk_is_token(pc, CT_DO)
            && (  chunk_is_token(prev, CT_MINUS)
               || chunk_is_token(next, CT_SQUARE_CLOSE)))
         {
            set_chunk_type(pc, CT_WORD);
         }

         // Fix self keyword back to word when mixing c++/objective-c
         if (  chunk_is_token(pc, CT_THIS) && !strcmp(pc->text(), "self")
            && (chunk_is_token(next, CT_COMMA) || chunk_is_token(next, CT_PAREN_CLOSE)))
         {
            set_chunk_type(pc, CT_WORD);
         }

         // Fix self keyword back to word when mixing c++/objective-c
         if (  chunk_is_token(pc, CT_THIS)
            && !strcmp(pc->text(), "self")
            && (chunk_is_token(next, CT_COMMA) || chunk_is_token(next, CT_PAREN_CLOSE)))
         {
            set_chunk_type(pc, CT_WORD);
         }
      }

      // Another hack to clean up more keyword abuse
      if (  chunk_is_token(pc, CT_CLASS)
         && (chunk_is_token(prev, CT_DOT) || chunk_is_token(next, CT_DOT)))
      {
         set_chunk_type(pc, CT_WORD);
      }

      // Detect Objective C class name
      if (  chunk_is_token(pc, CT_OC_IMPL)
         || chunk_is_token(pc, CT_OC_INTF)
         || chunk_is_token(pc, CT_OC_PROTOCOL))
      {
         if (next->type != CT_PAREN_OPEN)
         {
            set_chunk_type(next, CT_OC_CLASS);
         }
         set_chunk_parent(next, pc->type);

         chunk_t *tmp = chunk_get_next_ncnl(next);

         if (tmp != nullptr)
         {
            chunk_flags_set(tmp, PCF_STMT_START | PCF_EXPR_START);
         }
         tmp = chunk_get_next_type(pc, CT_OC_END, pc->level);

         if (tmp != nullptr)
         {
            set_chunk_parent(tmp, pc->type);
         }
      }

      if (chunk_is_token(pc, CT_OC_INTF))
      {
         chunk_t *tmp = chunk_get_next_ncnl(pc, scope_e::PREPROC);

         while (tmp != nullptr && tmp->type != CT_OC_END)
         {
            if (get_token_pattern_class(tmp->type) != pattern_class_e::NONE)
            {
               LOG_FMT(LOBJCWORD, "%s(%d): @interface %zu:%zu change '%s' (%s) to CT_WORD\n",
                       __func__, __LINE__, pc->orig_line, pc->orig_col, tmp->text(),
                       get_token_name(tmp->type));
               set_chunk_type(tmp, CT_WORD);
            }
            tmp = chunk_get_next_ncnl(tmp, scope_e::PREPROC);
         }
      }

      /*
       * Detect Objective-C categories and class extensions:
       *   @interface ClassName (CategoryName)
       *   @implementation ClassName (CategoryName)
       *   @interface ClassName ()
       *   @implementation ClassName ()
       */
      if (  (  get_chunk_parent_type(pc) == CT_OC_IMPL
            || get_chunk_parent_type(pc) == CT_OC_INTF
            || chunk_is_token(pc, CT_OC_CLASS))
         && chunk_is_token(next, CT_PAREN_OPEN))
      {
         set_chunk_parent(next, get_chunk_parent_type(pc));

         chunk_t *tmp = chunk_get_next(next);

         if (tmp != nullptr && tmp->next != nullptr)
         {
            if (chunk_is_token(tmp, CT_PAREN_CLOSE))
            {
               //set_chunk_type(tmp, CT_OC_CLASS_EXT);
               set_chunk_parent(tmp, get_chunk_parent_type(pc));
            }
            else
            {
               set_chunk_type(tmp, CT_OC_CATEGORY);
               set_chunk_parent(tmp, get_chunk_parent_type(pc));
            }
         }
         tmp = chunk_get_next_type(pc, CT_PAREN_CLOSE, pc->level);

         if (tmp != nullptr)
         {
            set_chunk_parent(tmp, get_chunk_parent_type(pc));
         }
      }

      /*
       * Detect Objective C @property:
       *   @property NSString *stringProperty;
       *   @property(nonatomic, retain) NSMutableDictionary *shareWith;
       */
      if (chunk_is_token(pc, CT_OC_PROPERTY))
      {
         if (next->type != CT_PAREN_OPEN)
         {
            chunk_flags_set(next, PCF_STMT_START | PCF_EXPR_START);
         }
         else
         {
            cleanup_objc_property(pc);
         }
      }

      /*
       * Detect Objective C @selector:
       *   @selector(msgNameWithNoArg)
       *   @selector(msgNameWith1Arg:)
       *   @selector(msgNameWith2Args:arg2Name:)
       */
      if (  chunk_is_token(pc, CT_OC_SEL)
         && chunk_is_token(next, CT_PAREN_OPEN))
      {
         set_chunk_parent(next, pc->type);

         chunk_t *tmp = chunk_get_next(next);

         if (tmp != nullptr)
         {
            set_chunk_type(tmp, CT_OC_SEL_NAME);
            set_chunk_parent(tmp, pc->type);

            while ((tmp = chunk_get_next_ncnl(tmp)) != nullptr)
            {
               if (chunk_is_token(tmp, CT_PAREN_CLOSE))
               {
                  set_chunk_parent(tmp, CT_OC_SEL);
                  break;
               }
               set_chunk_type(tmp, CT_OC_SEL_NAME);
               set_chunk_parent(tmp, pc->type);
            }
         }
      }

      // Handle special preprocessor junk
      if (chunk_is_token(pc, CT_PREPROC))
      {
         set_chunk_parent(pc, next->type);
      }

      // Detect "pragma region" and "pragma endregion"
      if (  chunk_is_token(pc, CT_PP_PRAGMA)
         && chunk_is_token(next, CT_PREPROC_BODY))
      {
         if (  (strncmp(next->str.c_str(), "region", 6) == 0)
            || (strncmp(next->str.c_str(), "endregion", 9) == 0))
         // TODO: probably better use strncmp
         {
            set_chunk_type(pc, (*next->str.c_str() == 'r') ? CT_PP_REGION : CT_PP_ENDREGION);

            set_chunk_parent(prev, pc->type);
         }
      }

      // Change 'default(' into a sizeof-like statement
      if (  language_is_set(LANG_CS)
         && chunk_is_token(pc, CT_DEFAULT)
         && chunk_is_token(next, CT_PAREN_OPEN))
      {
         set_chunk_type(pc, CT_SIZEOF);
      }

      if (chunk_is_token(pc, CT_UNSAFE) && next->type != CT_BRACE_OPEN)
      {
         set_chunk_type(pc, CT_QUALIFIER);
      }

      if (  (  chunk_is_token(pc, CT_USING)
            || (chunk_is_token(pc, CT_TRY) && language_is_set(LANG_JAVA)))
         && chunk_is_token(next, CT_PAREN_OPEN))
      {
         set_chunk_type(pc, CT_USING_STMT);
      }

      // Add minimal support for C++0x rvalue references
      if (  chunk_is_token(pc, CT_BOOL)
         && language_is_set(LANG_CPP)
         && chunk_is_str(pc, "&&", 2))
      {
         if (chunk_is_token(prev, CT_TYPE))
         {
            // Issue # 1002
            if (!pc->flags.test(PCF_IN_TEMPLATE))
            {
               set_chunk_type(pc, CT_BYREF);
            }
         }
      }

      /*
       * HACK: treat try followed by a colon as a qualifier to handle this:
       *   A::A(int) try : B() { } catch (...) { }
       */
      if (  chunk_is_token(pc, CT_TRY)
         && chunk_is_str(pc, "try", 3)
         && chunk_is_token(next, CT_COLON))
      {
         set_chunk_type(pc, CT_QUALIFIER);
      }

      /*
       * If Java's 'synchronized' is in a method declaration, it should be
       * a qualifier.
       */
      if (  language_is_set(LANG_JAVA)
         && chunk_is_token(pc, CT_SYNCHRONIZED)
         && next->type != CT_PAREN_OPEN)
      {
         set_chunk_type(pc, CT_QUALIFIER);
      }

      // change CT_DC_MEMBER + CT_FOR into CT_DC_MEMBER + CT_FUNC_CALL
      if (  chunk_is_token(pc, CT_FOR)
         && chunk_is_token(pc->prev, CT_DC_MEMBER))
      {
         set_chunk_type(pc, CT_FUNC_CALL);
      }
      // TODO: determine other stuff here

      prev = pc;
      pc   = next;
      next = chunk_get_next_ncnl(pc);
   }
} // tokenize_cleanup


static void check_template(chunk_t *start)
{
   LOG_FMT(LTEMPL, "%s(%d): orig_line %zu, orig_col %zu:\n",
           __func__, __LINE__, start->orig_line, start->orig_col);

   chunk_t *prev = chunk_get_prev_ncnl(start, scope_e::PREPROC);

   if (prev == nullptr)
   {
      return;
   }
   chunk_t *end;
   chunk_t *pc;

   if (chunk_is_token(prev, CT_TEMPLATE))
   {
      LOG_FMT(LTEMPL, "%s(%d): CT_TEMPLATE:\n", __func__, __LINE__);

      // We have: "template< ... >", which is a template declaration
      size_t level  = 1;
      size_t parens = 0;

      for (pc = chunk_get_next_ncnl(start, scope_e::PREPROC);
           pc != nullptr;
           pc = chunk_get_next_ncnl(pc, scope_e::PREPROC))
      {
         LOG_FMT(LTEMPL, "%s(%d): type is %s, level is %zu\n",
                 __func__, __LINE__, get_token_name(pc->type), level);

         if ((pc->str[0] == '>') && (pc->len() > 1))
         {
            LOG_FMT(LTEMPL, "%s(%d): {split '%s' at orig_line %zu, orig_col %zu}\n",
                    __func__, __LINE__, pc->text(), pc->orig_line, pc->orig_col);
            split_off_angle_close(pc);
         }

         if (pc->type == CT_PAREN_OPEN)
         {
            ++parens;
         }
         else if (pc->type == CT_PAREN_CLOSE)
         {
            --parens;
         }

         if (parens == 0)
         {
            if (chunk_is_str(pc, "<", 1))
            {
               level++;
            }
            else if (chunk_is_str(pc, ">", 1))
            {
               if (level == 0)
               {
                  fprintf(stderr, "%s(%d): level is ZERO, cannot be decremented, at line %zu, column %zu\n",
                          __func__, __LINE__, pc->orig_line, pc->orig_col);
                  log_flush(true);
                  exit(EX_SOFTWARE);
               }
               level--;

               if (level == 0)
               {
                  break;
               }
            }
         }
      }

      end = pc;
   }
   else
   {
      /*
       * We may have something like "a< ... >", which is a template where
       * '...' may consist of anything except braces {}, a semicolon, and
       * unbalanced parens.
       * if we are inside an 'if' statement and hit a CT_BOOL, then it isn't a
       * template.
       */

      // A template requires a word/type right before the open angle
      if (  prev->type != CT_WORD
         && prev->type != CT_TYPE
         && prev->type != CT_COMMA
         && prev->type != CT_QUALIFIER
         && prev->type != CT_OPERATOR_VAL
         && get_chunk_parent_type(prev) != CT_OPERATOR)
      {
         LOG_FMT(LTEMPL, "%s(%d): - after type %s + ( - Not a template\n",
                 __func__, __LINE__, get_token_name(prev->type));
         set_chunk_type(start, CT_COMPARE);
         return;
      }
      LOG_FMT(LTEMPL, "%s(%d): - prev->type is %s -\n",
              __func__, __LINE__, get_token_name(prev->type));

      // Scan back and make sure we aren't inside square parenthesis
      bool in_if         = false;
      bool hit_semicolon = false;
      pc = start;

      while ((pc = chunk_get_prev_ncnl(pc, scope_e::PREPROC)) != nullptr)
      {
         if (  (chunk_is_token(pc, CT_SEMICOLON) && hit_semicolon)
            || chunk_is_token(pc, CT_BRACE_OPEN)
            || chunk_is_token(pc, CT_BRACE_CLOSE)
            || chunk_is_token(pc, CT_SQUARE_CLOSE))
         {
            break;
         }

         if (chunk_is_token(pc, CT_SEMICOLON) && !hit_semicolon)
         {
            hit_semicolon = true;
         }

         if (  ((  chunk_is_token(pc, CT_IF)
                || chunk_is_token(pc, CT_RETURN)
                || chunk_is_token(pc, CT_WHILE)
                || chunk_is_token(pc, CT_WHILE_OF_DO)) && hit_semicolon == false)
            || (chunk_is_token(pc, CT_FOR) && hit_semicolon == true))
         {
            in_if = true;
            break;
         }
      }
      /*
       * Scan forward to the angle close
       * If we have a comparison in there, then it can't be a template.
       */
#define MAX_NUMBER_OF_TOKEN    1024
      c_token_t tokens[MAX_NUMBER_OF_TOKEN];
      size_t    num_tokens = 1;

      tokens[0] = CT_ANGLE_OPEN;

      for (pc = chunk_get_next_ncnl(start, scope_e::PREPROC);
           pc != nullptr;
           pc = chunk_get_next_ncnl(pc, scope_e::PREPROC))
      {
         LOG_FMT(LTEMPL, "%s(%d): type is %s, num_tokens is %zu\n",
                 __func__, __LINE__, get_token_name(pc->type), num_tokens);

         if (  (tokens[num_tokens - 1] == CT_ANGLE_OPEN)
            && (pc->str[0] == '>')
            && (pc->len() > 1)
            && (  options::tok_split_gte()
               || (  (chunk_is_str(pc, ">>", 2) || chunk_is_str(pc, ">>>", 3))
                  && num_tokens >= 2)))
         {
            LOG_FMT(LTEMPL, "%s(%d): {split '%s' at orig_line %zu, orig_col %zu}\n",
                    __func__, __LINE__, pc->text(), pc->orig_line, pc->orig_col);

            split_off_angle_close(pc);
         }

         if (chunk_is_str(pc, "<", 1))
         {
            tokens[num_tokens] = CT_ANGLE_OPEN;
            num_tokens++;
         }
         else if (chunk_is_str(pc, ">", 1))
         {
            if (num_tokens > 0 && (tokens[num_tokens - 1] == CT_PAREN_OPEN))
            {
               handle_double_angle_close(pc);
            }
            else if (--num_tokens <= 0)
            {
               break;
            }
            else if (tokens[num_tokens] != CT_ANGLE_OPEN)
            {
               break; // unbalanced parentheses
            }
         }
         else if (  in_if
                 && (chunk_is_token(pc, CT_BOOL) || chunk_is_token(pc, CT_COMPARE)))
         {
            break;
         }
         else if (  chunk_is_token(pc, CT_BRACE_OPEN)
                 || chunk_is_token(pc, CT_BRACE_CLOSE)
                 || chunk_is_token(pc, CT_SEMICOLON))
         {
            break;
         }
         else if (chunk_is_token(pc, CT_PAREN_OPEN))
         {
            if (num_tokens >= MAX_NUMBER_OF_TOKEN - 1)
            {
               break;
            }
            tokens[num_tokens] = CT_PAREN_OPEN;
            num_tokens++;
         }
         else if (chunk_is_token(pc, CT_PAREN_CLOSE))
         {
            if (num_tokens == 0)
            {
               fprintf(stderr, "%s(%d): num_tokens is ZERO, cannot be decremented, at line %zu, column %zu\n",
                       __func__, __LINE__, pc->orig_line, pc->orig_col);
               log_flush(true);
               exit(EX_SOFTWARE);
            }
            num_tokens--;

            if (tokens[num_tokens] != CT_PAREN_OPEN)
            {
               break;  // unbalanced parentheses
            }
         }
      }

      end = pc;
   }

   if (chunk_is_token(end, CT_ANGLE_CLOSE))
   {
      pc = chunk_get_next_ncnl(end, scope_e::PREPROC);

      if (pc == nullptr || pc->type != CT_NUMBER)
      {
         LOG_FMT(LTEMPL, "%s(%d): Template detected\n", __func__, __LINE__);
         LOG_FMT(LTEMPL, "%s(%d):     from orig_line %zu, orig_col %zu\n",
                 __func__, __LINE__, start->orig_line, start->orig_col);
         LOG_FMT(LTEMPL, "%s(%d):     to   orig_line %zu, orig_col %zu\n",
                 __func__, __LINE__, end->orig_line, end->orig_col);
         set_chunk_parent(start, CT_TEMPLATE);

         check_template_args(start, end);

         set_chunk_parent(end, CT_TEMPLATE);
         chunk_flags_set(end, PCF_IN_TEMPLATE);
         return;
      }
   }
   LOG_FMT(LTEMPL, "%s(%d): - Not a template: end = %s\n",
           __func__, __LINE__, (end != NULL) ? get_token_name(end->type) : "<null>");
   set_chunk_type(start, CT_COMPARE);
} // check_template


static void check_template_arg(chunk_t *start, chunk_t *end)
{
   LOG_FMT(LTEMPL, "%s(%d): Template argument detected\n", __func__, __LINE__);
   LOG_FMT(LTEMPL, "%s(%d):     from orig_line %zu, orig_col %zu\n",
           __func__, __LINE__, start->orig_line, start->orig_col);
   LOG_FMT(LTEMPL, "%s(%d):     to   orig_line %zu, orig_col %zu\n",
           __func__, __LINE__, end->orig_line, end->orig_col);

   // Issue #1127
   // MyFoo<mySize * 2> foo1;
   // MyFoo<2*mySize * 2> foo1;
   // Issue #1346
   // use it as ONE line:
   //   typename std::enable_if<!std::is_void<T>::value,
   //   QVector<T> >::type dummy(const std::function<T*(const S&)>&
   //   pFunc, const QVector<S>& pItems)
   // we need two runs
   // 1. run to test if expression is numeric
   bool    expressionIsNumeric = false;
   chunk_t *pc                 = start;

   while (pc != end)
   {
      chunk_t *next = chunk_get_next_ncnl(pc, scope_e::PREPROC);
      // a test "if (next == nullptr)" is not necessary
      chunk_flags_set(pc, PCF_IN_TEMPLATE);

      if (chunk_is_token(pc, CT_DECLTYPE) || chunk_is_token(pc, CT_SIZEOF))
      {
         expressionIsNumeric = true;
         break;
      }

      if (next->type != CT_PAREN_OPEN)
      {
         if (  chunk_is_token(pc, CT_NUMBER)
            || chunk_is_token(pc, CT_ARITH))
         {
            expressionIsNumeric = true;
            break;
         }
      }
      pc = next;
   }
   LOG_FMT(LTEMPL, "%s(%d): expressionIsNumeric is %s\n",
           __func__, __LINE__, expressionIsNumeric ? "TRUE" : "FALSE");

   // 2. run to do the work
   if (!expressionIsNumeric)
   {
      pc = start;

      while (pc != end)
      {
         chunk_t *next = chunk_get_next_ncnl(pc, scope_e::PREPROC);
         // a test "if (next == nullptr)" is not necessary
         chunk_flags_set(pc, PCF_IN_TEMPLATE);

         if (next->type != CT_PAREN_OPEN)
         {
            make_type(pc);
         }
         pc = next;
      }
   }
} // check_template_arg


static void check_template_args(chunk_t *start, chunk_t *end)
{
   std::vector<c_token_t> tokens;

   // Scan for commas
   chunk_t *pc;

   for (pc = chunk_get_next_ncnl(start, scope_e::PREPROC);
        pc != nullptr && pc != end;
        pc = chunk_get_next_ncnl(pc, scope_e::PREPROC))
   {
      switch (pc->type)
      {
      case CT_COMMA:

         if (tokens.empty())
         {
            // Check current argument
            check_template_args(start, pc);
            start = pc;
         }
         break;

      case CT_ANGLE_OPEN:
      case CT_PAREN_OPEN:
         tokens.push_back(pc->type);
         break;

      case CT_ANGLE_CLOSE:

         if (!tokens.empty() && tokens.back() == CT_ANGLE_OPEN)
         {
            tokens.pop_back();
         }
         break;

      case CT_PAREN_CLOSE:

         if (!tokens.empty() && tokens.back() == CT_PAREN_OPEN)
         {
            tokens.pop_back();
         }
         break;

      default:
         break;
      }
   }

   // Check whatever is left
   check_template_arg(start, end);
} // check_template_args


static void cleanup_objc_property(chunk_t *start)
{
   assert(chunk_is_token(start, CT_OC_PROPERTY));

   chunk_t *open_paren = chunk_get_next_type(start, CT_PAREN_OPEN, start->level);

   if (!open_paren)
   {
      LOG_FMT(LTEMPL, "%s(%d): Property is not followed by openning paren\n", __func__, __LINE__);
      return;
   }
   set_chunk_parent(open_paren, start->type);

   chunk_t *tmp = chunk_get_next_type(start, CT_PAREN_CLOSE, start->level);

   if (tmp != NULL)
   {
      set_chunk_parent(tmp, start->type);
      tmp = chunk_get_next_ncnl(tmp);

      if (tmp != NULL)
      {
         chunk_flags_set(tmp, PCF_STMT_START | PCF_EXPR_START);

         tmp = chunk_get_next_type(tmp, CT_SEMICOLON, start->level);

         if (tmp != NULL)
         {
            set_chunk_parent(tmp, start->type);
         }
      }
   }
   mark_selectors_in_property_with_open_paren(open_paren);
   mark_attributes_in_property_with_open_paren(open_paren);
}


static void mark_selectors_in_property_with_open_paren(chunk_t *open_paren)
{
   assert(chunk_is_token(open_paren, CT_PAREN_OPEN));

   chunk_t *tmp = open_paren;

   while (tmp && tmp->type != CT_PAREN_CLOSE)
   {
      if (  chunk_is_token(tmp, CT_WORD)
         && (chunk_is_str(tmp, "setter", 6) || chunk_is_str(tmp, "getter", 6)))
      {
         tmp = tmp->next;

         while (  tmp
               && tmp->type != CT_COMMA
               && tmp->type != CT_PAREN_CLOSE)
         {
            if (chunk_is_token(tmp, CT_WORD) || chunk_is_str(tmp, ":", 1))
            {
               set_chunk_type(tmp, CT_OC_SEL_NAME);
            }
            tmp = tmp->next;
         }
      }
      else
      {
         tmp = tmp->next;
      }
   }
}


static void mark_attributes_in_property_with_open_paren(chunk_t *open_paren)
{
   assert(chunk_is_token(open_paren, CT_PAREN_OPEN));

   chunk_t *tmp = open_paren;

   while (tmp && tmp->type != CT_PAREN_CLOSE)
   {
      if (  (chunk_is_token(tmp, CT_COMMA) || chunk_is_token(tmp, CT_PAREN_OPEN))
         && (chunk_is_token(tmp->next, CT_WORD) || chunk_is_token(tmp->next, CT_TYPE)))
      {
         set_chunk_type(tmp->next, CT_OC_PROPERTY_ATTR);
      }
      tmp = tmp->next;
   }
}<|MERGE_RESOLUTION|>--- conflicted
+++ resolved
@@ -471,12 +471,8 @@
       }
 
       // Change angle open/close to CT_COMPARE, if not a template thingy
-<<<<<<< HEAD
-      if (chunk_is_token(pc, CT_ANGLE_OPEN) && get_chunk_parent_type(pc) != CT_TYPE_CAST)
-=======
       if (  chunk_is_token(pc, CT_ANGLE_OPEN)
          && pc->parent_type != CT_TYPE_CAST)
->>>>>>> b61a5a47
       {
          /*
           * pretty much all languages except C use <> for something other than
@@ -494,12 +490,8 @@
          }
       }
 
-<<<<<<< HEAD
-      if (chunk_is_token(pc, CT_ANGLE_CLOSE) && get_chunk_parent_type(pc) != CT_TEMPLATE)
-=======
       if (  chunk_is_token(pc, CT_ANGLE_CLOSE)
          && pc->parent_type != CT_TEMPLATE)
->>>>>>> b61a5a47
       {
          if (in_type_cast)
          {
