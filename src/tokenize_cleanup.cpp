--- conflicted
+++ resolved
@@ -644,15 +644,12 @@
          {
             set_chunk_type(pc, CT_WORD);
          }
-<<<<<<< HEAD
-=======
 
          // Fix self keyword back to word when mixing c++/objective-c
          if (pc->type == CT_THIS && !strcmp(pc->text(), "self") && (next->type == CT_COMMA || next->type == CT_PAREN_CLOSE))
          {
             set_chunk_type(pc, CT_WORD);
          }
->>>>>>> e7b19ac2
       }
 
       // Another hack to clean up more keyword abuse
@@ -957,22 +954,14 @@
       pc = start;
       while ((pc = chunk_get_prev_ncnl(pc, scope_e::PREPROC)) != nullptr)
       {
-<<<<<<< HEAD
-         if (  (pc->type == CT_SEMICOLON && hit_semicolon == true)
-=======
          if (  (pc->type == CT_SEMICOLON && hit_semicolon)
->>>>>>> e7b19ac2
             || pc->type == CT_BRACE_OPEN
             || pc->type == CT_BRACE_CLOSE
             || pc->type == CT_SQUARE_CLOSE)
          {
             break;
          }
-<<<<<<< HEAD
-         if (pc->type == CT_SEMICOLON && hit_semicolon == false)
-=======
          if (pc->type == CT_SEMICOLON && !hit_semicolon)
->>>>>>> e7b19ac2
          {
             hit_semicolon = true;
          }
