--- conflicted
+++ resolved
@@ -1053,8 +1053,6 @@
          {
             break;
          }
-<<<<<<< HEAD
-=======
          if (pc->type == CT_SQUARE_OPEN)
          {
             if (hit_square_close)
@@ -1070,7 +1068,6 @@
          {
             hit_square_close = true;
          }
->>>>>>> d29383fa
          if (pc->type == CT_SEMICOLON && !hit_semicolon)
          {
             hit_semicolon = true;
