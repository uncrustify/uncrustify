--- conflicted
+++ resolved
@@ -206,14 +206,9 @@
 
       /*
        * Change CT_BASE before CT_PAREN_OPEN to CT_WORD.
-<<<<<<< HEAD
-       * public myclass() : base() {
-       * }
+       * public myclass() : base() {}
        * -or-
        * var x = (T)base.y;
-=======
-       * public myclass() : base() {}
->>>>>>> 0f5a5577
        */
       if ((pc->type == CT_BASE) && ((next->type == CT_PAREN_OPEN) || (next->type == CT_DOT)))
       {
@@ -275,16 +270,9 @@
        * or by a
        *     CT_WORD which is preceded by CT_DC_MEMBER: '::aaa *b'
        */
-<<<<<<< HEAD
-      if (((next->type == CT_STAR) ||
-           ((cpd.lang_flags & LANG_CPP) && (next->type == CT_CARET)) ||
-           ((cpd.lang_flags & LANG_CS) && (next->type == CT_QUESTION))) &&
-          ((pc->type == CT_TYPE) ||
-           (pc->type == CT_QUALIFIER) ||
-           (pc->type == CT_PTR_TYPE)))
-=======
-      if (next->type == CT_STAR)
->>>>>>> 0f5a5577
+      if ((next->type == CT_STAR)
+         || ((cpd.lang_flags & LANG_CPP) && (next->type == CT_CARET))
+         || ((cpd.lang_flags & LANG_CS) && (next->type == CT_QUESTION)))
       {
          if (  pc->type == CT_TYPE
             || pc->type == CT_QUALIFIER
@@ -544,18 +532,12 @@
          }
       }
 
-<<<<<<< HEAD
-      /* Look for <newline> 'EXEC' 'SQL' */
-      if ((chunk_is_str(pc, "EXEC", 4) && chunk_is_str(next, "SQL", 3)) ||
-          ((*pc->str == '$') && (pc->type != CT_SQL_WORD) &&
+      // Look for <newline> 'EXEC' 'SQL'
+      if (  (chunk_is_str_case(pc, "EXEC", 4) && chunk_is_str_case(next, "SQL", 3))
+          ((*pc->str.c_str() == '$') && (pc->type != CT_SQL_WORD) &&
             /* but avoid breaking tokenization for C# 6 interpolated strings. */
             ((cpd.lang_flags & LANG_CS) == 0 ||
                ((pc->type == CT_STRING) && (!pc->str.startswith("$\"")) && (!pc->str.startswith("$@\""))))))
-=======
-      // Look for <newline> 'EXEC' 'SQL'
-      if (  (chunk_is_str_case(pc, "EXEC", 4) && chunk_is_str_case(next, "SQL", 3))
-         || ((*pc->str.c_str() == '$') && (pc->type != CT_SQL_WORD)))
->>>>>>> 0f5a5577
       {
          chunk_t *tmp = chunk_get_prev(pc);
          if (chunk_is_newline(tmp))
@@ -809,51 +791,10 @@
          }
       }
 
-<<<<<<< HEAD
-      /* Change 'default(' into a sizeof-like statement */
-      if ((cpd.lang_flags & LANG_CS) &&
-          (pc->type == CT_DEFAULT) &&
-          (next->type == CT_PAREN_OPEN))
-=======
-      // Check for C# nullable types '?' is in next
-      if (  (cpd.lang_flags & LANG_CS)
-         && (next->type == CT_QUESTION)
-         && (next->orig_col == (pc->orig_col + pc->len())))
-      {
-         chunk_t *tmp = chunk_get_next_ncnl(next);
-         if (tmp != nullptr)
-         {
-            bool doit = (  (tmp->type == CT_PAREN_CLOSE)
-                        || (tmp->type == CT_ANGLE_CLOSE));
-
-            if (tmp->type == CT_WORD)
-            {
-               chunk_t *tmp2 = chunk_get_next_ncnl(tmp);
-               if (  (tmp2 != nullptr)
-                  && (  (tmp2->type == CT_SEMICOLON)
-                     || (tmp2->type == CT_ASSIGN)
-                     || (tmp2->type == CT_COMMA)
-                     || (tmp2->type == CT_BRACE_OPEN)))
-               {
-                  doit = true;
-               }
-            }
-
-            if (doit)
-            {
-               pc->str         += next->str;
-               pc->orig_col_end = next->orig_col_end;
-               chunk_del(next);
-               next = tmp;
-            }
-         }
-      }
-
       // Change 'default(' into a sizeof-like statement
       if (  (cpd.lang_flags & LANG_CS)
          && (pc->type == CT_DEFAULT)
          && (next->type == CT_PAREN_OPEN))
->>>>>>> 0f5a5577
       {
          set_chunk_type(pc, CT_SIZEOF);
       }
