--- conflicted
+++ resolved
@@ -169,7 +169,6 @@
    chunk_t *pc;
    for (pc = chunk_get_head(); pc != nullptr; pc = chunk_get_next_ncnl(pc))
    {
-<<<<<<< HEAD
       if (  cpd.settings[UO_mod_include_strict_parsing].b
          && pc->type == CT_PREPROC_BODY
          && (  pc->prev != nullptr
@@ -227,9 +226,6 @@
 
 
       if (pc->type == CT_SQUARE_OPEN)
-=======
-      if (chunk_is_token(pc, CT_SQUARE_OPEN))
->>>>>>> be6a7c62
       {
          next = chunk_get_next_ncnl(pc);
          if (chunk_is_token(next, CT_SQUARE_CLOSE))
@@ -903,10 +899,6 @@
          }
       }
 
-<<<<<<< HEAD
-
-=======
->>>>>>> be6a7c62
       // Change 'default(' into a sizeof-like statement
       if (  language_is_set(LANG_CS)
          && chunk_is_token(pc, CT_DEFAULT)
@@ -1061,46 +1053,28 @@
       pc = start;
       while ((pc = chunk_get_prev_ncnl(pc, scope_e::PREPROC)) != nullptr)
       {
-<<<<<<< HEAD
-         if (  (pc->type == CT_SEMICOLON && hit_semicolon)
-            || pc->type == CT_BRACE_OPEN
-            || pc->type == CT_BRACE_CLOSE)
-         {
-            break;
-         }
-         if (pc->type == CT_SQUARE_OPEN)
-         {
-            if (hit_square_close)
-            {
-               hit_square_close = false;
-            }
-            else
-            {
-               break;
-            }
-         }
-         if (pc->type == CT_SQUARE_CLOSE)
-         {
-            hit_square_close = true;
-         }
-         if (pc->type == CT_SEMICOLON && !hit_semicolon)
-         {
-            hit_semicolon = true;
-         }
-         if (  ((  pc->type == CT_IF
-                || pc->type == CT_RETURN
-                || pc->type == CT_WHILE
-                || pc->type == CT_WHILE_OF_DO) && !hit_semicolon)
-            || (pc->type == CT_FOR && hit_semicolon))
-=======
          if (  (chunk_is_token(pc, CT_SEMICOLON) && hit_semicolon)
             || chunk_is_token(pc, CT_BRACE_OPEN)
-            || chunk_is_token(pc, CT_BRACE_CLOSE)
-            || chunk_is_token(pc, CT_SQUARE_CLOSE))
+            || chunk_is_token(pc, CT_BRACE_CLOSE))
          {
             break;
          }
-         if (chunk_is_token(pc, CT_SEMICOLON) && !hit_semicolon)
+         if (pc->type == CT_SQUARE_OPEN)
+         {
+            if (hit_square_close)
+            {
+               hit_square_close = false;
+            }
+            else
+            {
+               break;
+            }
+         }
+         if (pc->type == CT_SQUARE_CLOSE)
+         {
+            hit_square_close = true;
+         }
+         if (pc->type == CT_SEMICOLON && !hit_semicolon)
          {
             hit_semicolon = true;
          }
@@ -1109,7 +1083,6 @@
                 || chunk_is_token(pc, CT_WHILE)
                 || chunk_is_token(pc, CT_WHILE_OF_DO)) && hit_semicolon == false)
             || (chunk_is_token(pc, CT_FOR) && hit_semicolon == true))
->>>>>>> be6a7c62
          {
             in_if = true;
             break;
