--- conflicted
+++ resolved
@@ -816,13 +816,9 @@
       }
 
       // Add minimal support for C++0x rvalue references
-<<<<<<< HEAD
       if (  pc->type == CT_BOOL
          && (cpd.lang_flags & LANG_CPP)
          && chunk_is_str(pc, "&&", 2))
-=======
-      if (pc->type == CT_BOOL && (cpd.lang_flags & LANG_CPP) && chunk_is_str(pc, "&&", 2))
->>>>>>> 8eb84fcb
       {
          if (prev->type == CT_TYPE)
          {
@@ -994,12 +990,8 @@
             && (pc->str[0] == '>')
             && (pc->len() > 1)
             && (  cpd.settings[UO_tok_split_gte].b
-<<<<<<< HEAD
                || (  (chunk_is_str(pc, ">>", 2) || chunk_is_str(pc, ">>>", 3))
                   && num_tokens >= 2)))
-=======
-               || ((chunk_is_str(pc, ">>", 2) || chunk_is_str(pc, ">>>", 3)) && num_tokens >= 2)))
->>>>>>> 8eb84fcb
          {
             LOG_FMT(LTEMPL, "%s(%d): {split '%s' at orig_line %zu, orig_col %zu}\n",
                     __func__, __LINE__, pc->text(), pc->orig_line, pc->orig_col);
