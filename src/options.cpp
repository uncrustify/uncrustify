/**
 * @file options.cpp
 * Parses the options from the config file.
 *
 * @author  Ben Gardner
 * @author  Guy Maurel since version 0.62 for uncrustify4Qt
 *          October 2015, 2016
 * @license GPL v2+
 */
#include "uncrustify_types.h"
#include "args.h"
#include "prototypes.h"
#include "uncrustify_version.h"
#include <cstring>
#ifdef HAVE_STRINGS_H
#include <strings.h>  /* strcasecmp() */
#endif
#include <cstdio>
#include <cstdlib>
#include <cerrno>
#include "unc_ctype.h"


static map<string, option_map_value>           option_name_map;
static map<uncrustify_groups, group_map_value> group_map;
static uncrustify_groups                       current_group;


static void unc_add_option(const char *name, uncrustify_options id, argtype_e type, const char *short_desc = NULL, const char *long_desc = NULL, int min_val = 0, int max_val = 16);


void unc_begin_group(uncrustify_groups id, const char *short_desc,
                     const char *long_desc)
{
   current_group = id;

   group_map_value value;

   value.id         = id;
   value.short_desc = short_desc;
   value.long_desc  = long_desc;

   group_map[id] = value;
}


void unc_add_option(const char *name, uncrustify_options id, argtype_e type,
                    const char *short_desc, const char *long_desc,
                    int min_val, int max_val)
{
   group_map[current_group].options.push_back(id);

   option_map_value value;

   value.id         = id;
   value.group_id   = current_group;
   value.type       = type;
   value.name       = name;
   value.short_desc = short_desc;
   value.long_desc  = long_desc;
   value.min_val    = 0;

   /* Calculate the max/min values */
   switch (type)
   {
   case AT_BOOL:
      value.max_val = 1;
      break;

   case AT_IARF:
      value.max_val = 3;
      break;

   case AT_NUM:
      value.min_val = min_val;
      value.max_val = max_val;
      break;

   case AT_LINE:
      value.max_val = 3;
      break;

   case AT_POS:
      value.max_val = 2;
      break;

   case AT_STRING:
      value.max_val = 0;
      break;

   default:
      fprintf(stderr, "FATAL: Illegal option type %d for '%s'\n", type, name);
      exit(EXIT_FAILURE);
   }

   option_name_map[name] = value;

   int name_len = strlen(name);
   if (name_len > cpd.max_option_name_len)
   {
      cpd.max_option_name_len = name_len;
   }
} // unc_add_option


/* only compare alpha-numeric characters */
static bool match_text(const char *str1, const char *str2)
{
   int matches = 0;

   while ((*str1 != 0) && (*str2 != 0))
   {
      if (!unc_isalnum(*str1))
      {
         str1++;
         continue;
      }
      if (!unc_isalnum(*str2))
      {
         str2++;
         continue;
      }
      if (unc_tolower(*str1) != unc_tolower(*str2))
      {
         return(false);
      }
      matches++;
      str1++;
      str2++;
   }
   return(matches && (*str1 == 0) && (*str2 == 0));
}


const option_map_value *unc_find_option(const char *name)
{
   if (option_name_map.find(name) == option_name_map.end())
   {
      /* Try a more aggressive search */
      for (option_name_map_it it = option_name_map.begin();
           it != option_name_map.end();
           it++)
      {
         if (match_text(it->second.name, name))
         {
            return(&it->second);
         }
      }
      return(NULL);
   }
   return(&option_name_map[name]);
}


void register_options(void)
{
   unc_begin_group(UG_general, "General options");
   unc_add_option("newlines", UO_newlines, AT_LINE,
                  "The type of line endings. Default=Auto");
   unc_add_option("input_tab_size", UO_input_tab_size, AT_NUM,
                  "The original size of tabs in the input. Default=8", "", 1, 32);
   unc_add_option("output_tab_size", UO_output_tab_size, AT_NUM,
                  "The size of tabs in the output (only used if align_with_tabs=true). Default=8", "", 1, 32);
   unc_add_option("string_escape_char", UO_string_escape_char, AT_NUM,
                  "The ASCII value of the string escape char, usually 92 (\\) or 94 (^). (Pawn)", "", 0, 255);
   unc_add_option("string_escape_char2", UO_string_escape_char2, AT_NUM,
                  "Alternate string escape char for Pawn. Only works right before the quote char.", "", 0, 255);
   unc_add_option("string_replace_tab_chars", UO_string_replace_tab_chars, AT_BOOL,
                  "Replace tab characters found in string literals with the escape sequence \\t instead.");
   unc_add_option("tok_split_gte", UO_tok_split_gte, AT_BOOL,
                  "Allow interpreting '>=' and '>>=' as part of a template in 'void f(list<list<B>>=val);'.\n"
                  "If true, 'assert(x<0 && y>=3)' will be broken. Default=False\n"
                  "Improvements to template detection may make this option obsolete.");
   unc_add_option("disable_processing_cmt", UO_disable_processing_cmt, AT_STRING,
                  "Override the default ' *INDENT-OFF*' in comments for disabling processing of part of the file.");
   unc_add_option("enable_processing_cmt", UO_enable_processing_cmt, AT_STRING,
                  "Override the default ' *INDENT-ON*' in comments for enabling processing of part of the file.");
   unc_add_option("enable_digraphs", UO_enable_digraphs, AT_BOOL,
                  "Enable parsing of digraphs. Default=False");

   unc_add_option("utf8_bom", UO_utf8_bom, AT_IARF,
                  "Control what to do with the UTF-8 BOM (recommend 'remove')");
   unc_add_option("utf8_byte", UO_utf8_byte, AT_BOOL,
                  "If the file contains bytes with values between 128 and 255, but is not UTF-8, then output as UTF-8");
   unc_add_option("utf8_force", UO_utf8_force, AT_BOOL,
                  "Force the output encoding to UTF-8");

   unc_begin_group(UG_space, "Spacing options");
   unc_add_option("sp_arith", UO_sp_arith, AT_IARF,
                  "Add or remove space around arithmetic operator '+', '-', '/', '*', etc\n"
                  "also '>>>' '<<' '>>' '%' '|'");
   unc_add_option("sp_assign", UO_sp_assign, AT_IARF,
                  "Add or remove space around assignment operator '=', '+=', etc");
   unc_add_option("sp_cpp_lambda_assign", UO_sp_cpp_lambda_assign, AT_IARF,
                  "Add or remove space around '=' in C++11 lambda capture specifications. Overrides sp_assign");
   unc_add_option("sp_cpp_lambda_paren", UO_sp_cpp_lambda_paren, AT_IARF,
                  "Add or remove space after the capture specification in C++11 lambda.");
   unc_add_option("sp_assign_default", UO_sp_assign_default, AT_IARF,
                  "Add or remove space around assignment operator '=' in a prototype");
   unc_add_option("sp_before_assign", UO_sp_before_assign, AT_IARF,
                  "Add or remove space before assignment operator '=', '+=', etc. Overrides sp_assign.");
   unc_add_option("sp_after_assign", UO_sp_after_assign, AT_IARF,
                  "Add or remove space after assignment operator '=', '+=', etc. Overrides sp_assign.");
   unc_add_option("sp_enum_paren", UO_sp_enum_paren, AT_IARF,
                  "Add or remove space in 'NS_ENUM ('");
   unc_add_option("sp_enum_assign", UO_sp_enum_assign, AT_IARF,
                  "Add or remove space around assignment '=' in enum");
   unc_add_option("sp_enum_before_assign", UO_sp_enum_before_assign, AT_IARF,
                  "Add or remove space before assignment '=' in enum. Overrides sp_enum_assign.");
   unc_add_option("sp_enum_after_assign", UO_sp_enum_after_assign, AT_IARF,
                  "Add or remove space after assignment '=' in enum. Overrides sp_enum_assign.");
   unc_add_option("sp_pp_concat", UO_sp_pp_concat, AT_IARF,
                  "Add or remove space around preprocessor '##' concatenation operator. Default=Add");
   unc_add_option("sp_pp_stringify", UO_sp_pp_stringify, AT_IARF,
                  "Add or remove space after preprocessor '#' stringify operator. Also affects the '#@' charizing operator.");
   unc_add_option("sp_before_pp_stringify", UO_sp_before_pp_stringify, AT_IARF,
                  "Add or remove space before preprocessor '#' stringify operator as in '#define x(y) L#y'.");
   unc_add_option("sp_bool", UO_sp_bool, AT_IARF,
                  "Add or remove space around boolean operators '&&' and '||'");
   unc_add_option("sp_compare", UO_sp_compare, AT_IARF,
                  "Add or remove space around compare operator '<', '>', '==', etc");
   unc_add_option("sp_inside_paren", UO_sp_inside_paren, AT_IARF,
                  "Add or remove space inside '(' and ')'");
   unc_add_option("sp_paren_paren", UO_sp_paren_paren, AT_IARF,
                  "Add or remove space between nested parens: '((' vs ') )'");
   unc_add_option("sp_cparen_oparen", UO_sp_cparen_oparen, AT_IARF,
                  "Add or remove space between back-to-back parens: ')(' vs ') ('");
   unc_add_option("sp_balance_nested_parens", UO_sp_balance_nested_parens, AT_BOOL,
                  "Whether to balance spaces inside nested parens");
   unc_add_option("sp_paren_brace", UO_sp_paren_brace, AT_IARF,
                  "Add or remove space between ')' and '{'");
   unc_add_option("sp_before_ptr_star", UO_sp_before_ptr_star, AT_IARF,
                  "Add or remove space before pointer star '*'");
   unc_add_option("sp_before_unnamed_ptr_star", UO_sp_before_unnamed_ptr_star, AT_IARF,
                  "Add or remove space before pointer star '*' that isn't followed by a variable name\n"
                  "If set to 'ignore', sp_before_ptr_star is used instead.");
   unc_add_option("sp_between_ptr_star", UO_sp_between_ptr_star, AT_IARF,
                  "Add or remove space between pointer stars '*'");
   unc_add_option("sp_after_ptr_star", UO_sp_after_ptr_star, AT_IARF,
                  "Add or remove space after pointer star '*', if followed by a word.");
   unc_add_option("sp_after_ptr_star_qualifier", UO_sp_after_ptr_star_qualifier, AT_IARF,
                  "Add or remove space after pointer star '*', if followed by a qualifier.");
   unc_add_option("sp_after_ptr_star_func", UO_sp_after_ptr_star_func, AT_IARF,
                  "Add or remove space after a pointer star '*', if followed by a func proto/def.");
   unc_add_option("sp_ptr_star_paren", UO_sp_ptr_star_paren, AT_IARF,
                  "Add or remove space after a pointer star '*', if followed by an open paren (function types).");
   unc_add_option("sp_before_ptr_star_func", UO_sp_before_ptr_star_func, AT_IARF,
                  "Add or remove space before a pointer star '*', if followed by a func proto/def.");
   unc_add_option("sp_before_byref", UO_sp_before_byref, AT_IARF,
                  "Add or remove space before a reference sign '&'");
   unc_add_option("sp_before_unnamed_byref", UO_sp_before_unnamed_byref, AT_IARF,
                  "Add or remove space before a reference sign '&' that isn't followed by a variable name\n"
                  "If set to 'ignore', sp_before_byref is used instead.");
   unc_add_option("sp_after_byref", UO_sp_after_byref, AT_IARF,
                  "Add or remove space after reference sign '&', if followed by a word.");
   unc_add_option("sp_after_byref_func", UO_sp_after_byref_func, AT_IARF,
                  "Add or remove space after a reference sign '&', if followed by a func proto/def.");
   unc_add_option("sp_before_byref_func", UO_sp_before_byref_func, AT_IARF,
                  "Add or remove space before a reference sign '&', if followed by a func proto/def.");
   unc_add_option("sp_after_type", UO_sp_after_type, AT_IARF,
                  "Add or remove space between type and word. Default=Force");
   unc_add_option("sp_before_template_paren", UO_sp_before_template_paren, AT_IARF,
                  "Add or remove space before the paren in the D constructs 'template Foo(' and 'class Foo('.");
   unc_add_option("sp_template_angle", UO_sp_template_angle, AT_IARF,
                  "Add or remove space in 'template <' vs 'template<'.\n"
                  "If set to ignore, sp_before_angle is used.");
   unc_add_option("sp_before_angle", UO_sp_before_angle, AT_IARF,
                  "Add or remove space before '<>'");
   unc_add_option("sp_inside_angle", UO_sp_inside_angle, AT_IARF,
                  "Add or remove space inside '<' and '>'");
   unc_add_option("sp_after_angle", UO_sp_after_angle, AT_IARF,
                  "Add or remove space after '<>'");
   unc_add_option("sp_angle_paren", UO_sp_angle_paren, AT_IARF,
                  "Add or remove space between '<>' and '(' as found in 'new List<byte>();'");
   unc_add_option("sp_angle_word", UO_sp_angle_word, AT_IARF,
                  "Add or remove space between '<>' and a word as in 'List<byte> m;' or 'template <typename T> static ...'");
   unc_add_option("sp_angle_shift", UO_sp_angle_shift, AT_IARF,
                  "Add or remove space between '>' and '>' in '>>' (template stuff C++/C# only). Default=Add");
   unc_add_option("sp_permit_cpp11_shift", UO_sp_permit_cpp11_shift, AT_BOOL,
                  "Permit removal of the space between '>>' in 'foo<bar<int> >' (C++11 only). Default=False\n"
                  "sp_angle_shift cannot remove the space without this option.");
   unc_add_option("sp_before_sparen", UO_sp_before_sparen, AT_IARF,
                  "Add or remove space before '(' of 'if', 'for', 'switch', 'while', etc.");
   unc_add_option("sp_inside_sparen", UO_sp_inside_sparen, AT_IARF,
                  "Add or remove space inside if-condition '(' and ')'");
   unc_add_option("sp_inside_sparen_close", UO_sp_inside_sparen_close, AT_IARF,
                  "Add or remove space before if-condition ')'. Overrides sp_inside_sparen.");
   unc_add_option("sp_inside_sparen_open", UO_sp_inside_sparen_open, AT_IARF,
                  "Add or remove space after if-condition '('. Overrides sp_inside_sparen.");
   unc_add_option("sp_after_sparen", UO_sp_after_sparen, AT_IARF,
                  "Add or remove space after ')' of 'if', 'for', 'switch', and 'while', etc.");
   unc_add_option("sp_sparen_brace", UO_sp_sparen_brace, AT_IARF,
                  "Add or remove space between ')' and '{' of 'if', 'for', 'switch', and 'while', etc.");
   unc_add_option("sp_invariant_paren", UO_sp_invariant_paren, AT_IARF,
                  "Add or remove space between 'invariant' and '(' in the D language.");
   unc_add_option("sp_after_invariant_paren", UO_sp_after_invariant_paren, AT_IARF,
                  "Add or remove space after the ')' in 'invariant (C) c' in the D language.");
   unc_add_option("sp_special_semi", UO_sp_special_semi, AT_IARF,
                  "Add or remove space before empty statement ';' on 'if', 'for' and 'while'");
   unc_add_option("sp_before_semi", UO_sp_before_semi, AT_IARF,
                  "Add or remove space before ';'. Default=Remove");
   unc_add_option("sp_before_semi_for", UO_sp_before_semi_for, AT_IARF,
                  "Add or remove space before ';' in non-empty 'for' statements");
   unc_add_option("sp_before_semi_for_empty", UO_sp_before_semi_for_empty, AT_IARF,
                  "Add or remove space before a semicolon of an empty part of a for statement.");
   unc_add_option("sp_after_semi", UO_sp_after_semi, AT_IARF,
                  "Add or remove space after ';', except when followed by a comment. Default=Add");
   unc_add_option("sp_after_semi_for", UO_sp_after_semi_for, AT_IARF,
                  "Add or remove space after ';' in non-empty 'for' statements. Default=Force");
   unc_add_option("sp_after_semi_for_empty", UO_sp_after_semi_for_empty, AT_IARF,
                  "Add or remove space after the final semicolon of an empty part of a for statement: for ( ; ; <here> ).");
   unc_add_option("sp_before_square", UO_sp_before_square, AT_IARF,
                  "Add or remove space before '[' (except '[]')");
   unc_add_option("sp_before_squares", UO_sp_before_squares, AT_IARF,
                  "Add or remove space before '[]'");
   unc_add_option("sp_inside_square", UO_sp_inside_square, AT_IARF,
                  "Add or remove space inside a non-empty '[' and ']'");
   unc_add_option("sp_after_comma", UO_sp_after_comma, AT_IARF,
                  "Add or remove space after ','");
   unc_add_option("sp_before_comma", UO_sp_before_comma, AT_IARF,
                  "Add or remove space before ','. Default=Remove");
   unc_add_option("sp_after_mdatype_commas", UO_sp_after_mdatype_commas, AT_IARF,
                  "Add or remove space between ',' and ']' in multidimensional array type 'int[,,]'");
   unc_add_option("sp_before_mdatype_commas", UO_sp_before_mdatype_commas, AT_IARF,
                  "Add or remove space between '[' and ',' in multidimensional array type 'int[,,]'");
   unc_add_option("sp_between_mdatype_commas", UO_sp_between_mdatype_commas, AT_IARF,
                  "Add or remove space between ',' in multidimensional array type 'int[,,]'");
   unc_add_option("sp_paren_comma", UO_sp_paren_comma, AT_IARF,
                  "Add or remove space between an open paren and comma: '(,' vs '( ,'. Default=Force");
   unc_add_option("sp_before_ellipsis", UO_sp_before_ellipsis, AT_IARF,
                  "Add or remove space before the variadic '...' when preceded by a non-punctuator");
   unc_add_option("sp_after_class_colon", UO_sp_after_class_colon, AT_IARF,
                  "Add or remove space after class ':'");
   unc_add_option("sp_before_class_colon", UO_sp_before_class_colon, AT_IARF,
                  "Add or remove space before class ':'");
   unc_add_option("sp_after_constr_colon", UO_sp_after_constr_colon, AT_IARF,
                  "Add or remove space after class constructor ':'");
   unc_add_option("sp_before_constr_colon", UO_sp_before_constr_colon, AT_IARF,
                  "Add or remove space before class constructor ':'");
   unc_add_option("sp_before_case_colon", UO_sp_before_case_colon, AT_IARF,
                  "Add or remove space before case ':'. Default=Remove");
   unc_add_option("sp_after_operator", UO_sp_after_operator, AT_IARF,
                  "Add or remove space between 'operator' and operator sign");
   unc_add_option("sp_after_operator_sym", UO_sp_after_operator_sym, AT_IARF,
                  "Add or remove space between the operator symbol and the open paren, as in 'operator ++('");
   unc_add_option("sp_after_cast", UO_sp_after_cast, AT_IARF,
                  "Add or remove space after C/D cast, i.e. 'cast(int)a' vs 'cast(int) a' or '(int)a' vs '(int) a'");
   unc_add_option("sp_inside_paren_cast", UO_sp_inside_paren_cast, AT_IARF,
                  "Add or remove spaces inside cast parens");
   unc_add_option("sp_cpp_cast_paren", UO_sp_cpp_cast_paren, AT_IARF,
                  "Add or remove space between the type and open paren in a C++ cast, i.e. 'int(exp)' vs 'int (exp)'");
   unc_add_option("sp_sizeof_paren", UO_sp_sizeof_paren, AT_IARF,
                  "Add or remove space between 'sizeof' and '('");
   unc_add_option("sp_after_tag", UO_sp_after_tag, AT_IARF,
                  "Add or remove space after the tag keyword (Pawn)");
   unc_add_option("sp_inside_braces_enum", UO_sp_inside_braces_enum, AT_IARF,
                  "Add or remove space inside enum '{' and '}'");
   unc_add_option("sp_inside_braces_struct", UO_sp_inside_braces_struct, AT_IARF,
                  "Add or remove space inside struct/union '{' and '}'");
   unc_add_option("sp_inside_braces", UO_sp_inside_braces, AT_IARF,
                  "Add or remove space inside '{' and '}'");
   unc_add_option("sp_inside_braces_empty", UO_sp_inside_braces_empty, AT_IARF,
                  "Add or remove space inside '{}'");
   unc_add_option("sp_type_func", UO_sp_type_func, AT_IARF,
                  "Add or remove space between return type and function name\n"
                  "A minimum of 1 is forced except for pointer return types.");
   unc_add_option("sp_func_proto_paren", UO_sp_func_proto_paren, AT_IARF,
                  "Add or remove space between function name and '(' on function declaration");
   unc_add_option("sp_func_proto_paren_empty", UO_sp_func_proto_paren_empty, AT_IARF,
                  "Add or remove space between function name and '()' on function declaration without parameters");
   unc_add_option("sp_func_def_paren", UO_sp_func_def_paren, AT_IARF,
                  "Add or remove space between function name and '(' on function definition");
   unc_add_option("sp_func_def_paren_empty", UO_sp_func_def_paren_empty, AT_IARF,
                  "Add or remove space between function name and '()' on function definition without parameters");
   unc_add_option("sp_inside_fparens", UO_sp_inside_fparens, AT_IARF,
                  "Add or remove space inside empty function '()'");
   unc_add_option("sp_inside_fparen", UO_sp_inside_fparen, AT_IARF,
                  "Add or remove space inside function '(' and ')'");
   unc_add_option("sp_inside_tparen", UO_sp_inside_tparen, AT_IARF,
                  "Add or remove space inside the first parens in the function type: 'void (*x)(...)'");
   unc_add_option("sp_after_tparen_close", UO_sp_after_tparen_close, AT_IARF,
                  "Add or remove between the parens in the function type: 'void (*x)(...)'");
   unc_add_option("sp_square_fparen", UO_sp_square_fparen, AT_IARF,
                  "Add or remove space between ']' and '(' when part of a function call.");
   unc_add_option("sp_fparen_brace", UO_sp_fparen_brace, AT_IARF,
                  "Add or remove space between ')' and '{' of function");
   unc_add_option("sp_fparen_dbrace", UO_sp_fparen_dbrace, AT_IARF,
                  "Java: Add or remove space between ')' and '{{' of double brace initializer.");
   unc_add_option("sp_func_call_paren", UO_sp_func_call_paren, AT_IARF,
                  "Add or remove space between function name and '(' on function calls");
   unc_add_option("sp_func_call_paren_empty", UO_sp_func_call_paren_empty, AT_IARF,
                  "Add or remove space between function name and '()' on function calls without parameters.\n"
                  "If set to 'ignore' (the default), sp_func_call_paren is used.");
   unc_add_option("sp_func_call_user_paren", UO_sp_func_call_user_paren, AT_IARF,
                  "Add or remove space between the user function name and '(' on function calls\n"
                  "You need to set a keyword to be a user function, like this: 'set func_call_user _' in the config file.");
   unc_add_option("sp_func_class_paren", UO_sp_func_class_paren, AT_IARF,
                  "Add or remove space between a constructor/destructor and the open paren");
   unc_add_option("sp_func_class_paren_empty", UO_sp_func_class_paren_empty, AT_IARF,
                  "Add or remove space between a constructor without parameters or destructor and '()'");
   unc_add_option("sp_return_paren", UO_sp_return_paren, AT_IARF,
                  "Add or remove space between 'return' and '('");
   unc_add_option("sp_attribute_paren", UO_sp_attribute_paren, AT_IARF,
                  "Add or remove space between '__attribute__' and '('");
   unc_add_option("sp_defined_paren", UO_sp_defined_paren, AT_IARF,
                  "Add or remove space between 'defined' and '(' in '#if defined (FOO)'");
   unc_add_option("sp_throw_paren", UO_sp_throw_paren, AT_IARF,
                  "Add or remove space between 'throw' and '(' in 'throw (something)'");
   unc_add_option("sp_after_throw", UO_sp_after_throw, AT_IARF,
                  "Add or remove space between 'throw' and anything other than '(' as in '@throw [...];'");
   unc_add_option("sp_catch_paren", UO_sp_catch_paren, AT_IARF,
                  "Add or remove space between 'catch' and '(' in 'catch (something) { }'\n"
                  "If set to ignore, sp_before_sparen is used.");
   unc_add_option("sp_version_paren", UO_sp_version_paren, AT_IARF,
                  "Add or remove space between 'version' and '(' in 'version (something) { }' (D language)\n"
                  "If set to ignore, sp_before_sparen is used.");
   unc_add_option("sp_scope_paren", UO_sp_scope_paren, AT_IARF,
                  "Add or remove space between 'scope' and '(' in 'scope (something) { }' (D language)\n"
                  "If set to ignore, sp_before_sparen is used.");
   unc_add_option("sp_macro", UO_sp_macro, AT_IARF,
                  "Add or remove space between macro and value");
   unc_add_option("sp_macro_func", UO_sp_macro_func, AT_IARF,
                  "Add or remove space between macro function ')' and value");
   unc_add_option("sp_else_brace", UO_sp_else_brace, AT_IARF,
                  "Add or remove space between 'else' and '{' if on the same line");
   unc_add_option("sp_brace_else", UO_sp_brace_else, AT_IARF,
                  "Add or remove space between '}' and 'else' if on the same line");
   unc_add_option("sp_brace_typedef", UO_sp_brace_typedef, AT_IARF,
                  "Add or remove space between '}' and the name of a typedef on the same line");
   unc_add_option("sp_catch_brace", UO_sp_catch_brace, AT_IARF,
                  "Add or remove space between 'catch' and '{' if on the same line");
   unc_add_option("sp_brace_catch", UO_sp_brace_catch, AT_IARF,
                  "Add or remove space between '}' and 'catch' if on the same line");
   unc_add_option("sp_finally_brace", UO_sp_finally_brace, AT_IARF,
                  "Add or remove space between 'finally' and '{' if on the same line");
   unc_add_option("sp_brace_finally", UO_sp_brace_finally, AT_IARF,
                  "Add or remove space between '}' and 'finally' if on the same line");
   unc_add_option("sp_try_brace", UO_sp_try_brace, AT_IARF,
                  "Add or remove space between 'try' and '{' if on the same line");
   unc_add_option("sp_getset_brace", UO_sp_getset_brace, AT_IARF,
                  "Add or remove space between get/set and '{' if on the same line");
   unc_add_option("sp_word_brace", UO_sp_word_brace, AT_IARF,
                  "Add or remove space between a variable and '{' for C++ uniform initialization. Default=Add");
   unc_add_option("sp_word_brace_ns", UO_sp_word_brace_ns, AT_IARF,
                  "Add or remove space between a variable and '{' for a namespace. Default=Add");
   unc_add_option("sp_before_dc", UO_sp_before_dc, AT_IARF,
                  "Add or remove space before the '::' operator");
   unc_add_option("sp_after_dc", UO_sp_after_dc, AT_IARF,
                  "Add or remove space after the '::' operator");
   unc_add_option("sp_d_array_colon", UO_sp_d_array_colon, AT_IARF,
                  "Add or remove around the D named array initializer ':' operator");
   unc_add_option("sp_not", UO_sp_not, AT_IARF,
                  "Add or remove space after the '!' (not) operator. Default=Remove");
   unc_add_option("sp_inv", UO_sp_inv, AT_IARF,
                  "Add or remove space after the '~' (invert) operator. Default=Remove");
   unc_add_option("sp_addr", UO_sp_addr, AT_IARF,
                  "Add or remove space after the '&' (address-of) operator. Default=Remove\n"
                  "This does not affect the spacing after a '&' that is part of a type.");
   unc_add_option("sp_member", UO_sp_member, AT_IARF,
                  "Add or remove space around the '.' or '->' operators. Default=Remove");
   unc_add_option("sp_deref", UO_sp_deref, AT_IARF,
                  "Add or remove space after the '*' (dereference) operator. Default=Remove\n"
                  "This does not affect the spacing after a '*' that is part of a type.");
   unc_add_option("sp_sign", UO_sp_sign, AT_IARF,
                  "Add or remove space after '+' or '-', as in 'x = -5' or 'y = +7'. Default=Remove");
   unc_add_option("sp_incdec", UO_sp_incdec, AT_IARF,
                  "Add or remove space before or after '++' and '--', as in '(--x)' or 'y++;'. Default=Remove");

   unc_add_option("sp_before_nl_cont", UO_sp_before_nl_cont, AT_IARF,
                  "Add or remove space before a backslash-newline at the end of a line. Default=Add");

   unc_add_option("sp_after_oc_scope", UO_sp_after_oc_scope, AT_IARF,
                  "Add or remove space after the scope '+' or '-', as in '-(void) foo;' or '+(int) bar;'");
   unc_add_option("sp_after_oc_colon", UO_sp_after_oc_colon, AT_IARF,
                  "Add or remove space after the colon in message specs\n"
                  "'-(int) f:(int) x;' vs '-(int) f: (int) x;'");
   unc_add_option("sp_before_oc_colon", UO_sp_before_oc_colon, AT_IARF,
                  "Add or remove space before the colon in message specs\n"
                  "'-(int) f: (int) x;' vs '-(int) f : (int) x;'");
   unc_add_option("sp_after_oc_dict_colon", UO_sp_after_oc_dict_colon, AT_IARF,
                  "Add or remove space after the colon in immutable dictionary expression\n"
                  "'NSDictionary *test = @{@\"foo\" :@\"bar\"};'");
   unc_add_option("sp_before_oc_dict_colon", UO_sp_before_oc_dict_colon, AT_IARF,
                  "Add or remove space before the colon in immutable dictionary expression\n"
                  "'NSDictionary *test = @{@\"foo\" :@\"bar\"};'");
   unc_add_option("sp_after_send_oc_colon", UO_sp_after_send_oc_colon, AT_IARF,
                  "Add or remove space after the colon in message specs\n"
                  "'[object setValue:1];' vs '[object setValue: 1];'");
   unc_add_option("sp_before_send_oc_colon", UO_sp_before_send_oc_colon, AT_IARF,
                  "Add or remove space before the colon in message specs\n"
                  "'[object setValue:1];' vs '[object setValue :1];'");
   unc_add_option("sp_after_oc_type", UO_sp_after_oc_type, AT_IARF,
                  "Add or remove space after the (type) in message specs\n"
                  "'-(int)f: (int) x;' vs '-(int)f: (int)x;'");
   unc_add_option("sp_after_oc_return_type", UO_sp_after_oc_return_type, AT_IARF,
                  "Add or remove space after the first (type) in message specs\n"
                  "'-(int) f:(int)x;' vs '-(int)f:(int)x;'");
   unc_add_option("sp_after_oc_at_sel", UO_sp_after_oc_at_sel, AT_IARF,
                  "Add or remove space between '@selector' and '('\n"
                  "'@selector(msgName)' vs '@selector (msgName)'\n"
                  "Also applies to @protocol() constructs");
   unc_add_option("sp_after_oc_at_sel_parens", UO_sp_after_oc_at_sel_parens, AT_IARF,
                  "Add or remove space between '@selector(x)' and the following word\n"
                  "'@selector(foo) a:' vs '@selector(foo)a:'");
   unc_add_option("sp_inside_oc_at_sel_parens", UO_sp_inside_oc_at_sel_parens, AT_IARF,
                  "Add or remove space inside '@selector' parens\n"
                  "'@selector(foo)' vs '@selector( foo )'\n"
                  "Also applies to @protocol() constructs");
   unc_add_option("sp_before_oc_block_caret", UO_sp_before_oc_block_caret, AT_IARF,
                  "Add or remove space before a block pointer caret\n"
                  "'^int (int arg){...}' vs. ' ^int (int arg){...}'");
   unc_add_option("sp_after_oc_block_caret", UO_sp_after_oc_block_caret, AT_IARF,
                  "Add or remove space after a block pointer caret\n"
                  "'^int (int arg){...}' vs. '^ int (int arg){...}'");
   unc_add_option("sp_after_oc_msg_receiver", UO_sp_after_oc_msg_receiver, AT_IARF,
                  "Add or remove space between the receiver and selector in a message.\n"
                  "'[receiver selector ...]'");
   unc_add_option("sp_after_oc_property", UO_sp_after_oc_property, AT_IARF,
                  "Add or remove space after @property.");

   unc_add_option("sp_cond_colon", UO_sp_cond_colon, AT_IARF,
                  "Add or remove space around the ':' in 'b ? t : f'");
   unc_add_option("sp_cond_colon_before", UO_sp_cond_colon_before, AT_IARF,
                  "Add or remove space before the ':' in 'b ? t : f'. Overrides sp_cond_colon.");
   unc_add_option("sp_cond_colon_after", UO_sp_cond_colon_after, AT_IARF,
                  "Add or remove space after the ':' in 'b ? t : f'. Overrides sp_cond_colon.");
   unc_add_option("sp_cond_question", UO_sp_cond_question, AT_IARF,
                  "Add or remove space around the '?' in 'b ? t : f'");
   unc_add_option("sp_cond_question_before", UO_sp_cond_question_before, AT_IARF,
                  "Add or remove space before the '?' in 'b ? t : f'. Overrides sp_cond_question.");
   unc_add_option("sp_cond_question_after", UO_sp_cond_question_after, AT_IARF,
                  "Add or remove space after the '?' in 'b ? t : f'. Overrides sp_cond_question.");
   unc_add_option("sp_cond_ternary_short", UO_sp_cond_ternary_short, AT_IARF,
                  "In the abbreviated ternary form (a ?: b), add/remove space between ? and :.'. Overrides all other sp_cond_* options.");
   unc_add_option("sp_case_label", UO_sp_case_label, AT_IARF,
                  "Fix the spacing between 'case' and the label. Only 'ignore' and 'force' make sense here.");
   unc_add_option("sp_range", UO_sp_range, AT_IARF,
                  "Control the space around the D '..' operator.");

   unc_add_option("sp_after_for_colon", UO_sp_after_for_colon, AT_IARF,
                  "Control the spacing after ':' in 'for (TYPE VAR : EXPR)'");
   unc_add_option("sp_before_for_colon", UO_sp_before_for_colon, AT_IARF,
                  "Control the spacing before ':' in 'for (TYPE VAR : EXPR)'");

   unc_add_option("sp_extern_paren", UO_sp_extern_paren, AT_IARF,
                  "Control the spacing in 'extern (C)' (D)");

   unc_add_option("sp_cmt_cpp_start", UO_sp_cmt_cpp_start, AT_IARF,
                  "Control the space after the opening of a C++ comment '// A' vs '//A'");
   unc_add_option("sp_cmt_cpp_doxygen", UO_sp_cmt_cpp_doxygen, AT_BOOL,
                  "TRUE: If space is added with sp_cmt_cpp_start, do it after doxygen sequences like '///', '///<', '//!' and '//!<'.");
   unc_add_option("sp_cmt_cpp_qttr", UO_sp_cmt_cpp_qttr, AT_BOOL,
                  "TRUE: If space is added with sp_cmt_cpp_start, do it after Qt translator or meta-data comments like '//:', '//=', and '//~'.");

   unc_add_option("sp_endif_cmt", UO_sp_endif_cmt, AT_IARF,
                  "Controls the spaces between #else or #endif and a trailing comment");
   unc_add_option("sp_after_new", UO_sp_after_new, AT_IARF,
                  "Controls the spaces after 'new', 'delete' and 'delete[]'");
   unc_add_option("sp_between_new_paren", UO_sp_between_new_paren, AT_IARF,
                  "Controls the spaces between new and '(' in 'new()'");
   unc_add_option("sp_before_tr_emb_cmt", UO_sp_before_tr_emb_cmt, AT_IARF,
                  "Controls the spaces before a trailing or embedded comment");
   unc_add_option("sp_num_before_tr_emb_cmt", UO_sp_num_before_tr_emb_cmt, AT_NUM,
                  "Number of spaces before a trailing or embedded comment");

   unc_add_option("sp_annotation_paren", UO_sp_annotation_paren, AT_IARF,
                  "Control space between a Java annotation and the open paren.");

   unc_begin_group(UG_indent, "Indenting");
   unc_add_option("indent_columns", UO_indent_columns, AT_NUM,
                  "The number of columns to indent per level.\n"
                  "Usually 2, 3, 4, or 8. Default=8");
   unc_add_option("indent_continue", UO_indent_continue, AT_NUM,
                  "The continuation indent. If non-zero, this overrides the indent of '(' and '=' continuation indents.\n"
                  "For FreeBSD, this is set to 4. Negative value is absolute and not increased for each ( level");
   unc_add_option("indent_with_tabs", UO_indent_with_tabs, AT_NUM,
                  "How to use tabs when indenting code\n"
                  "0=spaces only\n"
                  "1=indent with tabs to brace level, align with spaces (default)\n"
                  "2=indent and align with tabs, using spaces when not on a tabstop", "", 0, 2);
   unc_add_option("indent_cmt_with_tabs", UO_indent_cmt_with_tabs, AT_BOOL,
                  "Comments that are not a brace level are indented with tabs on a tabstop.\n"
                  "Requires indent_with_tabs=2. If false, will use spaces.");
   unc_add_option("indent_align_string", UO_indent_align_string, AT_BOOL,
                  "Whether to indent strings broken by '\\' so that they line up");
   unc_add_option("indent_xml_string", UO_indent_xml_string, AT_NUM,
                  "The number of spaces to indent multi-line XML strings.\n"
                  "Requires indent_align_string=True");
   unc_add_option("indent_brace", UO_indent_brace, AT_NUM,
                  "Spaces to indent '{' from level");
   unc_add_option("indent_braces", UO_indent_braces, AT_BOOL,
                  "Whether braces are indented to the body level");
   unc_add_option("indent_braces_no_func", UO_indent_braces_no_func, AT_BOOL,
                  "Disabled indenting function braces if indent_braces is true");
   unc_add_option("indent_braces_no_class", UO_indent_braces_no_class, AT_BOOL,
                  "Disabled indenting class braces if indent_braces is true");
   unc_add_option("indent_braces_no_struct", UO_indent_braces_no_struct, AT_BOOL,
                  "Disabled indenting struct braces if indent_braces is true");
   unc_add_option("indent_brace_parent", UO_indent_brace_parent, AT_BOOL,
                  "Indent based on the size of the brace parent, i.e. 'if' => 3 spaces, 'for' => 4 spaces, etc.");
   unc_add_option("indent_paren_open_brace", UO_indent_paren_open_brace, AT_BOOL,
                  "Indent based on the paren open instead of the brace open in '({\\n', default is to indent by brace.");
   unc_add_option("indent_cs_delegate_brace", U0_indent_cs_delegate_brace, AT_BOOL,
                  "indent a C# delegate by another level, default is to not indent by another level.");
   unc_add_option("indent_namespace", UO_indent_namespace, AT_BOOL,
                  "Whether the 'namespace' body is indented");
   unc_add_option("indent_namespace_single_indent", UO_indent_namespace_single_indent, AT_BOOL,
                  "Only indent one namespace and no sub-namespaces.\n"
                  "Requires indent_namespace=true.");
   unc_add_option("indent_namespace_level", UO_indent_namespace_level, AT_NUM,
                  "The number of spaces to indent a namespace block");
   unc_add_option("indent_namespace_limit", UO_indent_namespace_limit, AT_NUM,
                  "If the body of the namespace is longer than this number, it won't be indented.\n"
                  "Requires indent_namespace=true. Default=0 (no limit)", "", 0, 255);
   unc_add_option("indent_extern", UO_indent_extern, AT_BOOL,
                  "Whether the 'extern \"C\"' body is indented");
   unc_add_option("indent_class", UO_indent_class, AT_BOOL,
                  "Whether the 'class' body is indented");
   unc_add_option("indent_class_colon", UO_indent_class_colon, AT_BOOL,
                  "Whether to indent the stuff after a leading base class colon");
   unc_add_option("indent_class_on_colon", UO_indent_class_on_colon, AT_BOOL,
                  "Indent based on a class colon instead of the stuff after the colon.\n"
                  "Requires indent_class_colon=true. Default=False");
   unc_add_option("indent_constr_colon", UO_indent_constr_colon, AT_BOOL,
                  "Whether to indent the stuff after a leading class initializer colon");
   unc_add_option("indent_ctor_init_leading", UO_indent_ctor_init_leading, AT_NUM,
                  "Virtual indent from the ':' for member initializers. Default=2");
   unc_add_option("indent_ctor_init", UO_indent_ctor_init, AT_NUM,
                  "Additional indenting for constructor initializer list");
   unc_add_option("indent_else_if", UO_indent_else_if, AT_BOOL,
                  "False=treat 'else\\nif' as 'else if' for indenting purposes\n"
                  "True=indent the 'if' one level");
   unc_add_option("indent_var_def_blk", UO_indent_var_def_blk, AT_NUM,
                  "Amount to indent variable declarations after a open brace. neg=relative, pos=absolute");
   unc_add_option("indent_var_def_cont", UO_indent_var_def_cont, AT_BOOL,
                  "Indent continued variable declarations instead of aligning.");
   unc_add_option("indent_shift", UO_indent_shift, AT_BOOL,
                  "Indent continued shift expressions ('<<' and '>>') instead of aligning.\n"
                  "Turn align_left_shift off when enabling this.");

   unc_add_option("indent_func_def_force_col1", UO_indent_func_def_force_col1, AT_BOOL,
                  "True:  force indentation of function definition to start in column 1\n"
                  "False: use the default behavior");
   unc_add_option("indent_func_call_param", UO_indent_func_call_param, AT_BOOL,
                  "True:  indent continued function call parameters one indent level\n"
                  "False: align parameters under the open paren");
   unc_add_option("indent_func_def_param", UO_indent_func_def_param, AT_BOOL,
                  "Same as indent_func_call_param, but for function defs");
   unc_add_option("indent_func_proto_param", UO_indent_func_proto_param, AT_BOOL,
                  "Same as indent_func_call_param, but for function protos");
   unc_add_option("indent_func_class_param", UO_indent_func_class_param, AT_BOOL,
                  "Same as indent_func_call_param, but for class declarations");
   unc_add_option("indent_func_ctor_var_param", UO_indent_func_ctor_var_param, AT_BOOL,
                  "Same as indent_func_call_param, but for class variable constructors");
   unc_add_option("indent_template_param", UO_indent_template_param, AT_BOOL,
                  "Same as indent_func_call_param, but for templates");
   unc_add_option("indent_func_param_double", UO_indent_func_param_double, AT_BOOL,
                  "Double the indent for indent_func_xxx_param options");

   unc_add_option("indent_func_const", UO_indent_func_const, AT_NUM,
                  "Indentation column for standalone 'const' function decl/proto qualifier");
   unc_add_option("indent_func_throw", UO_indent_func_throw, AT_NUM,
                  "Indentation column for standalone 'throw' function decl/proto qualifier");

   unc_add_option("indent_member", UO_indent_member, AT_NUM,
                  "The number of spaces to indent a continued '->' or '.'\n"
                  "Usually set to 0, 1, or indent_columns.");
   unc_add_option("indent_sing_line_comments", UO_indent_sing_line_comments, AT_NUM,
                  "Spaces to indent single line ('//') comments on lines before code");
   unc_add_option("indent_relative_single_line_comments", UO_indent_relative_single_line_comments, AT_BOOL,
                  "If set, will indent trailing single line ('//') comments relative\n"
                  "to the code instead of trying to keep the same absolute column");
   unc_add_option("indent_switch_case", UO_indent_switch_case, AT_NUM,
                  "Spaces to indent 'case' from 'switch'\n"
                  "Usually 0 or indent_columns.");
   unc_add_option("indent_case_shift", UO_indent_case_shift, AT_NUM,
                  "Spaces to shift the 'case' line, without affecting any other lines\n"
                  "Usually 0.");
   unc_add_option("indent_case_brace", UO_indent_case_brace, AT_NUM,
                  "Spaces to indent '{' from 'case'.\n"
                  "By default, the brace will appear under the 'c' in case.\n"
                  "Usually set to 0 or indent_columns.");
   unc_add_option("indent_col1_comment", UO_indent_col1_comment, AT_BOOL,
                  "Whether to indent comments found in first column");
   unc_add_option("indent_label", UO_indent_label, AT_NUM,
                  "How to indent goto labels\n"
                  "  >0: absolute column where 1 is the leftmost column\n"
                  " <=0: subtract from brace indent\n"
                  "Default=1", "", -16, 16);
   unc_add_option("indent_access_spec", UO_indent_access_spec, AT_NUM,
                  "Same as indent_label, but for access specifiers that are followed by a colon. Default=1", "", -16, 16);
   unc_add_option("indent_access_spec_body", UO_indent_access_spec_body, AT_BOOL,
                  "Indent the code after an access specifier by one level.\n"
                  "If set, this option forces 'indent_access_spec=0'");
   unc_add_option("indent_paren_nl", UO_indent_paren_nl, AT_BOOL,
                  "If an open paren is followed by a newline, indent the next line so that it lines up after the open paren (not recommended)");
   unc_add_option("indent_paren_close", UO_indent_paren_close, AT_NUM,
                  "Controls the indent of a close paren after a newline.\n"
                  "0: Indent to body level\n"
                  "1: Align under the open paren\n"
                  "2: Indent to the brace level", "", 0, 2);
   unc_add_option("indent_comma_paren", UO_indent_comma_paren, AT_BOOL,
                  "Controls the indent of a comma when inside a paren."
                  "If TRUE, aligns under the open paren");
   unc_add_option("indent_bool_paren", UO_indent_bool_paren, AT_BOOL,
                  "Controls the indent of a BOOL operator when inside a paren."
                  "If TRUE, aligns under the open paren");
   unc_add_option("indent_first_bool_expr", UO_indent_first_bool_expr, AT_BOOL,
                  "If 'indent_bool_paren' is true, controls the indent of the first expression. "
                  "If TRUE, aligns the first expression to the following ones");
   unc_add_option("indent_square_nl", UO_indent_square_nl, AT_BOOL,
                  "If an open square is followed by a newline, indent the next line so that it lines up after the open square (not recommended)");
   unc_add_option("indent_preserve_sql", UO_indent_preserve_sql, AT_BOOL,
                  "Don't change the relative indent of ESQL/C 'EXEC SQL' bodies");
   unc_add_option("indent_align_assign", UO_indent_align_assign, AT_BOOL,
                  "Align continued statements at the '='. Default=True\n"
                  "If FALSE or the '=' is followed by a newline, the next line is indent one tab.");
   unc_add_option("indent_oc_block", UO_indent_oc_block, AT_BOOL,
                  "Indent OC blocks at brace level instead of usual rules.");
   unc_add_option("indent_oc_block_msg", UO_indent_oc_block_msg, AT_NUM,
                  "Indent OC blocks in a message relative to the parameter name.\n"
                  "0=use indent_oc_block rules, 1+=spaces to indent", "", 0, 16);
   unc_add_option("indent_oc_msg_colon", UO_indent_oc_msg_colon, AT_NUM,
                  "Minimum indent for subsequent parameters", "", 0, 5000);
   unc_add_option("indent_oc_msg_prioritize_first_colon", UO_indent_oc_msg_prioritize_first_colon, AT_BOOL,
                  "If true, prioritize aligning with initial colon (and stripping spaces from lines, if necessary).\n"
                  "Default=True.");
   unc_add_option("indent_oc_block_msg_xcode_style", UO_indent_oc_block_msg_xcode_style, AT_BOOL,
                  "If indent_oc_block_msg and this option are on, blocks will be indented the way that Xcode does by default (from keyword if the parameter is on its own line; otherwise, from the previous indentation level).");
   unc_add_option("indent_oc_block_msg_from_keyword", UO_indent_oc_block_msg_from_keyword, AT_BOOL,
                  "If indent_oc_block_msg and this option are on, blocks will be indented from where the brace is relative to a msg keyword.");
   unc_add_option("indent_oc_block_msg_from_colon", UO_indent_oc_block_msg_from_colon, AT_BOOL,
                  "If indent_oc_block_msg and this option are on, blocks will be indented from where the brace is relative to a msg colon.");
   unc_add_option("indent_oc_block_msg_from_caret", UO_indent_oc_block_msg_from_caret, AT_BOOL,
                  "If indent_oc_block_msg and this option are on, blocks will be indented from where the block caret is.");
   unc_add_option("indent_oc_block_msg_from_brace", UO_indent_oc_block_msg_from_brace, AT_BOOL,
                  "If indent_oc_block_msg and this option are on, blocks will be indented from where the brace is.");
   unc_add_option("indent_min_vbrace_open", UO_indent_min_vbrace_open, AT_NUM,
                  "When identing after virtual brace open and newline add further spaces to reach this min. indent.");
   unc_add_option("indent_vbrace_open_on_tabstop", UO_indent_vbrace_open_on_tabstop, AT_BOOL,
                  "TRUE: When identing after virtual brace open and newline add further spaces "
                  "after regular indent to reach next tabstop.");

   unc_begin_group(UG_newline, "Newline adding and removing options");
   unc_add_option("nl_collapse_empty_body", UO_nl_collapse_empty_body, AT_BOOL,
                  "Whether to collapse empty blocks between '{' and '}'");

   unc_add_option("nl_assign_leave_one_liners", UO_nl_assign_leave_one_liners, AT_BOOL,
                  "Don't split one-line braced assignments - 'foo_t f = { 1, 2 };'");
   unc_add_option("nl_class_leave_one_liners", UO_nl_class_leave_one_liners, AT_BOOL,
                  "Don't split one-line braced statements inside a class xx { } body");
   unc_add_option("nl_enum_leave_one_liners", UO_nl_enum_leave_one_liners, AT_BOOL,
                  "Don't split one-line enums: 'enum foo { BAR = 15 };'");
   unc_add_option("nl_getset_leave_one_liners", UO_nl_getset_leave_one_liners, AT_BOOL,
                  "Don't split one-line get or set functions");
   unc_add_option("nl_func_leave_one_liners", UO_nl_func_leave_one_liners, AT_BOOL,
                  "Don't split one-line function definitions - 'int foo() { return 0; }'");
   unc_add_option("nl_cpp_lambda_leave_one_liners", UO_nl_cpp_lambda_leave_one_liners, AT_BOOL,
                  "Don't split one-line C++11 lambdas - '[]() { return 0; }'");
   unc_add_option("nl_if_leave_one_liners", UO_nl_if_leave_one_liners, AT_BOOL,
                  "Don't split one-line if/else statements - 'if(a) b++;'");
   unc_add_option("nl_while_leave_one_liners", UO_nl_while_leave_one_liners, AT_BOOL,
                  "Don't split one-line while statements - 'while(a) b++;'");
   unc_add_option("nl_oc_msg_leave_one_liner", UO_nl_oc_msg_leave_one_liner, AT_BOOL,
                  "Don't split one-line OC messages");
   unc_add_option("nl_oc_block_brace", UO_nl_oc_block_brace, AT_IARF,
                  "Add or remove newline between Objective-C block signature and '{'");

   unc_add_option("nl_start_of_file", UO_nl_start_of_file, AT_IARF,
                  "Add or remove newlines at the start of the file");
   unc_add_option("nl_start_of_file_min", UO_nl_start_of_file_min, AT_NUM,
                  "The number of newlines at the start of the file (only used if nl_start_of_file is 'add' or 'force'");
   unc_add_option("nl_end_of_file", UO_nl_end_of_file, AT_IARF,
                  "Add or remove newline at the end of the file");
   unc_add_option("nl_end_of_file_min", UO_nl_end_of_file_min, AT_NUM,
                  "The number of newlines at the end of the file (only used if nl_end_of_file is 'add' or 'force')");
   unc_add_option("nl_assign_brace", UO_nl_assign_brace, AT_IARF,
                  "Add or remove newline between '=' and '{'");
   unc_add_option("nl_assign_square", UO_nl_assign_square, AT_IARF,
                  "Add or remove newline between '=' and '[' (D only)");
   unc_add_option("nl_after_square_assign", UO_nl_after_square_assign, AT_IARF,
                  "Add or remove newline after '= [' (D only). Will also affect the newline before the ']'");
   unc_add_option("nl_func_var_def_blk", UO_nl_func_var_def_blk, AT_NUM,
                  "The number of blank lines after a block of variable definitions at the top of a function body\n"
                  "0 = No change (default)");
   unc_add_option("nl_typedef_blk_start", UO_nl_typedef_blk_start, AT_NUM,
                  "The number of newlines before a block of typedefs\n"
                  "0 = No change (default)\n"
                  "the option 'nl_after_access_spec' takes preference over 'nl_typedef_blk_start'");
   unc_add_option("nl_typedef_blk_end", UO_nl_typedef_blk_end, AT_NUM,
                  "The number of newlines after a block of typedefs\n"
                  "0 = No change (default)");
   unc_add_option("nl_typedef_blk_in", UO_nl_typedef_blk_in, AT_NUM,
                  "The maximum consecutive newlines within a block of typedefs\n"
                  "0 = No change (default)");
   unc_add_option("nl_var_def_blk_start", UO_nl_var_def_blk_start, AT_NUM,
                  "The number of newlines before a block of variable definitions not at the top of a function body\n"
                  "0 = No change (default)\n"
                  "the option 'nl_after_access_spec' takes preference over 'nl_var_def_blk_start'");
   unc_add_option("nl_var_def_blk_end", UO_nl_var_def_blk_end, AT_NUM,
                  "The number of newlines after a block of variable definitions not at the top of a function body\n"
                  "0 = No change (default)");
   unc_add_option("nl_var_def_blk_in", UO_nl_var_def_blk_in, AT_NUM,
                  "The maximum consecutive newlines within a block of variable definitions\n"
                  "0 = No change (default)");
   unc_add_option("nl_fcall_brace", UO_nl_fcall_brace, AT_IARF,
                  "Add or remove newline between a function call's ')' and '{', as in:\n"
                  "list_for_each(item, &list) { }");
   unc_add_option("nl_enum_brace", UO_nl_enum_brace, AT_IARF,
                  "Add or remove newline between 'enum' and '{'");
   unc_add_option("nl_struct_brace", UO_nl_struct_brace, AT_IARF,
                  "Add or remove newline between 'struct and '{'");
   unc_add_option("nl_union_brace", UO_nl_union_brace, AT_IARF,
                  "Add or remove newline between 'union' and '{'");
   unc_add_option("nl_if_brace", UO_nl_if_brace, AT_IARF,
                  "Add or remove newline between 'if' and '{'");
   unc_add_option("nl_brace_else", UO_nl_brace_else, AT_IARF,
                  "Add or remove newline between '}' and 'else'");
   unc_add_option("nl_elseif_brace", UO_nl_elseif_brace, AT_IARF,
                  "Add or remove newline between 'else if' and '{'\n"
                  "If set to ignore, nl_if_brace is used instead");
   unc_add_option("nl_else_brace", UO_nl_else_brace, AT_IARF,
                  "Add or remove newline between 'else' and '{'");
   unc_add_option("nl_else_if", UO_nl_else_if, AT_IARF,
                  "Add or remove newline between 'else' and 'if'");
   unc_add_option("nl_brace_finally", UO_nl_brace_finally, AT_IARF,
                  "Add or remove newline between '}' and 'finally'");
   unc_add_option("nl_finally_brace", UO_nl_finally_brace, AT_IARF,
                  "Add or remove newline between 'finally' and '{'");
   unc_add_option("nl_try_brace", UO_nl_try_brace, AT_IARF,
                  "Add or remove newline between 'try' and '{'");
   unc_add_option("nl_getset_brace", UO_nl_getset_brace, AT_IARF,
                  "Add or remove newline between get/set and '{'");
   unc_add_option("nl_for_brace", UO_nl_for_brace, AT_IARF,
                  "Add or remove newline between 'for' and '{'");
   unc_add_option("nl_catch_brace", UO_nl_catch_brace, AT_IARF,
                  "Add or remove newline between 'catch' and '{'");
   unc_add_option("nl_brace_catch", UO_nl_brace_catch, AT_IARF,
                  "Add or remove newline between '}' and 'catch'");
   unc_add_option("nl_brace_square", UO_nl_brace_square, AT_IARF,
                  "Add or remove newline between '}' and ']'");
   unc_add_option("nl_brace_fparen", UO_nl_brace_fparen, AT_IARF,
                  "Add or remove newline between '}' and ')' in a function invocation");
   unc_add_option("nl_while_brace", UO_nl_while_brace, AT_IARF,
                  "Add or remove newline between 'while' and '{'");
   unc_add_option("nl_scope_brace", UO_nl_scope_brace, AT_IARF,
                  "Add or remove newline between 'scope (x)' and '{' (D)");
   unc_add_option("nl_unittest_brace", UO_nl_unittest_brace, AT_IARF,
                  "Add or remove newline between 'unittest' and '{' (D)");
   unc_add_option("nl_version_brace", UO_nl_version_brace, AT_IARF,
                  "Add or remove newline between 'version (x)' and '{' (D)");
   unc_add_option("nl_using_brace", UO_nl_using_brace, AT_IARF,
                  "Add or remove newline between 'using' and '{'");
   unc_add_option("nl_brace_brace", UO_nl_brace_brace, AT_IARF,
                  "Add or remove newline between two open or close braces.\n"
                  "Due to general newline/brace handling, REMOVE may not work.");
   unc_add_option("nl_do_brace", UO_nl_do_brace, AT_IARF,
                  "Add or remove newline between 'do' and '{'");
   unc_add_option("nl_brace_while", UO_nl_brace_while, AT_IARF,
                  "Add or remove newline between '}' and 'while' of 'do' statement");
   unc_add_option("nl_switch_brace", UO_nl_switch_brace, AT_IARF,
                  "Add or remove newline between 'switch' and '{'");
   unc_add_option("nl_synchronized_brace", UO_nl_synchronized_brace, AT_IARF,
                  "Add or remove newline between 'synchronized' and '{'");
   unc_add_option("nl_multi_line_cond", UO_nl_multi_line_cond, AT_BOOL,
                  "Add a newline between ')' and '{' if the ')' is on a different line than the if/for/etc.\n"
                  "Overrides nl_for_brace, nl_if_brace, nl_switch_brace, nl_while_switch and nl_catch_brace.");
   unc_add_option("nl_multi_line_define", UO_nl_multi_line_define, AT_BOOL,
                  "Force a newline in a define after the macro name for multi-line defines.");
   unc_add_option("nl_before_case", UO_nl_before_case, AT_BOOL,
                  "Whether to put a newline before 'case' statement, not after the first 'case'");
   unc_add_option("nl_before_throw", UO_nl_before_throw, AT_IARF,
                  "Add or remove newline between ')' and 'throw'");
   unc_add_option("nl_after_case", UO_nl_after_case, AT_BOOL,
                  "Whether to put a newline after 'case' statement");
   unc_add_option("nl_case_colon_brace", UO_nl_case_colon_brace, AT_IARF,
                  "Add or remove a newline between a case ':' and '{'. Overrides nl_after_case.");
   unc_add_option("nl_namespace_brace", UO_nl_namespace_brace, AT_IARF,
                  "Newline between namespace and {");
   unc_add_option("nl_template_class", UO_nl_template_class, AT_IARF,
                  "Add or remove newline between 'template<>' and whatever follows.");
   unc_add_option("nl_class_brace", UO_nl_class_brace, AT_IARF,
                  "Add or remove newline between 'class' and '{'");
   unc_add_option("nl_class_init_args", UO_nl_class_init_args, AT_IARF,
                  "Add or remove newline before/after each ',' in the base class list,\n"
                  "  (tied to pos_class_comma).");
   unc_add_option("nl_constr_init_args", UO_nl_constr_init_args, AT_IARF,
                  "Add or remove newline after each ',' in the constructor member initialization.\n"
                  "Related to nl_constr_colon, pos_constr_colon and pos_constr_comma.");
   unc_add_option("nl_func_type_name", UO_nl_func_type_name, AT_IARF,
                  "Add or remove newline between return type and function name in a function definition");
   unc_add_option("nl_func_type_name_class", UO_nl_func_type_name_class, AT_IARF,
                  "Add or remove newline between return type and function name inside a class {}\n"
                  "Uses nl_func_type_name or nl_func_proto_type_name if set to ignore.");
   unc_add_option("nl_func_scope_name", UO_nl_func_scope_name, AT_IARF,
                  "Add or remove newline between function scope and name\n"
                  "Controls the newline after '::' in 'void A::f() { }'");
   unc_add_option("nl_func_proto_type_name", UO_nl_func_proto_type_name, AT_IARF,
                  "Add or remove newline between return type and function name in a prototype");
   unc_add_option("nl_func_paren", UO_nl_func_paren, AT_IARF,
                  "Add or remove newline between a function name and the opening '(' in the declaration");
   unc_add_option("nl_func_def_paren", UO_nl_func_def_paren, AT_IARF,
                  "Add or remove newline between a function name and the opening '(' in the definition");
   unc_add_option("nl_func_decl_start", UO_nl_func_decl_start, AT_IARF,
                  "Add or remove newline after '(' in a function declaration");
   unc_add_option("nl_func_def_start", UO_nl_func_def_start, AT_IARF,
                  "Add or remove newline after '(' in a function definition");
   unc_add_option("nl_func_decl_start_single", UO_nl_func_decl_start_single, AT_IARF,
                  "Overrides nl_func_decl_start when there is only one parameter.");
   unc_add_option("nl_func_def_start_single", UO_nl_func_def_start_single, AT_IARF,
                  "Overrides nl_func_def_start when there is only one parameter.");
   unc_add_option("nl_func_decl_args", UO_nl_func_decl_args, AT_IARF,
                  "Add or remove newline after each ',' in a function declaration");
   unc_add_option("nl_func_def_args", UO_nl_func_def_args, AT_IARF,
                  "Add or remove newline after each ',' in a function definition");
   unc_add_option("nl_func_decl_end", UO_nl_func_decl_end, AT_IARF,
                  "Add or remove newline before the ')' in a function declaration");
   unc_add_option("nl_func_def_end", UO_nl_func_def_end, AT_IARF,
                  "Add or remove newline before the ')' in a function definition");
   unc_add_option("nl_func_decl_end_single", UO_nl_func_decl_end_single, AT_IARF,
                  "Overrides nl_func_decl_end when there is only one parameter.");
   unc_add_option("nl_func_def_end_single", UO_nl_func_def_end_single, AT_IARF,
                  "Overrides nl_func_def_end when there is only one parameter.");
   unc_add_option("nl_func_decl_empty", UO_nl_func_decl_empty, AT_IARF,
                  "Add or remove newline between '()' in a function declaration.");
   unc_add_option("nl_func_def_empty", UO_nl_func_def_empty, AT_IARF,
                  "Add or remove newline between '()' in a function definition.");
   unc_add_option("nl_oc_msg_args", UO_nl_oc_msg_args, AT_BOOL,
                  "Whether to put each OC message parameter on a separate line\n"
                  "See nl_oc_msg_leave_one_liner");
   unc_add_option("nl_fdef_brace", UO_nl_fdef_brace, AT_IARF,
                  "Add or remove newline between function signature and '{'");
   unc_add_option("nl_cpp_ldef_brace", UO_nl_cpp_ldef_brace, AT_IARF,
                  "Add or remove newline between C++11 lambda signature and '{'");
   unc_add_option("nl_return_expr", UO_nl_return_expr, AT_IARF,
                  "Add or remove a newline between the return keyword and return expression.");
   unc_add_option("nl_after_semicolon", UO_nl_after_semicolon, AT_BOOL,
                  "Whether to put a newline after semicolons, except in 'for' statements");
   unc_add_option("nl_paren_dbrace_open", UO_nl_paren_dbrace_open, AT_IARF,
                  "Java: Control the newline between the ')' and '{{' of the double brace initializer.");
   unc_add_option("nl_after_brace_open", UO_nl_after_brace_open, AT_BOOL,
                  "Whether to put a newline after brace open.\n"
                  "This also adds a newline before the matching brace close.");
   unc_add_option("nl_after_brace_open_cmt", UO_nl_after_brace_open_cmt, AT_BOOL,
                  "If nl_after_brace_open and nl_after_brace_open_cmt are true, a newline is\n"
                  "placed between the open brace and a trailing single-line comment.");
   unc_add_option("nl_after_vbrace_open", UO_nl_after_vbrace_open, AT_BOOL,
                  "Whether to put a newline after a virtual brace open with a non-empty body.\n"
                  "These occur in un-braced if/while/do/for statement bodies.");
   unc_add_option("nl_after_vbrace_open_empty", UO_nl_after_vbrace_open_empty, AT_BOOL,
                  "Whether to put a newline after a virtual brace open with an empty body.\n"
                  "These occur in un-braced if/while/do/for statement bodies.");
   unc_add_option("nl_after_brace_close", UO_nl_after_brace_close, AT_BOOL,
                  "Whether to put a newline after a brace close.\n"
                  "Does not apply if followed by a necessary ';'.");
   unc_add_option("nl_after_vbrace_close", UO_nl_after_vbrace_close, AT_BOOL,
                  "Whether to put a newline after a virtual brace close.\n"
                  "Would add a newline before return in: 'if (foo) a++; return;'");
   unc_add_option("nl_brace_struct_var", UO_nl_brace_struct_var, AT_IARF,
                  "Control the newline between the close brace and 'b' in: 'struct { int a; } b;'\n"
                  "Affects enums, unions and structures. If set to ignore, uses nl_after_brace_close");
   unc_add_option("nl_define_macro", UO_nl_define_macro, AT_BOOL,
                  "Whether to alter newlines in '#define' macros");
   unc_add_option("nl_squeeze_ifdef", UO_nl_squeeze_ifdef, AT_BOOL,
                  "Whether to not put blanks after '#ifxx', '#elxx', or before '#endif'. Does not affect the whole-file #ifdef.");
   unc_add_option("nl_before_if", UO_nl_before_if, AT_IARF,
                  "Add or remove blank line before 'if'");
   unc_add_option("nl_after_if", UO_nl_after_if, AT_IARF,
                  "Add or remove blank line after 'if' statement");
   unc_add_option("nl_before_for", UO_nl_before_for, AT_IARF,
                  "Add or remove blank line before 'for'");
   unc_add_option("nl_after_for", UO_nl_after_for, AT_IARF,
                  "Add or remove blank line after 'for' statement");
   unc_add_option("nl_before_while", UO_nl_before_while, AT_IARF,
                  "Add or remove blank line before 'while'");
   unc_add_option("nl_after_while", UO_nl_after_while, AT_IARF,
                  "Add or remove blank line after 'while' statement");
   unc_add_option("nl_before_switch", UO_nl_before_switch, AT_IARF,
                  "Add or remove blank line before 'switch'");
   unc_add_option("nl_after_switch", UO_nl_after_switch, AT_IARF,
                  "Add or remove blank line after 'switch' statement");
   unc_add_option("nl_before_synchronized", UO_nl_before_synchronized, AT_IARF,
                  "Add or remove blank line before 'synchronized'");
   unc_add_option("nl_after_synchronized", UO_nl_after_synchronized, AT_IARF,
                  "Add or remove blank line after 'synchronized' statement");
   unc_add_option("nl_before_do", UO_nl_before_do, AT_IARF,
                  "Add or remove blank line before 'do'");
   unc_add_option("nl_after_do", UO_nl_after_do, AT_IARF,
                  "Add or remove blank line after 'do/while' statement");
   unc_add_option("nl_ds_struct_enum_cmt", UO_nl_ds_struct_enum_cmt, AT_BOOL,
                  "Whether to double-space commented-entries in struct/union/enum");
   unc_add_option("nl_ds_struct_enum_close_brace", UO_nl_ds_struct_enum_close_brace, AT_BOOL,
                  "force nl before } of a struct/union/enum\n"
                  "(lower priority than 'eat_blanks_before_close_brace')");
   unc_add_option("nl_before_func_class_def", UO_nl_before_func_class_def, AT_NUM,
                  "Add or remove blank line before 'func_class_def'");
   //unc_add_option("nl_after_func_class_def", UO_nl_after_func_class_def, AT_NUM,
   //               "Add or remove blank line after 'func_class_def' statement");
   unc_add_option("nl_before_func_class_proto", UO_nl_before_func_class_proto, AT_NUM,
                  "Add or remove blank line before 'func_class_proto'");
   //unc_add_option("nl_after_func_class_proto", UO_nl_after_func_class_proto, AT_NUM,
   //               "Add or remove blank line after 'func_class_proto' statement");
   unc_add_option("nl_class_colon", UO_nl_class_colon, AT_IARF,
                  "Add or remove a newline before/after a class colon,\n"
                  "  (tied to pos_class_colon).");
   unc_add_option("nl_constr_colon", UO_nl_constr_colon, AT_IARF,
                  "Add or remove a newline around a class constructor colon.\n"
                  "Related to nl_constr_init_args, pos_constr_colon and pos_constr_comma.");
   unc_add_option("nl_create_if_one_liner", UO_nl_create_if_one_liner, AT_BOOL,
                  "Change simple unbraced if statements into a one-liner\n"
                  "'if(b)\\n i++;' => 'if(b) i++;'");
   unc_add_option("nl_create_for_one_liner", UO_nl_create_for_one_liner, AT_BOOL,
                  "Change simple unbraced for statements into a one-liner\n"
                  "'for (i=0;i<5;i++)\\n foo(i);' => 'for (i=0;i<5;i++) foo(i);'");
   unc_add_option("nl_create_while_one_liner", UO_nl_create_while_one_liner, AT_BOOL,
                  "Change simple unbraced while statements into a one-liner\n"
                  "'while (i<5)\\n foo(i++);' => 'while (i<5) foo(i++);'");
   unc_add_option("nl_split_if_one_liner", UO_nl_split_if_one_liner, AT_BOOL,
                  " Change a one-liner if statement into simple unbraced if\n"
                  "'if(b) i++;' => 'if(b) i++;'");
   unc_add_option("nl_split_for_one_liner", UO_nl_split_for_one_liner, AT_BOOL,
                  "Change a one-liner for statement into simple unbraced for\n"
                  "'for (i=0;<5;i++) foo(i);' => 'for (i=0;<5;i++) foo(i);'");
   unc_add_option("nl_split_while_one_liner", UO_nl_split_while_one_liner, AT_BOOL,
                  "Change simple unbraced while statements into a one-liner while\n"
                  "'while (i<5)\\n foo(i++);' => 'while (i<5) foo(i++);'");

   unc_begin_group(UG_blankline, "Blank line options", "Note that it takes 2 newlines to get a blank line");
   unc_add_option("nl_max", UO_nl_max, AT_NUM,
                  "The maximum consecutive newlines (3 = 2 blank lines)");
   unc_add_option("nl_after_func_proto", UO_nl_after_func_proto, AT_NUM,
                  "The number of newlines after a function prototype, if followed by another function prototype");
   unc_add_option("nl_after_func_proto_group", UO_nl_after_func_proto_group, AT_NUM,
                  "The number of newlines after a function prototype, if not followed by another function prototype");
   unc_add_option("nl_after_func_class_proto", UO_nl_after_func_class_proto, AT_NUM,
                  "The number of newlines after a function class prototype, if followed by another function class prototype");
   unc_add_option("nl_after_func_class_proto_group", UO_nl_after_func_class_proto_group, AT_NUM,
                  "The number of newlines after a function class prototype, if not followed by another function class prototype");
   unc_add_option("nl_before_func_body_def", UO_nl_before_func_body_def, AT_NUM,
                  "The number of newlines before a multi-line function def body");
   unc_add_option("nl_before_func_body_proto", UO_nl_before_func_body_proto, AT_NUM,
                  "The number of newlines before a multi-line function prototype body");
   unc_add_option("nl_after_func_body", UO_nl_after_func_body, AT_NUM,
                  "The number of newlines after '}' of a multi-line function body");
   unc_add_option("nl_after_func_body_class", UO_nl_after_func_body_class, AT_NUM,
                  "The number of newlines after '}' of a multi-line function body in a class declaration");
   unc_add_option("nl_after_func_body_one_liner", UO_nl_after_func_body_one_liner, AT_NUM,
                  "The number of newlines after '}' of a single line function body");
   unc_add_option("nl_before_block_comment", UO_nl_before_block_comment, AT_NUM,
                  "The minimum number of newlines before a multi-line comment.\n"
                  "Doesn't apply if after a brace open or another multi-line comment.");
   unc_add_option("nl_before_c_comment", UO_nl_before_c_comment, AT_NUM,
                  "The minimum number of newlines before a single-line C comment.\n"
                  "Doesn't apply if after a brace open or other single-line C comments.");
   unc_add_option("nl_before_cpp_comment", UO_nl_before_cpp_comment, AT_NUM,
                  "The minimum number of newlines before a CPP comment.\n"
                  "Doesn't apply if after a brace open or other CPP comments.");
   unc_add_option("nl_after_multiline_comment", UO_nl_after_multiline_comment, AT_BOOL,
                  "Whether to force a newline after a multi-line comment.");
   unc_add_option("nl_after_label_colon", UO_nl_after_label_colon, AT_BOOL,
                  "Whether to force a newline after a label's colon.");

   unc_add_option("nl_after_struct", UO_nl_after_struct, AT_NUM,
                  "The number of newlines after '}' or ';' of a struct/enum/union definition");
   unc_add_option("nl_after_class", UO_nl_after_class, AT_NUM,
                  "The number of newlines after '}' or ';' of a class definition");

   unc_add_option("nl_before_access_spec", UO_nl_before_access_spec, AT_NUM,
                  "The number of newlines before a 'private:', 'public:', 'protected:', 'signals:', or 'slots:' label.\n"
                  "Will not change the newline count if after a brace open.\n"
                  "0 = No change.");
   unc_add_option("nl_after_access_spec", UO_nl_after_access_spec, AT_NUM,
                  "The number of newlines after a 'private:', 'public:', 'protected:', 'signals:' or 'slots:' label.\n"
                  "0 = No change.\n"
                  "the option 'nl_after_access_spec' takes preference over 'nl_typedef_blk_start' and 'nl_var_def_blk_start'");

   unc_add_option("nl_comment_func_def", UO_nl_comment_func_def, AT_NUM,
                  "The number of newlines between a function def and the function comment.\n"
                  "0 = No change.");

   unc_add_option("nl_after_try_catch_finally", UO_nl_after_try_catch_finally, AT_NUM,
                  "The number of newlines after a try-catch-finally block that isn't followed by a brace close.\n"
                  "0 = No change.");
   unc_add_option("nl_around_cs_property", UO_nl_around_cs_property, AT_NUM,
                  "The number of newlines before and after a property, indexer or event decl.\n"
                  "0 = No change.");
   unc_add_option("nl_between_get_set", UO_nl_between_get_set, AT_NUM,
                  "The number of newlines between the get/set/add/remove handlers in C#.\n"
                  "0 = No change.");
   unc_add_option("nl_property_brace", UO_nl_property_brace, AT_IARF,
                  "Add or remove newline between C# property and the '{'");

   unc_add_option("eat_blanks_after_open_brace", UO_eat_blanks_after_open_brace, AT_BOOL,
                  "Whether to remove blank lines after '{'");
   unc_add_option("eat_blanks_before_close_brace", UO_eat_blanks_before_close_brace, AT_BOOL,
                  "Whether to remove blank lines before '}'");
   unc_add_option("nl_remove_extra_newlines", UO_nl_remove_extra_newlines, AT_NUM,
                  "How aggressively to remove extra newlines not in preproc.\n"
                  "0: No change\n"
                  "1: Remove most newlines not handled by other config\n"
                  "2: Remove all newlines and reformat completely by config", "", 0, 2);
   unc_add_option("nl_before_return", UO_nl_before_return, AT_BOOL,
                  "Whether to put a blank line before 'return' statements, unless after an open brace.");
   unc_add_option("nl_after_return", UO_nl_after_return, AT_BOOL,
                  "Whether to put a blank line after 'return' statements, unless followed by a close brace.");
   unc_add_option("nl_after_annotation", UO_nl_after_annotation, AT_IARF,
                  "Whether to put a newline after a Java annotation statement.\n"
                  "Only affects annotations that are after a newline.");
   unc_add_option("nl_between_annotation", UO_nl_between_annotation, AT_IARF,
                  "Controls the newline between two annotations.");

   unc_begin_group(UG_position, "Positioning options");
   unc_add_option("pos_arith", UO_pos_arith, AT_POS,
                  "The position of arithmetic operators in wrapped expressions");
   unc_add_option("pos_assign", UO_pos_assign, AT_POS,
                  "The position of assignment in wrapped expressions.\n"
                  "Do not affect '=' followed by '{'");
   unc_add_option("pos_bool", UO_pos_bool, AT_POS,
                  "The position of boolean operators in wrapped expressions");
   unc_add_option("pos_compare", UO_pos_compare, AT_POS,
                  "The position of comparison operators in wrapped expressions");
   unc_add_option("pos_conditional", UO_pos_conditional, AT_POS,
                  "The position of conditional (b ? t : f) operators in wrapped expressions");
   unc_add_option("pos_comma", UO_pos_comma, AT_POS,
                  "The position of the comma in wrapped expressions");
   unc_add_option("pos_class_comma", UO_pos_class_comma, AT_POS,
                  "The position of the comma in the base class list if there are more than one line,\n"
                  "  (tied to nl_class_init_args).");
   unc_add_option("pos_constr_comma", UO_pos_constr_comma, AT_POS,
                  "The position of the comma in the constructor initialization list.\n"
                  "Related to nl_constr_colon, nl_constr_init_args and pos_constr_colon.");
   unc_add_option("pos_class_colon", UO_pos_class_colon, AT_POS,
                  "The position of trailing/leading class colon, between class and base class list\n"
                  "  (tied to nl_class_colon).");
   unc_add_option("pos_constr_colon", UO_pos_constr_colon, AT_POS,
                  "The position of colons between constructor and member initialization,\n"
                  "(tied to UO_nl_constr_colon).\n"
                  "Related to nl_constr_colon, nl_constr_init_args and pos_constr_comma.");

   unc_begin_group(UG_linesplit, "Line Splitting options");
   unc_add_option("code_width", UO_code_width, AT_NUM,
                  "Try to limit code width to N number of columns", "", 16, 256);
   unc_add_option("ls_for_split_full", UO_ls_for_split_full, AT_BOOL,
                  "Whether to fully split long 'for' statements at semi-colons");
   unc_add_option("ls_func_split_full", UO_ls_func_split_full, AT_BOOL,
                  "Whether to fully split long function protos/calls at commas");
   unc_add_option("ls_code_width", UO_ls_code_width, AT_BOOL,
                  "Whether to split lines as close to code_width as possible and ignore some groupings");

   unc_begin_group(UG_align, "Code alignment (not left column spaces/tabs)");
   unc_add_option("align_keep_tabs", UO_align_keep_tabs, AT_BOOL,
                  "Whether to keep non-indenting tabs");
   unc_add_option("align_with_tabs", UO_align_with_tabs, AT_BOOL,
                  "Whether to use tabs for aligning");
   unc_add_option("align_on_tabstop", UO_align_on_tabstop, AT_BOOL,
                  "Whether to bump out to the next tab when aligning");
   unc_add_option("align_number_left", UO_align_number_left, AT_BOOL,
                  "Whether to left-align numbers");
   unc_add_option("align_keep_extra_space", UO_align_keep_extra_space, AT_BOOL,
                  "Whether to keep whitespace not required for alignment.");
   unc_add_option("align_func_params", UO_align_func_params, AT_BOOL,
                  "Align variable definitions in prototypes and functions");
   unc_add_option("align_same_func_call_params", UO_align_same_func_call_params, AT_BOOL,
                  "Align parameters in single-line functions that have the same name.\n"
                  "The function names must already be aligned with each other.");
   unc_add_option("align_var_def_span", UO_align_var_def_span, AT_NUM,
                  "The span for aligning variable definitions (0=don't align)", "", 0, 5000);
   unc_add_option("align_var_def_star_style", UO_align_var_def_star_style, AT_NUM,
                  "How to align the star in variable definitions.\n"
                  " 0=Part of the type     'void *   foo;'\n"
                  " 1=Part of the variable 'void     *foo;'\n"
                  " 2=Dangling             'void    *foo;'", "", 0, 2);
   unc_add_option("align_var_def_amp_style", UO_align_var_def_amp_style, AT_NUM,
                  "How to align the '&' in variable definitions.\n"
                  " 0=Part of the type\n"
                  " 1=Part of the variable\n"
                  " 2=Dangling", "", 0, 2);
   unc_add_option("align_var_def_thresh", UO_align_var_def_thresh, AT_NUM,
                  "The threshold for aligning variable definitions (0=no limit)", "", 0, 5000);
   unc_add_option("align_var_def_gap", UO_align_var_def_gap, AT_NUM,
                  "The gap for aligning variable definitions");
   unc_add_option("align_var_def_colon", UO_align_var_def_colon, AT_BOOL,
                  "Whether to align the colon in struct bit fields");
   unc_add_option("align_var_def_attribute", UO_align_var_def_attribute, AT_BOOL,
                  "Whether to align any attribute after the variable name");
   unc_add_option("align_var_def_inline", UO_align_var_def_inline, AT_BOOL,
                  "Whether to align inline struct/enum/union variable definitions");
   unc_add_option("align_assign_span", UO_align_assign_span, AT_NUM,
                  "The span for aligning on '=' in assignments (0=don't align)", "", 0, 5000);
   unc_add_option("align_assign_thresh", UO_align_assign_thresh, AT_NUM,
                  "The threshold for aligning on '=' in assignments (0=no limit)", "", 0, 5000);
   unc_add_option("align_enum_equ_span", UO_align_enum_equ_span, AT_NUM,
                  "The span for aligning on '=' in enums (0=don't align)", "", 0, 5000);
   unc_add_option("align_enum_equ_thresh", UO_align_enum_equ_thresh, AT_NUM,
                  "The threshold for aligning on '=' in enums (0=no limit)", "", 0, 5000);
   unc_add_option("align_var_struct_span", UO_align_var_struct_span, AT_NUM,
                  "The span for aligning struct/union (0=don't align)", "", 0, 5000);
   unc_add_option("align_var_struct_thresh", UO_align_var_struct_thresh, AT_NUM,
                  "The threshold for aligning struct/union member definitions (0=no limit)", "", 0, 5000);
   unc_add_option("align_var_struct_gap", UO_align_var_struct_gap, AT_NUM,
                  "The gap for aligning struct/union member definitions");
   unc_add_option("align_struct_init_span", UO_align_struct_init_span, AT_NUM,
                  "The span for aligning struct initializer values (0=don't align)", "", 0, 5000);
   unc_add_option("align_typedef_gap", UO_align_typedef_gap, AT_NUM,
                  "The minimum space between the type and the synonym of a typedef");
   unc_add_option("align_typedef_span", UO_align_typedef_span, AT_NUM,
                  "The span for aligning single-line typedefs (0=don't align)");
   unc_add_option("align_typedef_func", UO_align_typedef_func, AT_NUM,
                  "How to align typedef'd functions with other typedefs\n"
                  "0: Don't mix them at all\n"
                  "1: align the open paren with the types\n"
                  "2: align the function type name with the other type names", "", 0, 2);
   unc_add_option("align_typedef_star_style", UO_align_typedef_star_style, AT_NUM,
                  "Controls the positioning of the '*' in typedefs. Just try it.\n"
                  "0: Align on typedef type, ignore '*'\n"
                  "1: The '*' is part of type name: typedef int  *pint;\n"
                  "2: The '*' is part of the type, but dangling: typedef int *pint;", "", 0, 2);
   unc_add_option("align_typedef_amp_style", UO_align_typedef_amp_style, AT_NUM,
                  "Controls the positioning of the '&' in typedefs. Just try it.\n"
                  "0: Align on typedef type, ignore '&'\n"
                  "1: The '&' is part of type name: typedef int  &pint;\n"
                  "2: The '&' is part of the type, but dangling: typedef int &pint;", "", 0, 2);

   unc_add_option("align_right_cmt_span", UO_align_right_cmt_span, AT_NUM,
                  "The span for aligning comments that end lines (0=don't align)", "", 0, 5000);
   unc_add_option("align_right_cmt_mix", UO_align_right_cmt_mix, AT_BOOL,
                  "If aligning comments, mix with comments after '}' and #endif with less than 3 spaces before the comment");
   unc_add_option("align_right_cmt_gap", UO_align_right_cmt_gap, AT_NUM,
                  "If a trailing comment is more than this number of columns away from the text it follows,\n"
                  "it will qualify for being aligned. This has to be > 0 to do anything.");
   unc_add_option("align_right_cmt_at_col", UO_align_right_cmt_at_col, AT_NUM,
                  "Align trailing comment at or beyond column N; 'pulls in' comments as a bonus side effect (0=ignore)", "", 0, 200);
   unc_add_option("align_func_proto_span", UO_align_func_proto_span, AT_NUM,
                  "The span for aligning function prototypes (0=don't align)", "", 0, 5000);
   unc_add_option("align_func_proto_gap", UO_align_func_proto_gap, AT_NUM,
                  "Minimum gap between the return type and the function name.");
   unc_add_option("align_on_operator", UO_align_on_operator, AT_BOOL,
                  "Align function protos on the 'operator' keyword instead of what follows");
   unc_add_option("align_mix_var_proto", UO_align_mix_var_proto, AT_BOOL,
                  "Whether to mix aligning prototype and variable declarations.\n"
                  "If true, align_var_def_XXX options are used instead of align_func_proto_XXX options.");
   unc_add_option("align_single_line_func", UO_align_single_line_func, AT_BOOL,
                  "Align single-line functions with function prototypes, uses align_func_proto_span");
   unc_add_option("align_single_line_brace", UO_align_single_line_brace, AT_BOOL,
                  "Aligning the open brace of single-line functions.\n"
                  "Requires align_single_line_func=true, uses align_func_proto_span");
   unc_add_option("align_single_line_brace_gap", UO_align_single_line_brace_gap, AT_NUM,
                  "Gap for align_single_line_brace.");
   unc_add_option("align_oc_msg_spec_span", UO_align_oc_msg_spec_span, AT_NUM,
                  "The span for aligning ObjC msg spec (0=don't align)", "", 0, 5000);
   unc_add_option("align_nl_cont", UO_align_nl_cont, AT_BOOL,
                  "Whether to align macros wrapped with a backslash and a newline.\n"
                  "This will not work right if the macro contains a multi-line comment.");
   unc_add_option("align_pp_define_together", UO_align_pp_define_together, AT_BOOL,
                  "# Align macro functions and variables together");
   unc_add_option("align_pp_define_gap", UO_align_pp_define_gap, AT_NUM,
                  "The minimum space between label and value of a preprocessor define");
   unc_add_option("align_pp_define_span", UO_align_pp_define_span, AT_NUM,
                  "The span for aligning on '#define' bodies (0=don't align, other=number of lines including comments between blocks)", "", 0, 5000);
   unc_add_option("align_left_shift", UO_align_left_shift, AT_BOOL,
                  "Align lines that start with '<<' with previous '<<'. Default=True");
   unc_add_option("align_asm_colon", UO_align_asm_colon, AT_BOOL,
                  "Align text after asm volatile () colons.");

   unc_add_option("align_oc_msg_colon_span", UO_align_oc_msg_colon_span, AT_NUM,
                  "Span for aligning parameters in an Obj-C message call on the ':' (0=don't align)", "", 0, 5000);
   unc_add_option("align_oc_msg_colon_first", UO_align_oc_msg_colon_first, AT_BOOL,
                  "If true, always align with the first parameter, even if it is too short.");
   unc_add_option("align_oc_decl_colon", UO_align_oc_decl_colon, AT_BOOL,
                  "Aligning parameters in an Obj-C '+' or '-' declaration on the ':'");

   unc_begin_group(UG_comment, "Comment modifications");
   unc_add_option("cmt_width", UO_cmt_width, AT_NUM,
                  "Try to wrap comments at cmt_width columns", "", 16, 256);
   unc_add_option("cmt_reflow_mode", UO_cmt_reflow_mode, AT_NUM,
                  "Set the comment reflow mode (default: 0)\n"
                  "0: no reflowing (apart from the line wrapping due to cmt_width)\n"
                  "1: no touching at all\n"
                  "2: full reflow\n", "", 0, 2);
   unc_add_option("cmt_convert_tab_to_spaces", UO_cmt_convert_tab_to_spaces, AT_BOOL,
                  "Whether to convert all tabs to spaces in comments. Default is to leave tabs inside comments alone, unless used for indenting.");
   unc_add_option("cmt_indent_multi", UO_cmt_indent_multi, AT_BOOL,
                  "If false, disable all multi-line comment changes, including cmt_width. keyword substitution and leading chars.\n"
                  "Default=True.");
   unc_add_option("cmt_c_group", UO_cmt_c_group, AT_BOOL,
                  "Whether to group c-comments that look like they are in a block");
   unc_add_option("cmt_c_nl_start", UO_cmt_c_nl_start, AT_BOOL,
                  "Whether to put an empty '/*' on the first line of the combined c-comment");
   unc_add_option("cmt_c_nl_end", UO_cmt_c_nl_end, AT_BOOL,
                  "Whether to put a newline before the closing '*/' of the combined c-comment");
   unc_add_option("cmt_cpp_group", UO_cmt_cpp_group, AT_BOOL,
                  "Whether to group cpp-comments that look like they are in a block");
   unc_add_option("cmt_cpp_nl_start", UO_cmt_cpp_nl_start, AT_BOOL,
                  "Whether to put an empty '/*' on the first line of the combined cpp-comment");
   unc_add_option("cmt_cpp_nl_end", UO_cmt_cpp_nl_end, AT_BOOL,
                  "Whether to put a newline before the closing '*/' of the combined cpp-comment");
   unc_add_option("cmt_cpp_to_c", UO_cmt_cpp_to_c, AT_BOOL,
                  "Whether to change cpp-comments into c-comments");
   unc_add_option("cmt_star_cont", UO_cmt_star_cont, AT_BOOL,
                  "Whether to put a star on subsequent comment lines");
   unc_add_option("cmt_sp_before_star_cont", UO_cmt_sp_before_star_cont, AT_NUM,
                  "The number of spaces to insert at the start of subsequent comment lines");
   unc_add_option("cmt_sp_after_star_cont", UO_cmt_sp_after_star_cont, AT_NUM,
                  "The number of spaces to insert after the star on subsequent comment lines");

   unc_add_option("cmt_multi_check_last", UO_cmt_multi_check_last, AT_BOOL,
                  "For multi-line comments with a '*' lead, remove leading spaces if the first and last lines of\n"
                  "the comment are the same length. Default=True");

   unc_add_option("cmt_insert_file_header", UO_cmt_insert_file_header, AT_STRING,
                  "The filename that contains text to insert at the head of a file if the file doesn't start with a C/C++ comment.\n"
                  "Will substitute $(filename) with the current file's name.");
   unc_add_option("cmt_insert_file_footer", UO_cmt_insert_file_footer, AT_STRING,
                  "The filename that contains text to insert at the end of a file if the file doesn't end with a C/C++ comment.\n"
                  "Will substitute $(filename) with the current file's name.");
   unc_add_option("cmt_insert_func_header", UO_cmt_insert_func_header, AT_STRING,
                  "The filename that contains text to insert before a function implementation if the function isn't preceded with a C/C++ comment.\n"
                  "Will substitute $(function) with the function name and $(javaparam) with the javadoc @param and @return stuff.\n"
                  "Will also substitute $(fclass) with the class name: void CFoo::Bar() { ... }");
   unc_add_option("cmt_insert_class_header", UO_cmt_insert_class_header, AT_STRING,
                  "The filename that contains text to insert before a class if the class isn't preceded with a C/C++ comment.\n"
                  "Will substitute $(class) with the class name.");
   unc_add_option("cmt_insert_oc_msg_header", UO_cmt_insert_oc_msg_header, AT_STRING,
                  "The filename that contains text to insert before a Obj-C message specification if the method isn't preceded with a C/C++ comment.\n"
                  "Will substitute $(message) with the function name and $(javaparam) with the javadoc @param and @return stuff.");
   unc_add_option("cmt_insert_before_preproc", UO_cmt_insert_before_preproc, AT_BOOL,
                  "If a preprocessor is encountered when stepping backwards from a function name, then\n"
                  "this option decides whether the comment should be inserted.\n"
                  "Affects cmt_insert_oc_msg_header, cmt_insert_func_header and cmt_insert_class_header.");

   unc_begin_group(UG_codemodify, "Code modifying options (non-whitespace)");
   unc_add_option("mod_full_brace_do", UO_mod_full_brace_do, AT_IARF,
                  "Add or remove braces on single-line 'do' statement");
   unc_add_option("mod_full_brace_for", UO_mod_full_brace_for, AT_IARF,
                  "Add or remove braces on single-line 'for' statement");
   unc_add_option("mod_full_brace_function", UO_mod_full_brace_function, AT_IARF,
                  "Add or remove braces on single-line function definitions. (Pawn)");
   unc_add_option("mod_full_brace_if", UO_mod_full_brace_if, AT_IARF,
                  "Add or remove braces on single-line 'if' statement. Will not remove the braces if they contain an 'else'.");
   unc_add_option("mod_full_brace_if_chain", UO_mod_full_brace_if_chain, AT_BOOL,
                  "Make all if/elseif/else statements in a chain be braced or not. Overrides mod_full_brace_if.\n"
                  "If any must be braced, they are all braced.  If all can be unbraced, then the braces are removed.");
   unc_add_option("mod_full_brace_nl", UO_mod_full_brace_nl, AT_NUM,
                  "Don't remove braces around statements that span N newlines", "", 0, 5000);
   unc_add_option("mod_full_brace_while", UO_mod_full_brace_while, AT_IARF,
                  "Add or remove braces on single-line 'while' statement");
   unc_add_option("mod_full_brace_using", UO_mod_full_brace_using, AT_IARF,
                  "Add or remove braces on single-line 'using ()' statement");
   unc_add_option("mod_paren_on_return", UO_mod_paren_on_return, AT_IARF,
                  "Add or remove unnecessary paren on 'return' statement");
   unc_add_option("mod_pawn_semicolon", UO_mod_pawn_semicolon, AT_BOOL,
                  "Whether to change optional semicolons to real semicolons");
   unc_add_option("mod_full_paren_if_bool", UO_mod_full_paren_if_bool, AT_BOOL,
                  "Add parens on 'while' and 'if' statement around bools");
   unc_add_option("mod_remove_extra_semicolon", UO_mod_remove_extra_semicolon, AT_BOOL,
                  "Whether to remove superfluous semicolons");
   unc_add_option("mod_add_long_function_closebrace_comment", UO_mod_add_long_function_closebrace_comment, AT_NUM,
                  "If a function body exceeds the specified number of newlines and doesn't have a comment after\n"
                  "the close brace, a comment will be added.");
   unc_add_option("mod_add_long_namespace_closebrace_comment", UO_mod_add_long_namespace_closebrace_comment, AT_NUM,
                  "If a namespace body exceeds the specified number of newlines and doesn't have a comment after\n"
                  "the close brace, a comment will be added.");
   unc_add_option("mod_add_long_switch_closebrace_comment", UO_mod_add_long_switch_closebrace_comment, AT_NUM,
                  "If a switch body exceeds the specified number of newlines and doesn't have a comment after\n"
                  "the close brace, a comment will be added.");
   unc_add_option("mod_add_long_ifdef_endif_comment", UO_mod_add_long_ifdef_endif_comment, AT_NUM,
                  "If an #ifdef body exceeds the specified number of newlines and doesn't have a comment after\n"
                  "the #endif, a comment will be added.");
   unc_add_option("mod_add_long_ifdef_else_comment", UO_mod_add_long_ifdef_else_comment, AT_NUM,
                  "If an #ifdef or #else body exceeds the specified number of newlines and doesn't have a comment after\n"
                  "the #else, a comment will be added.");
   unc_add_option("mod_sort_import", UO_mod_sort_import, AT_BOOL,
                  "If TRUE, will sort consecutive single-line 'import' statements [Java, D]");
   unc_add_option("mod_sort_using", UO_mod_sort_using, AT_BOOL,
                  "If TRUE, will sort consecutive single-line 'using' statements [C#]");
   unc_add_option("mod_sort_include", UO_mod_sort_include, AT_BOOL,
                  "If TRUE, will sort consecutive single-line '#include' statements [C/C++] and '#import' statements [Obj-C]\n"
                  "This is generally a bad idea, as it may break your code.");
   unc_add_option("mod_move_case_break", UO_mod_move_case_break, AT_BOOL,
                  "If TRUE, it will move a 'break' that appears after a fully braced 'case' before the close brace.");
   unc_add_option("mod_case_brace", UO_mod_case_brace, AT_IARF,
                  "Will add or remove the braces around a fully braced case statement.\n"
                  "Will only remove the braces if there are no variable declarations in the block.");
   unc_add_option("mod_remove_empty_return", UO_mod_remove_empty_return, AT_BOOL,
                  "If TRUE, it will remove a void 'return;' that appears as the last statement in a function.");

   unc_begin_group(UG_preprocessor, "Preprocessor options");
   unc_add_option("pp_indent", UO_pp_indent, AT_IARF,
                  "Control indent of preprocessors inside #if blocks at brace level 0 (file-level)");
   unc_add_option("pp_indent_at_level", UO_pp_indent_at_level, AT_BOOL,
                  "Whether to indent #if/#else/#endif at the brace level (true) or from column 1 (false)");
   unc_add_option("pp_indent_count", UO_pp_indent_count, AT_NUM,
                  "Specifies the number of columns to indent preprocessors per level at brace level 0 (file-level).\n"
                  "If pp_indent_at_level=false, specifies the number of columns to indent preprocessors per level at brace level > 0 (function-level).\n"
                  "Default=1.");
   unc_add_option("pp_space", UO_pp_space, AT_IARF,
                  "Add or remove space after # based on pp_level of #if blocks");
   unc_add_option("pp_space_count", UO_pp_space_count, AT_NUM,
                  "Sets the number of spaces added with pp_space");
   unc_add_option("pp_indent_region", UO_pp_indent_region, AT_NUM,
                  "The indent for #region and #endregion in C# and '#pragma region' in C/C++");
   unc_add_option("pp_region_indent_code", UO_pp_region_indent_code, AT_BOOL,
                  "Whether to indent the code between #region and #endregion");
   unc_add_option("pp_indent_if", UO_pp_indent_if, AT_NUM,
                  "If pp_indent_at_level=true, sets the indent for #if, #else and #endif when not at file-level.\n"
                  "0:  indent preprocessors using output_tab_size.\n"
                  ">0: column at which all preprocessors will be indented.");
   unc_add_option("pp_if_indent_code", UO_pp_if_indent_code, AT_BOOL,
                  "Control whether to indent the code between #if, #else and #endif.");
   unc_add_option("pp_define_at_level", UO_pp_define_at_level, AT_BOOL,
                  "Whether to indent '#define' at the brace level (true) or from column 1 (false)");

   unc_begin_group(UG_Use_Ext, "Use or Do not Use options", "G");
   unc_add_option("use_indent_func_call_param", UO_use_indent_func_call_param, AT_BOOL,
                  "True:  indent_func_call_param will be used (default)\n"
                  "False: indent_func_call_param will NOT be used");
   unc_add_option("use_indent_continue_only_once", UO_use_indent_continue_only_once, AT_BOOL,
                  "The value of the indentation for a continuation line is calculate differently if the line is:\n"
                  "  a declaration :your case with QString fileName ...\n"
                  "  an assigment  :your case with pSettings = new QSettings( ...\n"
                  "At the second case the option value might be used twice:\n"
                  "  at the assigment\n"
                  "  at the function call (if present)\n"
                  "To prevent the double use of the option value, use this option with the value 'true'.\n"
                  "True:  indent_continue will be used only once\n"
                  "False: indent_continue will be used every time (default)");
<<<<<<< HEAD

   unc_begin_group(UG_warnlevels, "Warn levels - 1: error, 2: warning (default), 3: note");
   unc_add_option("UO_warn_level_tabs_found_in_verbatim_string_literals", UO_warnlevel_tabs_found_in_verbatim_string_literals, AT_NUM,
                  "Warning is given if doing tab-to-\t replacement and we have found one in a C# verbatim string literal.", "", 1, 3);
=======
   unc_add_option("use_options_overriding_for_qt_macros", UO_use_options_overriding_for_qt_macros, AT_BOOL,
                  "SIGNAL/SLOT Qt macros have special formatting options. See options_for_QT.cpp for details.\n"
                  "Default=True.");
>>>>>>> 24574340
} // register_options


const group_map_value *get_group_name(int ug)
{
   for (group_map_it it = group_map.begin();
        it != group_map.end();
        it++)
   {
      if (it->second.id == ug)
      {
         return(&it->second);
      }
   }
   return(NULL);
}


const option_map_value *get_option_name(int uo)
{
   for (option_name_map_it it = option_name_map.begin();
        it != option_name_map.end();
        it++)
   {
      if (it->second.id == uo)
      {
         return(&it->second);
      }
   }
   return(NULL);
}


/**
 * Convert the value string to the correct type in dest.
 */
static void convert_value(const option_map_value *entry, const char *val, op_val_t *dest)
{
   const option_map_value *tmp;
   bool                   btrue;
   int                    mult;

   if (entry->type == AT_LINE)
   {
      if (strcasecmp(val, "CRLF") == 0)
      {
         dest->le = LE_CRLF;
         return;
      }
      if (strcasecmp(val, "LF") == 0)
      {
         dest->le = LE_LF;
         return;
      }
      if (strcasecmp(val, "CR") == 0)
      {
         dest->le = LE_CR;
         return;
      }
      if (strcasecmp(val, "AUTO") != 0)
      {
         LOG_FMT(LWARN, "%s:%d Expected AUTO, LF, CRLF, or CR for %s, got %s\n",
                 cpd.filename, cpd.line_number, entry->name, val);
         cpd.error_count++;
      }
      dest->le = LE_AUTO;
      return;
   }

   if (entry->type == AT_POS)
   {
      if (strcasecmp(val, "JOIN") == 0)
      {
         dest->tp = TP_JOIN;
         return;
      }
      if (strcasecmp(val, "LEAD") == 0)
      {
         dest->tp = TP_LEAD;
         return;
      }
      if (strcasecmp(val, "LEAD_BREAK") == 0)
      {
         dest->tp = TP_LEAD_BREAK;
         return;
      }
      if (strcasecmp(val, "LEAD_FORCE") == 0)
      {
         dest->tp = TP_LEAD_FORCE;
         return;
      }
      if (strcasecmp(val, "TRAIL") == 0)
      {
         dest->tp = TP_TRAIL;
         return;
      }
      if (strcasecmp(val, "TRAIL_BREAK") == 0)
      {
         dest->tp = TP_TRAIL_BREAK;
         return;
      }
      if (strcasecmp(val, "TRAIL_FORCE") == 0)
      {
         dest->tp = TP_TRAIL_FORCE;
         return;
      }
      if (strcasecmp(val, "IGNORE") != 0)
      {
         LOG_FMT(LWARN, "%s:%d Expected IGNORE, JOIN, LEAD, LEAD_BREAK, LEAD_FORCE, "
                 "TRAIL, TRAIL_BREAK, TRAIL_FORCE for %s, got %s\n",
                 cpd.filename, cpd.line_number, entry->name, val);
         cpd.error_count++;
      }
      dest->tp = TP_IGNORE;
      return;
   }

   if (entry->type == AT_NUM)
   {
      if (unc_isdigit(*val) ||
          (unc_isdigit(val[1]) && ((*val == '-') || (*val == '+'))))
      {
         dest->n = strtol(val, NULL, 0);
         return;
      }
      else
      {
         /* Try to see if it is a variable */
         mult = 1;
         if (*val == '-')
         {
            mult = -1;
            val++;
         }

         if (((tmp = unc_find_option(val)) != NULL) && (tmp->type == entry->type))
         {
            dest->n = cpd.settings[tmp->id].n * mult;
            return;
         }
      }
      LOG_FMT(LWARN, "%s:%d Expected a number for %s, got %s\n",
              cpd.filename, cpd.line_number, entry->name, val);
      cpd.error_count++;
      dest->n = 0;
      return;
   }

   if (entry->type == AT_BOOL)
   {
      if ((strcasecmp(val, "true") == 0) ||
          (strcasecmp(val, "t") == 0) ||
          (strcmp(val, "1") == 0))
      {
         dest->b = true;
         return;
      }

      if ((strcasecmp(val, "false") == 0) ||
          (strcasecmp(val, "f") == 0) ||
          (strcmp(val, "0") == 0))
      {
         dest->b = false;
         return;
      }

      btrue = true;
      if ((*val == '-') || (*val == '~'))
      {
         btrue = false;
         val++;
      }

      if (((tmp = unc_find_option(val)) != NULL) && (tmp->type == entry->type))
      {
         dest->b = cpd.settings[tmp->id].b ? btrue : !btrue;
         return;
      }
      LOG_FMT(LWARN, "%s:%d Expected 'True' or 'False' for %s, got %s\n",
              cpd.filename, cpd.line_number, entry->name, val);
      cpd.error_count++;
      dest->b = false;
      return;
   }

   if (entry->type == AT_STRING)
   {
      dest->str = strdup(val);
      return;
   }

   /* Must be AT_IARF */

   if ((strcasecmp(val, "add") == 0) || (strcasecmp(val, "a") == 0))
   {
      dest->a = AV_ADD;
      return;
   }
   if ((strcasecmp(val, "remove") == 0) || (strcasecmp(val, "r") == 0))
   {
      dest->a = AV_REMOVE;
      return;
   }
   if ((strcasecmp(val, "force") == 0) || (strcasecmp(val, "f") == 0))
   {
      dest->a = AV_FORCE;
      return;
   }
   if ((strcasecmp(val, "ignore") == 0) || (strcasecmp(val, "i") == 0))
   {
      dest->a = AV_IGNORE;
      return;
   }
   if (((tmp = unc_find_option(val)) != NULL) && (tmp->type == entry->type))
   {
      dest->a = cpd.settings[tmp->id].a;
      return;
   }
   LOG_FMT(LWARN, "%s:%d Expected 'Add', 'Remove', 'Force', or 'Ignore' for %s, got %s\n",
           cpd.filename, cpd.line_number, entry->name, val);
   cpd.error_count++;
   dest->a = AV_IGNORE;
} // convert_value


int set_option_value(const char *name, const char *value)
{
   const option_map_value *entry;

   if ((entry = unc_find_option(name)) != NULL)
   {
      convert_value(entry, value, &cpd.settings[entry->id]);
      return(entry->id);
   }
   return(-1);
}


bool is_path_relative(const char *path)
{
#ifdef WIN32
   // X:\path\to\file style absolute disk path
   if (isalpha(path[0]) && (path[1] == ':'))
   {
      return(false);
   }

   // \\server\path\to\file style absolute UNC path
   if ((path[0] == '\\') && (path[1] == '\\'))
   {
      return(false);
   }
#endif

   // /path/to/file style absolute path
   if (path[0] == '/')
   {
      return(false);
   }

   return(true);
}


int load_option_file(const char *filename)
{
   FILE *pfile;
   char buffer[256];
   char *ptr;
   int  id;
   char *args[32];
   int  argc;
   int  idx;

   cpd.line_number = 0;

#ifdef WIN32
   /* "/dev/null" not understood by "fopen" in Windows */
   if (strcasecmp(filename, "/dev/null") == 0)
   {
      return(0);
   }
#endif

   pfile = fopen(filename, "r");
   if (pfile == NULL)
   {
      LOG_FMT(LERR, "%s: fopen(%s) failed: %s (%d)\n",
              __func__, filename, strerror(errno), errno);
      cpd.error_count++;
      return(-1);
   }

   /* Read in the file line by line */
   while (fgets(buffer, sizeof(buffer), pfile) != NULL)
   {
      cpd.line_number++;

      /* Chop off trailing comments */
      if ((ptr = strchr(buffer, '#')) != NULL)
      {
         *ptr = 0;
      }

      /* Blow away the '=' to make things simple */
      if ((ptr = strchr(buffer, '=')) != NULL)
      {
         *ptr = ' ';
      }

      /* Blow away all commas */
      ptr = buffer;
      while ((ptr = strchr(ptr, ',')) != NULL)
      {
         *ptr = ' ';
      }

      /* Split the line */
      argc = Args::SplitLine(buffer, args, ARRAY_SIZE(args) - 1);
      if (argc < 2)
      {
         if (argc > 0)
         {
            LOG_FMT(LWARN, "%s:%d Wrong number of arguments: %s...\n",
                    filename, cpd.line_number, buffer);
            cpd.error_count++;
         }
         continue;
      }
      args[argc] = NULL;

      if (strcasecmp(args[0], "type") == 0)
      {
         for (idx = 1; idx < argc; idx++)
         {
            add_keyword(args[idx], CT_TYPE);
         }
      }
      else if (strcasecmp(args[0], "define") == 0)
      {
         add_define(args[1], args[2]);
      }
      else if (strcasecmp(args[0], "macro-open") == 0)
      {
         add_keyword(args[1], CT_MACRO_OPEN);
      }
      else if (strcasecmp(args[0], "macro-close") == 0)
      {
         add_keyword(args[1], CT_MACRO_CLOSE);
      }
      else if (strcasecmp(args[0], "macro-else") == 0)
      {
         add_keyword(args[1], CT_MACRO_ELSE);
      }
      else if (strcasecmp(args[0], "set") == 0)
      {
         if (argc < 3)
         {
            LOG_FMT(LWARN, "%s:%d 'set' requires at least three arguments\n",
                    filename, cpd.line_number);
         }
         else
         {
            c_token_t token = find_token_name(args[1]);
            if (token != CT_NONE)
            {
               LOG_FMT(LNOTE, "%s:%d set '%s':", filename, cpd.line_number, args[1]);
               for (idx = 2; idx < argc; idx++)
               {
                  LOG_FMT(LNOTE, " '%s'", args[idx]);
                  add_keyword(args[idx], token);
               }
               LOG_FMT(LNOTE, "\n");
            }
            else
            {
               LOG_FMT(LWARN, "%s:%d unknown type '%s':", filename, cpd.line_number, args[1]);
            }
         }
      }
      else if (strcasecmp(args[0], "include") == 0)
      {
         int save_line_no = cpd.line_number;

         if (is_path_relative(args[1]))
         {
            /* include is a relative path to the current config file */
            unc_text ut = filename;
            ut.resize(path_dirname_len(filename));
            ut.append(args[1]);
            (void)load_option_file(ut.c_str());
         }
         else
         {
            /* include is an absolute Unix path */
            (void)load_option_file(args[1]);
         }

         cpd.line_number = save_line_no;
      }
      else if (strcasecmp(args[0], "file_ext") == 0)
      {
         if (argc < 3)
         {
            LOG_FMT(LWARN, "%s:%d 'file_ext' requires at least three arguments\n",
                    filename, cpd.line_number);
         }
         else
         {
            for (idx = 2; idx < argc; idx++)
            {
               const char *lang_name = extension_add(args[idx], args[1]);
               if (lang_name)
               {
                  LOG_FMT(LNOTE, "%s:%d file_ext '%s' => '%s'\n",
                          filename, cpd.line_number, args[idx], lang_name);
               }
               else
               {
                  LOG_FMT(LWARN, "%s:%d file_ext has unknown language '%s'\n",
                          filename, cpd.line_number, args[1]);
               }
            }
         }
      }
      else
      {
         /* must be a regular option = value */
         if ((id = set_option_value(args[0], args[1])) < 0)
         {
            LOG_FMT(LWARN, "%s:%d Unknown symbol '%s'\n",
                    filename, cpd.line_number, args[0]);
            cpd.error_count++;
         }
      }
   }

   fclose(pfile);
   return(0);
} // load_option_file


int save_option_file_kernel(FILE *pfile, bool withDoc, bool only_not_default)
{
   string     val_string;
   const char *val_str;
   int        val_len;
   int        name_len;
   int        idx;
   int        count_the_not_default_options = 0;

   fprintf(pfile, "# Uncrustify %s\n", UNCRUSTIFY_VERSION);

   /* Print the options by group */
   for (group_map_it jt = group_map.begin(); jt != group_map.end(); jt++)
   {
      if (withDoc)
      {
         fputs("\n#\n", pfile);
         fprintf(pfile, "# %s\n", jt->second.short_desc);
         fputs("#\n\n", pfile);
      }

      bool first = true;

      for (option_list_it it = jt->second.options.begin(); it != jt->second.options.end(); it++)
      {
         const option_map_value *option = get_option_name(*it);

         if (withDoc && (option->short_desc != NULL) && (*option->short_desc != 0))
         {
            fprintf(pfile, "%s# ", first ? "" : "\n");
            for (idx = 0; option->short_desc[idx] != 0; idx++)
            {
               fputc(option->short_desc[idx], pfile);
               if ((option->short_desc[idx] == '\n') &&
                   (option->short_desc[idx + 1] != 0))
               {
                  fputs("# ", pfile);
               }
            }
            if (option->short_desc[idx - 1] != '\n')
            {
               fputc('\n', pfile);
            }
         }
         first      = false;
         val_string = op_val_to_string(option->type, cpd.settings[option->id]);
         val_str    = val_string.c_str();
         val_len    = strlen(val_str);
         name_len   = strlen(option->name);

         // guy
         bool print_option = true;
         if (only_not_default)
         {
            string     val_string_D;
            const char *val_default;
            val_string_D = op_val_to_string(option->type, cpd.defaults[option->id]);
            val_default  = val_string_D.c_str();
            if ((strcmp(val_default, val_str) == 0))
            {
               print_option = false;
            }
            else
            {
               print_option = true;
               count_the_not_default_options++;
            }
         }
         if (print_option)
         {
            fprintf(pfile, "%s %*.s= ",
                    option->name, cpd.max_option_name_len - name_len, " ");
            if (option->type == AT_STRING)
            {
               fprintf(pfile, "\"%s\"", val_str);
            }
            else
            {
               fprintf(pfile, "%s", val_str);
            }
            if (withDoc)
            {
               fprintf(pfile, "%*.s # %s",
                       8 - val_len, " ",
                       argtype_to_string(option->type).c_str());
            }
            fputs("\n", pfile);
         }
      }
   }

   if (withDoc)
   {
      fprintf(pfile,
              "\n"
              "# You can force a token to be a type with the 'type' option.\n"
              "# Example:\n"
              "# type myfoo1 myfoo2\n"
              "#\n"
              "# You can create custom macro-based indentation using macro-open,\n"
              "# macro-else and macro-close.\n"
              "# Example:\n"
              "# macro-open  BEGIN_TEMPLATE_MESSAGE_MAP\n"
              "# macro-open  BEGIN_MESSAGE_MAP\n"
              "# macro-close END_MESSAGE_MAP\n"
              "#\n"
              "# You can assign any keyword to any type with the set option.\n"
              "# set func_call_user _ N_\n"
              "#\n"
              "# The full syntax description of all custom definition config entries\n"
              "# is shown below:\n"
              "#\n"
              "# define custom tokens as:\n"
              "# - embed whitespace in token using '\' escape character, or\n"
              "#   put token in quotes\n"
              "# - these: ' \" and ` are recognized as quote delimiters\n"
              "#\n"
              "# type token1 token2 token3 ...\n"
              "#             ^ optionally specify multiple tokens on a single line\n"
              "# define def_token output_token\n"
              "#                  ^ output_token is optional, then NULL is assumed\n"
              "# macro-open token\n"
              "# macro-close token\n"
              "# macro-else token\n"
              "# set id token1 token2 ...\n"
              "#               ^ optionally specify multiple tokens on a single line\n"
              "#     ^ id is one of the names in token_enum.h sans the CT_ prefix,\n"
              "#       e.g. PP_PRAGMA\n"
              "#\n"
              "# all tokens are separated by any mix of ',' commas, '=' equal signs\n"
              "# and whitespace (space, tab)\n"
              "#\n"
              "# You can add support for other file extensions using the 'file_ext' command.\n"
              "# The first arg is the language name used with the '-l' option.\n"
              "# The remaining args are file extensions, matched with 'endswith'.\n"
              "#   file_ext CPP .ch .cxx .cpp.in\n"
              "#\n"
              );
   }

   /* Print custom keywords */
   print_keywords(pfile);

   /* Print custom defines */
   print_defines(pfile);

   /* Print custom file extensions */
   print_extensions(pfile);
   fprintf(pfile, "# option(s) with 'not default' value: %d\n#\n", count_the_not_default_options);

   return(0);
} // save_option_file_kernel


int save_option_file(FILE *pfile, bool withDoc)
{
   return(save_option_file_kernel(pfile, withDoc, false));
}


void print_options(FILE *pfile)
{
   int        max_width = 0;
   int        cur_width;
   const char *text;

   const char *names[] =
   {
      "{ False, True }",
      "{ Ignore, Add, Remove, Force }",
      "Number",
      "{ Auto, LF, CR, CRLF }",
      "{ Ignore, Lead, Trail }",
      "String",
   };

   /* Find the max width of the names */
   for (option_name_map_it it = option_name_map.begin(); it != option_name_map.end(); it++)
   {
      cur_width = strlen(it->second.name);
      if (cur_width > max_width)
      {
         max_width = cur_width;
      }
   }
   max_width++;

   fprintf(pfile, "# Uncrustify %s\n", UNCRUSTIFY_VERSION);

   /* Print the all out */
   for (group_map_it jt = group_map.begin(); jt != group_map.end(); jt++)
   {
      fprintf(pfile, "#\n# %s\n#\n\n", jt->second.short_desc);

      for (option_list_it it = jt->second.options.begin(); it != jt->second.options.end(); it++)
      {
         const option_map_value *option = get_option_name(*it);
         cur_width = strlen(option->name);
         fprintf(pfile, "%s%*c%s\n",
                 option->name,
                 max_width - cur_width, ' ',
                 names[option->type]);

         text = option->short_desc;

         if (text != NULL)
         {
            fputs("  ", pfile);
            while (*text != 0)
            {
               fputc(*text, pfile);
               if (*text == '\n')
               {
                  fputs("  ", pfile);
               }
               text++;
            }
         }
         fputs("\n\n", pfile);
      }
   }
} // print_options


/**
 * Sets non-zero settings defaults
 *
 * TODO: select from various sets? - i.e., K&R, GNU, Linux, Ben
 */
void set_option_defaults(void)
{
   /* set all the default values to zero */
   for (int count = 0; count < UO_option_count; count++)
   {
      cpd.defaults[count].n = 0;
   }

   /* the options with non-zero default values */
   cpd.defaults[UO_newlines].le                            = LE_AUTO;
   cpd.defaults[UO_input_tab_size].n                       = 8;
   cpd.defaults[UO_output_tab_size].n                      = 8;
   cpd.defaults[UO_indent_ctor_init_leading].n             = 2;
   cpd.defaults[UO_indent_columns].n                       = 8;
   cpd.defaults[UO_indent_with_tabs].n                     = 1;
   cpd.defaults[UO_indent_label].n                         = 1;
   cpd.defaults[UO_indent_access_spec].n                   = 1;
   cpd.defaults[UO_sp_before_comma].a                      = AV_REMOVE;
   cpd.defaults[UO_sp_paren_comma].a                       = AV_FORCE;
   cpd.defaults[UO_string_escape_char].n                   = '\\';
   cpd.defaults[UO_sp_not].a                               = AV_REMOVE;
   cpd.defaults[UO_sp_inv].a                               = AV_REMOVE;
   cpd.defaults[UO_sp_addr].a                              = AV_REMOVE;
   cpd.defaults[UO_sp_deref].a                             = AV_REMOVE;
   cpd.defaults[UO_sp_member].a                            = AV_REMOVE;
   cpd.defaults[UO_sp_sign].a                              = AV_REMOVE;
   cpd.defaults[UO_sp_incdec].a                            = AV_REMOVE;
   cpd.defaults[UO_sp_after_type].a                        = AV_FORCE;
   cpd.defaults[UO_sp_before_nl_cont].a                    = AV_ADD;
   cpd.defaults[UO_sp_before_case_colon].a                 = AV_REMOVE;
   cpd.defaults[UO_sp_before_semi].a                       = AV_REMOVE;
   cpd.defaults[UO_sp_after_semi].a                        = AV_ADD;
   cpd.defaults[UO_sp_after_semi_for].a                    = AV_FORCE;
   cpd.defaults[UO_cmt_indent_multi].b                     = true;
   cpd.defaults[UO_cmt_multi_check_last].b                 = true;
   cpd.defaults[UO_pp_indent_count].n                      = 1;
   cpd.defaults[UO_align_left_shift].b                     = true;
   cpd.defaults[UO_indent_align_assign].b                  = true;
   cpd.defaults[UO_sp_pp_concat].a                         = AV_ADD;
   cpd.defaults[UO_sp_angle_shift].a                       = AV_ADD;
   cpd.defaults[UO_sp_word_brace].a                        = AV_ADD;
   cpd.defaults[UO_sp_word_brace_ns].a                     = AV_ADD;
   cpd.defaults[UO_indent_oc_msg_prioritize_first_colon].b = true;
   cpd.defaults[UO_use_indent_func_call_param].b           = true;
<<<<<<< HEAD
   cpd.defaults[UO_use_indent_continue_only_once].b        = false;
   cpd.defaults[UO_warnlevel_tabs_found_in_verbatim_string_literals].n = LWARN;
=======
   cpd.defaults[UO_use_options_overriding_for_qt_macros].b = true;
>>>>>>> 24574340

   /* copy all the default values to settings array */
   for (int count = 0; count < UO_option_count; count++)
   {
      cpd.settings[count].a = cpd.defaults[count].a;
   }
} // set_option_defaults


string argtype_to_string(argtype_e argtype)
{
   switch (argtype)
   {
   case AT_BOOL:
      return("false/true");

   case AT_IARF:
      return("ignore/add/remove/force");

   case AT_NUM:
      return("number");

   case AT_LINE:
      return("auto/lf/crlf/cr");

   case AT_POS:
      return("ignore/join/lead/lead_break/lead_force/trail/trail_break/trail_force");

   case AT_STRING:
      return("string");

   default:
      LOG_FMT(LWARN, "Unknown argtype '%d'\n", argtype);
      return("");
   }
}


string bool_to_string(bool val)
{
   if (val)
   {
      return("true");
   }
   else
   {
      return("false");
   }
}


string argval_to_string(argval_t argval)
{
   switch (argval)
   {
   case AV_IGNORE:
      return("ignore");

   case AV_ADD:
      return("add");

   case AV_REMOVE:
      return("remove");

   case AV_FORCE:
      return("force");

   default:
      LOG_FMT(LWARN, "Unknown argval '%d'\n", argval);
      return("");
   }
}


string number_to_string(int number)
{
   char buffer[12]; // 11 + 1

   sprintf(buffer, "%d", number);

   /*NOTE: this creates a std:string class from the char array.
    *      It isn't returning a pointer to stack memory.
    */
   return(buffer);
}


string lineends_to_string(lineends_e linends)
{
   switch (linends)
   {
   case LE_LF:
      return("lf");

   case LE_CRLF:
      return("crlf");

   case LE_CR:
      return("cr");

   case LE_AUTO:
      return("auto");

   default:
      LOG_FMT(LWARN, "Unknown lineends '%d'\n", linends);
      return("");
   }
}


string tokenpos_to_string(tokenpos_e tokenpos)
{
   switch (tokenpos)
   {
   case TP_IGNORE:
      return("ignore");

   case TP_JOIN:
      return("join");

   case TP_LEAD:
      return("lead");

   case TP_LEAD_BREAK:
      return("lead_break");

   case TP_LEAD_FORCE:
      return("lead_force");

   case TP_TRAIL:
      return("trail");

   case TP_TRAIL_BREAK:
      return("trail_break");

   case TP_TRAIL_FORCE:
      return("trail_force");

   default:
      LOG_FMT(LWARN, "Unknown tokenpos '%d'\n", tokenpos);
      return("");
   }
}


string op_val_to_string(argtype_e argtype, op_val_t op_val)
{
   switch (argtype)
   {
   case AT_BOOL:
      return(bool_to_string(op_val.b));

   case AT_IARF:
      return(argval_to_string(op_val.a));

   case AT_NUM:
      return(number_to_string(op_val.n));

   case AT_LINE:
      return(lineends_to_string(op_val.le));

   case AT_POS:
      return(tokenpos_to_string(op_val.tp));

   case AT_STRING:
      return(op_val.str != NULL ? op_val.str : "");

   default:
      LOG_FMT(LWARN, "Unknown argtype '%d'\n", argtype);
      return("");
   }
}<|MERGE_RESOLUTION|>--- conflicted
+++ resolved
@@ -1424,16 +1424,13 @@
                   "To prevent the double use of the option value, use this option with the value 'true'.\n"
                   "True:  indent_continue will be used only once\n"
                   "False: indent_continue will be used every time (default)");
-<<<<<<< HEAD
+   unc_add_option("use_options_overriding_for_qt_macros", UO_use_options_overriding_for_qt_macros, AT_BOOL,
+                  "SIGNAL/SLOT Qt macros have special formatting options. See options_for_QT.cpp for details.\n"
+                  "Default=True.");
 
    unc_begin_group(UG_warnlevels, "Warn levels - 1: error, 2: warning (default), 3: note");
    unc_add_option("UO_warn_level_tabs_found_in_verbatim_string_literals", UO_warnlevel_tabs_found_in_verbatim_string_literals, AT_NUM,
                   "Warning is given if doing tab-to-\t replacement and we have found one in a C# verbatim string literal.", "", 1, 3);
-=======
-   unc_add_option("use_options_overriding_for_qt_macros", UO_use_options_overriding_for_qt_macros, AT_BOOL,
-                  "SIGNAL/SLOT Qt macros have special formatting options. See options_for_QT.cpp for details.\n"
-                  "Default=True.");
->>>>>>> 24574340
 } // register_options
 
 
@@ -2149,12 +2146,8 @@
    cpd.defaults[UO_sp_word_brace_ns].a                     = AV_ADD;
    cpd.defaults[UO_indent_oc_msg_prioritize_first_colon].b = true;
    cpd.defaults[UO_use_indent_func_call_param].b           = true;
-<<<<<<< HEAD
-   cpd.defaults[UO_use_indent_continue_only_once].b        = false;
+   cpd.defaults[UO_use_options_overriding_for_qt_macros].b = true;
    cpd.defaults[UO_warnlevel_tabs_found_in_verbatim_string_literals].n = LWARN;
-=======
-   cpd.defaults[UO_use_options_overriding_for_qt_macros].b = true;
->>>>>>> 24574340
 
    /* copy all the default values to settings array */
    for (int count = 0; count < UO_option_count; count++)
