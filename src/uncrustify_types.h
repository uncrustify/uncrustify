/**
 * @file uncrustify_types.h
 *
 * Defines some types for the uncrustify program
 *
 * @author  Ben Gardner
 * @license GPL v2+
 */
#ifndef UNCRUSTIFY_TYPES_H_INCLUDED
#define UNCRUSTIFY_TYPES_H_INCLUDED

#include <vector>
#include <deque>

#include "base_types.h"
#include "options.h"
#include "token_enum.h"    // c_token_t
#include "log_levels.h"
#include "logger.h"
#include "unc_text.h"
#include <cstdio>
#include <assert.h>
#ifdef HAVE_UTIME_H
#include <utime.h>
#endif

class ParseFrame;


/**
 * abbreviations used:
 *   SS = star style
 */

/**
 * special strings to mark a part of the input file where
 * uncrustify shall not change anything
 */
#define UNCRUSTIFY_OFF_TEXT    " *INDENT-OFF*"
#define UNCRUSTIFY_ON_TEXT     " *INDENT-ON*"

//! returns type (with removed reference) of a variable
#define noref_decl_t(X)              std::remove_reference<decltype((X))>::type

//! static casts Y to the type (with removed reference) of X
#define s_cast_noref_decl_t(X, Y)    static_cast<noref_decl_t(X)>(Y)

//! performs abs on Y after static casting it to the type (with removed reference) of X
#define cast_abs(X, Y)               s_cast_noref_decl_t(X, abs(Y))

/**
 * @brief Macro to inform the compiler that a variable is intentionally
 * not in use.
 *
 * @param [in] variableName: The unused variable.
 */
#define UNUSED(variableName)         ((void)variableName)


//! Brace stage enum used in brace_cleanup
enum class brace_stage_e : unsigned int
{
   NONE,
   PAREN1,      //! if/for/switch/while/synchronized
   OP_PAREN1,   //! optional paren: catch () {
   WOD_PAREN,   //! while of do parens
   WOD_SEMI,    //! semicolon after while of do
   BRACE_DO,    //! do
   BRACE2,      //! if/else/for/switch/while
   ELSE,        //! expecting 'else' after 'if'
   ELSEIF,      //! expecting 'if' after 'else'
   WHILE,       //! expecting 'while' after 'do'
   CATCH,       //! expecting 'catch' or 'finally' after 'try'
   CATCH_WHEN,  //! optional 'when' after 'catch'
};


enum class char_encoding_e : unsigned int
{
   e_ASCII,     //! 0-127
   e_BYTE,      //! 0-255, not UTF-8
   e_UTF8,      //! utf 8 bit wide
   e_UTF16_LE,  //! utf 16 bit wide, little endian
   e_UTF16_BE   //! utf 16 bit wide, big endian
};


struct chunk_t; //forward declaration


/**
 * Sort of like the aligning stuff, but the token indent is relative to the
 * indent of another chunk. This is needed, as that chunk may be aligned and
 * so the indent cannot be determined in the indent code.
 */
struct indent_ptr_t
{
   chunk_t *ref;
   int     delta;
};


<<<<<<< HEAD
//! Structure for counting nested level
struct paren_stack_entry_t
{
   c_token_t     type;         //! the type that opened the entry
   size_t        level;        //! Level of opening type
   size_t        open_line;    //! line that open symbol is on
   chunk_t       *pc;          //! Chunk that opened the level
   int           brace_indent; //! indent for braces - may not relate to indent
   size_t        indent;       //! indent level (depends on use)
   size_t        indent_tmp;   //! temporary indent level (depends on use)
   size_t        indent_tab;   //! the 'tab' indent (always <= real column)
   bool          indent_cont;  //! indent_continue was applied
   int           ref;
   c_token_t     parent;       //! if, for, function, etc
   brace_stage_e stage;
   bool          in_preproc;   //! whether this was created in a preprocessor
   size_t        ns_cnt;       //! Number of consecutive namespace levels
   bool          non_vardef;   //! Hit a non-vardef line
   indent_ptr_t  ip;
};

// TODO: put this on a linked list
struct parse_frame_t
{
   int                 ref_no;
   int                 level;           //! level of parens/square/angle/brace
   int                 brace_level;     //! level of brace/vbrace
   int                 pp_level;        //! level of preproc #if stuff

   int                 sparen_count;

   paren_stack_entry_t pse[128];
   size_t              pse_tos;
   int                 paren_count;

   c_token_t           in_ifdef;
   int                 stmt_count;
   int                 expr_count;

   bool                maybe_decl;
   bool                maybe_cast;
};

=======
>>>>>>> 12b18665
#define PCF_BIT(b)    (1ULL << b)

// Copy flags are in the lower 16 bits
#define PCF_COPY_FLAGS         0x0000ffff
#define PCF_IN_PREPROC         PCF_BIT(0)  //! in a preprocessor
#define PCF_IN_STRUCT          PCF_BIT(1)  //! in a struct
#define PCF_IN_ENUM            PCF_BIT(2)  //! in enum
#define PCF_IN_FCN_DEF         PCF_BIT(3)  //! inside function def parens
#define PCF_IN_FCN_CALL        PCF_BIT(4)  //! inside function call parens
#define PCF_IN_SPAREN          PCF_BIT(5)  //! inside for/if/while/switch parens
#define PCF_IN_TEMPLATE        PCF_BIT(6)
#define PCF_IN_TYPEDEF         PCF_BIT(7)
#define PCF_IN_CONST_ARGS      PCF_BIT(8)
#define PCF_IN_ARRAY_ASSIGN    PCF_BIT(9)
#define PCF_IN_CLASS           PCF_BIT(10)
#define PCF_IN_CLASS_BASE      PCF_BIT(11)
#define PCF_IN_NAMESPACE       PCF_BIT(12)
#define PCF_IN_FOR             PCF_BIT(13)
#define PCF_IN_OC_MSG          PCF_BIT(14)
#define PCF_IN_WHERE_SPEC      PCF_BIT(15)  /* inside C# 'where' constraint clause on class or function def */

// Non-Copy flags are in the upper 48 bits
#define PCF_FORCE_SPACE        PCF_BIT(16)  //! must have a space after this token
#define PCF_STMT_START         PCF_BIT(17)  //! marks the start of a statement
#define PCF_EXPR_START         PCF_BIT(18)
#define PCF_DONT_INDENT        PCF_BIT(19)  //! already aligned!
#define PCF_ALIGN_START        PCF_BIT(20)
#define PCF_WAS_ALIGNED        PCF_BIT(21)
#define PCF_VAR_TYPE           PCF_BIT(22)  //! part of a variable def type
#define PCF_VAR_DEF            PCF_BIT(23)  //! variable name in a variable def
#define PCF_VAR_1ST            PCF_BIT(24)  //! 1st variable def in a statement
#define PCF_VAR_1ST_DEF        (PCF_VAR_DEF | PCF_VAR_1ST)
#define PCF_VAR_INLINE         PCF_BIT(25)  //! type was an inline struct/enum/union
#define PCF_RIGHT_COMMENT      PCF_BIT(26)
#define PCF_OLD_FCN_PARAMS     PCF_BIT(27)
#define PCF_LVALUE             PCF_BIT(28)  //! left of assignment
#define PCF_ONE_LINER          PCF_BIT(29)
#define PCF_ONE_CLASS          (PCF_ONE_LINER | PCF_IN_CLASS)
#define PCF_EMPTY_BODY         PCF_BIT(30)
#define PCF_ANCHOR             PCF_BIT(31)  //! aligning anchor
#define PCF_PUNCTUATOR         PCF_BIT(32)
#define PCF_INSERTED           PCF_BIT(33)  //! chunk was inserted from another file
#define PCF_LONG_BLOCK         PCF_BIT(34)  //! the block is 'long' by some measure
#define PCF_OC_BOXED           PCF_BIT(35)  //! inside OC boxed expression
#define PCF_KEEP_BRACE         PCF_BIT(36)  //! do not remove brace
#define PCF_OC_RTYPE           PCF_BIT(37)  //! inside OC return type
#define PCF_OC_ATYPE           PCF_BIT(38)  //! inside OC arg type
#define PCF_WF_ENDIF           PCF_BIT(39)  //! #endif for whole file ifdef
#define PCF_IN_QT_MACRO        PCF_BIT(40)  //! in a QT-macro, i.e. SIGNAL, SLOT

#ifdef DEFINE_PCF_NAMES
static const char *pcf_names[] =
{
   "IN_PREPROC",        // 0
   "IN_STRUCT",         // 1
   "IN_ENUM",           // 2
   "IN_FCN_DEF",        // 3
   "IN_FCN_CALL",       // 4
   "IN_SPAREN",         // 5
   "IN_TEMPLATE",       // 6
   "IN_TYPEDEF",        // 7
   "IN_CONST_ARGS",     // 8
   "IN_ARRAY_ASSIGN",   // 9
   "IN_CLASS",          // 10
   "IN_CLASS_BASE",     // 11
   "IN_NAMESPACE",      // 12
   "IN_FOR",            // 13
   "IN_OC_MSG",         // 14
   "#15",               // 15
   "FORCE_SPACE",       // 16
   "STMT_START",        // 17
   "EXPR_START",        // 18
   "DONT_INDENT",       // 19
   "ALIGN_START",       // 20
   "WAS_ALIGNED",       // 21
   "VAR_TYPE",          // 22
   "VAR_DEF",           // 23
   "VAR_1ST",           // 24
   "VAR_INLINE",        // 25
   "RIGHT_COMMENT",     // 26
   "OLD_FCN_PARAMS",    // 27
   "LVALUE",            // 28
   "ONE_LINER",         // 29
   "EMPTY_BODY",        // 30
   "ANCHOR",            // 31
   "PUNCTUATOR",        // 32
   "INSERTED",          // 33
   "LONG_BLOCK",        // 34
   "OC_BOXED",          // 35
   "KEEP_BRACE",        // 36
   "OC_RTYPE",          // 37
   "OC_ATYPE",          // 38
   "WF_ENDIF",          // 39
   "IN_QT_MACRO",       // 40
};
#endif

struct align_ptr_t
{
   chunk_t *next;       //! nullptr or the chunk that should be under this one
   bool    right_align; //! AlignStack.m_right_align
   size_t  star_style;  //! AlignStack.m_star_style
   size_t  amp_style;   //! AlignStack.m_amp_style
   int     gap;         //! AlignStack.m_gap

   /*
    * col_adj is the amount to alter the column for the token.
    * For example, a dangling '*' would be set to -1.
    * A right-aligned word would be a positive value.
    */
   int     col_adj;
   chunk_t *ref;
   chunk_t *start;
};


// This is the main type of this program
struct chunk_t
{
   chunk_t()
   {
      reset();
   }


   //! sets all elements of the struct to their default value
   void reset()
   {
      memset(&align, 0, sizeof(align));
      memset(&indent, 0, sizeof(indent));
      next          = 0;
      prev          = 0;
      type          = CT_NONE;
      parent_type   = CT_NONE;
      orig_line     = 0;
      orig_col      = 0;
      orig_col_end  = 0;
      orig_prev_sp  = 0;
      flags         = 0;
      column        = 0;
      column_indent = 0;
      nl_count      = 0;
      level         = 0;
      brace_level   = 0;
      pp_level      = 0;
      after_tab     = false;
      str.clear();
   }


   //! provides the number of characters of string
   size_t len() const
   {
      return(str.size());
   }


   //! provides the content of a string a zero terminated character pointer
   const char *text() const
   {
      return(str.c_str());
   }

   chunk_t      *next;            //! pointer to next chunk in list
   chunk_t      *prev;            //! pointer to previous chunk in list
   align_ptr_t  align;
   indent_ptr_t indent;
   c_token_t    type;             //! type of the chunk itself
   c_token_t    parent_type;      //! type of the parent chunk usually CT_NONE
   size_t       orig_line;        //! line number of chunk in input file
   size_t       orig_col;         //! column where chunk started in the input file, is always > 0
   size_t       orig_col_end;     //! column where chunk ended in the input file, is always > 1
   UINT32       orig_prev_sp;     //! whitespace before this token
   UINT64       flags;            //! see PCF_xxx
   size_t       column;           //! column of chunk
   size_t       column_indent;    /** if 1st on a line, set to the 'indent'
                                   * column, which may be less than the real
                                   * column used to indent with tabs          */
   size_t       nl_count;         //! number of newlines in CT_NEWLINE
   size_t       level;            //! nest level in {, (, or [
   size_t       brace_level;      //! nest level in braces only
   size_t       pp_level;         //! nest level in preprocessor
   bool         after_tab;        //! whether this token was after a tab
   unc_text     str;              //! the token text
};


//! list of all programming languages Uncrustify supports
enum lang_flag_e
{
   LANG_C    = 0x0001,
   LANG_CPP  = 0x0002,
   LANG_D    = 0x0004,
   LANG_CS   = 0x0008,     //! C# (C-Sharp)
   LANG_JAVA = 0x0010,
   LANG_OC   = 0x0020,     //! Objective-C
   LANG_VALA = 0x0040,
   LANG_PAWN = 0x0080,
   LANG_ECMA = 0x0100,     //! ECMA Script (JavaScript)

   LANG_ALLC = 0x017f,     /** LANG_C    | LANG_CPP | LANG_D    | LANG_CS   |
                            *  LANG_JAVA | LANG_OC  | LANG_VALA | LANG_ECMA   */
   LANG_ALL  = 0x0fff,     //! applies to all languages

   FLAG_DIG  = 0x4000,     //! digraph/trigraph
   FLAG_PP   = 0x8000,     //! only appears in a preprocessor
};

//! Pattern classes for special keywords
enum class pattern_class_e : unsigned int
{
   NONE,
   BRACED,   /** keyword + braced statement:
              *    do, try, finally, body, unittest, unsafe, volatile
              *    add, get, remove, set                                      */
   PBRACED,  /** keyword + parens + braced statement:
              *    if, elseif, switch, for, while, synchronized,
              *    using, lock, with, version, CT_D_SCOPE_IF                  */
   OPBRACED, /** keyword + optional parens + braced statement:
              *    catch, version, debug                                      */
   VBRACED,  /** keyword + value + braced statement:
              *    namespace                                                  */
   PAREN,    /** keyword + parens:
              *    while-of-do                                                */
   OPPAREN,  /** keyword + optional parens:
              *    invariant (D lang)                                         */
   ELSE,     /** Special case of pattern_class_e::BRACED for handling CT_IF
              *    else                                                       */
};

//! used to link language keywords with some addition information
struct chunk_tag_t
{
   const char *tag;        //! name of the keyword e.g. "bool"
   c_token_t  type;        //! uncrustify type assigned to that keyword
   size_t     lang_flags;  //! programming language that uses this keyword
};


struct align_t
{
   size_t    col;
   c_token_t type;
   size_t    len;    //! length of the token + space
};

//! holds information and data of a file
struct file_mem
{
   std::vector<UINT8> raw;  //! raw content of file
   std::deque<int>    data; //! processed content of file
   bool               bom;
   char_encoding_e    enc;  //! character encoding of file ASCII, utf, etc.
#ifdef HAVE_UTIME_H
   struct utimbuf     utb;
#endif
};

enum class unc_stage_e : unsigned int
{
   TOKENIZE,
   HEADER,
   TOKENIZE_CLEANUP,
   BRACE_CLEANUP,
   FIX_SYMBOLS,
   MARK_COMMENTS,
   COMBINE_LABELS,
   OTHER,

   CLEANUP
};

#define MAX_OPTION_NAME_LEN    32  // sets a limit to the name padding

struct cp_data_t
{
   std::deque<UINT8>       *bout;
   FILE                    *fout;
   int                     last_char;
   bool                    do_check;
   unc_stage_e             unc_stage;
   int                     check_fail_cnt; //! total failure count
   bool                    if_changed;

   UINT32                  error_count; //! counts how many errors occurred so far
   std::string             filename;

   file_mem                file_hdr;    // for cmt_insert_file_header
   file_mem                file_ftr;    // for cmt_insert_file_footer
   file_mem                func_hdr;    // for cmt_insert_func_header
   file_mem                oc_msg_hdr;  // for cmt_insert_oc_msg_header
   file_mem                class_hdr;   // for cmt_insert_class_header

   size_t                  lang_flags;  //! defines the language of the source input
   bool                    lang_forced; //! overwrites automatic language detection

   bool                    unc_off;
   bool                    unc_off_used; //! to check if "unc_off" is used
   UINT32                  line_number;
   size_t                  column;       //! column for parsing
   UINT16                  spaces;       //! space count on output

   int                     ifdef_over_whole_file;

<<<<<<< HEAD
   bool              frag;          //! activates code fragment option
   uint32_t          frag_cols;
=======
   bool                    frag;    //! activates code fragment option
   UINT32                  frag_cols;
>>>>>>> 12b18665

   // stuff to auto-detect line endings
   UINT32                  le_counts[LE_AUTO];
   unc_text                newline;

   bool                    consumed;

   int                     did_newline; //! flag indicates if a newline was added or converted
   c_token_t               in_preproc;
   int                     preproc_ncnl_count;
   bool                    output_trailspace;
   bool                    output_tab_as_space;

   bool                    bom;
   char_encoding_e         enc;

   // bumped up when a line is split or indented
   int                     changes;
   int                     pass_count; //! indicates how often the chunk list shall be processed

#define AL_SIZE    8000
   align_t                 al[AL_SIZE];
   size_t                  al_cnt;
   bool                    al_c99_array;

   bool                    warned_unable_string_replace_tab_chars;

   op_val_t                settings[UO_option_count]; //! array with all uncrustify option settings

<<<<<<< HEAD
   parse_frame_t     frames[16];
   int               frame_count;
   int               pp_level; // TODO: can this ever be -1?
=======
   std::vector<ParseFrame> frames;
//   size_t                  frame_count;
   int                     pp_level; // TODO: can this ever be -1?
>>>>>>> 12b18665

   // the default values for settings
   op_val_t                defaults[UO_option_count];
   const char              *phase_name;
   const char              *dumped_file;
};

extern cp_data_t cpd;  // TODO: can we avoid this external variable?

#endif /* UNCRUSTIFY_TYPES_H_INCLUDED */<|MERGE_RESOLUTION|>--- conflicted
+++ resolved
@@ -100,52 +100,6 @@
 };
 
 
-<<<<<<< HEAD
-//! Structure for counting nested level
-struct paren_stack_entry_t
-{
-   c_token_t     type;         //! the type that opened the entry
-   size_t        level;        //! Level of opening type
-   size_t        open_line;    //! line that open symbol is on
-   chunk_t       *pc;          //! Chunk that opened the level
-   int           brace_indent; //! indent for braces - may not relate to indent
-   size_t        indent;       //! indent level (depends on use)
-   size_t        indent_tmp;   //! temporary indent level (depends on use)
-   size_t        indent_tab;   //! the 'tab' indent (always <= real column)
-   bool          indent_cont;  //! indent_continue was applied
-   int           ref;
-   c_token_t     parent;       //! if, for, function, etc
-   brace_stage_e stage;
-   bool          in_preproc;   //! whether this was created in a preprocessor
-   size_t        ns_cnt;       //! Number of consecutive namespace levels
-   bool          non_vardef;   //! Hit a non-vardef line
-   indent_ptr_t  ip;
-};
-
-// TODO: put this on a linked list
-struct parse_frame_t
-{
-   int                 ref_no;
-   int                 level;           //! level of parens/square/angle/brace
-   int                 brace_level;     //! level of brace/vbrace
-   int                 pp_level;        //! level of preproc #if stuff
-
-   int                 sparen_count;
-
-   paren_stack_entry_t pse[128];
-   size_t              pse_tos;
-   int                 paren_count;
-
-   c_token_t           in_ifdef;
-   int                 stmt_count;
-   int                 expr_count;
-
-   bool                maybe_decl;
-   bool                maybe_cast;
-};
-
-=======
->>>>>>> 12b18665
 #define PCF_BIT(b)    (1ULL << b)
 
 // Copy flags are in the lower 16 bits
@@ -450,13 +404,8 @@
 
    int                     ifdef_over_whole_file;
 
-<<<<<<< HEAD
-   bool              frag;          //! activates code fragment option
-   uint32_t          frag_cols;
-=======
    bool                    frag;    //! activates code fragment option
    UINT32                  frag_cols;
->>>>>>> 12b18665
 
    // stuff to auto-detect line endings
    UINT32                  le_counts[LE_AUTO];
@@ -486,15 +435,9 @@
 
    op_val_t                settings[UO_option_count]; //! array with all uncrustify option settings
 
-<<<<<<< HEAD
-   parse_frame_t     frames[16];
-   int               frame_count;
-   int               pp_level; // TODO: can this ever be -1?
-=======
    std::vector<ParseFrame> frames;
 //   size_t                  frame_count;
    int                     pp_level; // TODO: can this ever be -1?
->>>>>>> 12b18665
 
    // the default values for settings
    op_val_t                defaults[UO_option_count];
