/**
 * @file newlines.cpp
 * Adds or removes newlines.
 *
 * Informations
 *   "Ignore" means do not change it.
 *   "Add" in the context of spaces means make sure there is at least 1.
 *   "Add" elsewhere means make sure one is present.
 *   "Remove" mean remove the space/brace/newline/etc.
 *   "Force" in the context of spaces means ensure that there is exactly 1.
 *   "Force" in other contexts means the same as "add".
 *
 *   Rmk: spaces = space + nl
 *
 * @author  Ben Gardner
 * @author  Guy Maurel since version 0.62 for uncrustify4Qt
 *          October 2015, 2016
 * @license GPL v2+
 */
#include "newlines.h"
#include "uncrustify_types.h"
#include "chunk_list.h"
#include "prototypes.h"
#include <cstdio>
#include <cstdlib>
#include <cstring>
#include "unc_ctype.h"
#include "unc_tools.h"
#include "uncrustify.h"
#include "indent.h"
#include "space.h"
#include "combine.h"
#include "keywords.h"
#include "options.h"
#include "language_tools.h"

#include <algorithm>


using namespace std;


static void mark_change(const char *func, size_t line);


/**
 * Check to see if we are allowed to increase the newline count.
 * We can't increase the newline count:
 *  - if nl_squeeze_ifdef and a preproc is after the newline.
 *  - if eat_blanks_before_close_brace and the next is '}'
 *  - if eat_blanks_after_open_brace and the prev is '{'
 */
static bool can_increase_nl(chunk_t *nl);


//! Double the newline, if allowed.
static void double_newline(chunk_t *nl);


/**
 * Basic approach:
 * 1. Find next open brace
 * 2. Find next close brace
 * 3. Determine why the braces are there
 * a. struct/union/enum "enum [name] {"
 * c. assignment "= {"
 * b. if/while/switch/for/etc ") {"
 * d. else "} else {"
 */
static void setup_newline_add(chunk_t *prev, chunk_t *nl, chunk_t *next);


//! Make sure there is a blank line after a commented group of values
static void newlines_double_space_struct_enum_union(chunk_t *open_brace);


//! If requested, make sure each entry in an enum is on its own line
static void newlines_enum_entries(chunk_t *open_brace, argval_t av);


/**
 * Checks to see if it is OK to add a newline around the chunk.
 * Don't want to break one-liners...
 * return value:
 *  true: a new line may be added
 * false: a new line may NOT be added
 */
static bool one_liner_nl_ok(chunk_t *pc);


static void nl_create_one_liner(chunk_t *vbrace_open);


//! Find the next newline or nl_cont
static void nl_handle_define(chunk_t *pc);


/**
 * Does the Ignore, Add, Remove, or Force thing between two chunks
 *
 * @param before  The first chunk
 * @param after   The second chunk
 * @param av      The IARF value
 */
static void newline_iarf_pair(chunk_t *before, chunk_t *after, argval_t av);


/**
 * Adds newlines to multi-line function call/decl/def
 * Start points to the open paren
 */
static void newline_func_multi_line(chunk_t *start);


/**
 * Formats a function declaration
 * Start points to the open paren
 */
static void newline_func_def_or_call(chunk_t *start);


/**
 * Formats a message, adding newlines before the item before the colons.
 *
 * Start points to the open '[' in:
 * [myObject doFooWith:arg1 name:arg2  // some lines with >1 arg
 *            error:arg3];
 */
static void newline_oc_msg(chunk_t *start);


//! Ensure that the next non-comment token after close brace is a newline
static void newline_end_newline(chunk_t *br_close);


/**
 * Add or remove a newline between the closing paren and opening brace.
 * Also uncuddles anything on the closing brace. (may get fixed later)
 *
 * "if (...) { \n" or "if (...) \n { \n"
 *
 * For virtual braces, we can only add a newline after the vbrace open.
 * If we do so, also add a newline after the vbrace close.
 */
static bool newlines_if_for_while_switch(chunk_t *start, argval_t nl_opt);


/**
 * Add or remove extra newline before the chunk.
 * Adds before comments
 * Doesn't do anything if open brace before it
 * "code\n\ncomment\nif (...)" or "code\ncomment\nif (...)"
 */
static void newlines_if_for_while_switch_pre_blank_lines(chunk_t *start, argval_t nl_opt);


static void _blank_line_set(chunk_t *pc, const char *text, uncrustify_options uo);


/**
 * Add one/two newline(s) before the chunk.
 * Adds before comments
 * Adds before destructor
 * Doesn't do anything if open brace before it
 * "code\n\ncomment\nif (...)" or "code\ncomment\nif (...)"
 */
static void newlines_func_pre_blank_lines(chunk_t *start);


static chunk_t *get_closing_brace(chunk_t *start);


/**
 * remove any consecutive newlines following this chunk
 * skip vbraces
 */
static void remove_next_newlines(chunk_t *start);


/**
 * Add or remove extra newline after end of the block started in chunk.
 * Doesn't do anything if close brace after it
 * Interesting issue is that at this point, nls can be before or after vbraces
 * VBraces will stay VBraces, conversion to real ones should have already happened
 * "if (...)\ncode\ncode" or "if (...)\ncode\n\ncode"
 */
static void newlines_if_for_while_switch_post_blank_lines(chunk_t *start, argval_t nl_opt);


/**
 * Adds or removes a newline between the keyword and the open brace.
 * If there is something after the '{' on the same line, then
 * the newline is removed unconditionally.
 * If there is a '=' between the keyword and '{', do nothing.
 *
 * "struct [name] {" or "struct [name] \n {"
 */
static void newlines_struct_union(chunk_t *start, argval_t nl_opt, bool leave_trailing);
static void newlines_enum(chunk_t *start);


/**
 * Cuddles or un-cuddles a chunk with a previous close brace
 *
 * "} while" vs "} \n while"
 * "} else" vs "} \n else"
 *
 * @param start  The chunk - should be CT_ELSE or CT_WHILE_OF_DO
 */
static void newlines_cuddle_uncuddle(chunk_t *start, argval_t nl_opt);


/**
 * Adds/removes a newline between else and '{'.
 * "else {" or "else \n {"
 */
static void newlines_do_else(chunk_t *start, argval_t nl_opt);


//! Put a newline before and after a block of variable definitions
static chunk_t *newline_def_blk(chunk_t *start, bool fn_top);


/**
 * Handles the brace_on_func_line setting and decides if the closing brace
 * of a pair should be right after a newline.
 * The only cases where the closing brace shouldn't be the first thing on a line
 * is where the opening brace has junk after it AND where a one-liner in a
 * class is supposed to be preserved.
 *
 * General rule for break before close brace:
 * If the brace is part of a function (call or definition) OR if the only
 * thing after the opening brace is comments, the there must be a newline
 * before the close brace.
 *
 * Example of no newline before close
 * struct mystring { int  len;
 *                   char str[]; };
 * while (*(++ptr) != 0) { }
 *
 * Examples of newline before close
 * void foo() {
 * }
 */
static void newlines_brace_pair(chunk_t *br_open);


/**
 * Put a empty line between the 'case' statement and the previous case colon
 * or semicolon.
 * Does not work with PAWN (?)
 */
static void newline_case(chunk_t *start);


static void newline_case_colon(chunk_t *start);


//! Put a blank line before a return statement, unless it is after an open brace
static void newline_before_return(chunk_t *start);


/**
 * Put a empty line after a return statement, unless it is followed by a
 * close brace.
 *
 * May not work with PAWN
 */
static void newline_after_return(chunk_t *start);


static void _blank_line_max(chunk_t *pc, const char *text, uncrustify_options uo);


#define MARK_CHANGE()    mark_change(__func__, __LINE__)


static void mark_change(const char *func, size_t line)
{
   LOG_FUNC_ENTRY();
   cpd.changes++;
   if (cpd.pass_count == 0)
   {
      LOG_FMT(LCHANGE, "%s(%d): change %d on %s:%zu\n",
              __func__, __LINE__, cpd.changes, func, line);
   }
}


static bool can_increase_nl(chunk_t *nl)
{
   LOG_FUNC_ENTRY();
   chunk_t *prev = chunk_get_prev_nc(nl);
   chunk_t *pcmt = chunk_get_prev(nl);
   chunk_t *next = chunk_get_next(nl);

   if (cpd.settings[UO_nl_squeeze_ifdef].b)
   {
      if (  chunk_is_token(prev, CT_PREPROC)
         && prev->parent_type == CT_PP_ENDIF
         && (prev->level > 0 || cpd.settings[UO_nl_squeeze_ifdef_top_level].b))
      {
         LOG_FMT(LBLANKD, "%s(%d): nl_squeeze_ifdef %zu (prev) pp_lvl=%zu rv=0\n",
                 __func__, __LINE__, nl->orig_line, nl->pp_level);
         return(false);
      }
      if (  chunk_is_token(next, CT_PREPROC)
         && next->parent_type == CT_PP_ENDIF
         && (next->level > 0 || cpd.settings[UO_nl_squeeze_ifdef_top_level].b))
      {
         bool rv = ifdef_over_whole_file()
                   && (next->flags & PCF_WF_ENDIF);
         LOG_FMT(LBLANKD, "%s(%d): nl_squeeze_ifdef %zu (next) pp_lvl=%zu rv=%d\n",
                 __func__, __LINE__, nl->orig_line, nl->pp_level, rv);
         return(rv);
      }
   }

   if (  cpd.settings[UO_eat_blanks_before_close_brace].b
      && chunk_is_token(next, CT_BRACE_CLOSE))
   {
      LOG_FMT(LBLANKD, "%s(%d): eat_blanks_before_close_brace %zu\n",
              __func__, __LINE__, nl->orig_line);
      return(false);
   }

   if (  cpd.settings[UO_eat_blanks_after_open_brace].b
      && chunk_is_token(prev, CT_BRACE_OPEN))
   {
      LOG_FMT(LBLANKD, "%s(%d): eat_blanks_after_open_brace %zu\n",
              __func__, __LINE__, nl->orig_line);
      return(false);
   }

   if (!pcmt && (cpd.settings[UO_nl_start_of_file].a != AV_IGNORE))
   {
      LOG_FMT(LBLANKD, "%s(%d): SOF no prev %zu\n", __func__, __LINE__, nl->orig_line);
      return(false);
   }

   if (!next && (cpd.settings[UO_nl_end_of_file].a != AV_IGNORE))
   {
      LOG_FMT(LBLANKD, "%s(%d): EOF no next %zu\n", __func__, __LINE__, nl->orig_line);
      return(false);
   }

   return(true);
} // can_increase_nl


static void double_newline(chunk_t *nl)
{
   LOG_FUNC_ENTRY();
   chunk_t *prev = chunk_get_prev(nl);
   if (prev == nullptr)
   {
      return;
   }
   LOG_FMT(LNEWLINE, "%s(%d): add newline after ", __func__, __LINE__);
   if (chunk_is_token(prev, CT_VBRACE_CLOSE))
   {
      LOG_FMT(LNEWLINE, "VBRACE_CLOSE ");
   }
   else
   {
      LOG_FMT(LNEWLINE, "'%s' ", prev->text());
   }
   LOG_FMT(LNEWLINE, "on line %zu", prev->orig_line);

   if (!can_increase_nl(nl))
   {
      LOG_FMT(LNEWLINE, " - denied\n");
      return;
   }
   LOG_FMT(LNEWLINE, " - done\n");
   if (nl->nl_count != 2)
   {
      nl->nl_count = 2;
      MARK_CHANGE();
   }
}


static void setup_newline_add(chunk_t *prev, chunk_t *nl, chunk_t *next)
{
   LOG_FUNC_ENTRY();
   if (  prev == nullptr
      || nl == nullptr
      || next == nullptr)
   {
      return;
   }

   undo_one_liner(prev);

   nl->orig_line   = prev->orig_line;
   nl->level       = prev->level;
   nl->brace_level = prev->brace_level;
   nl->pp_level    = prev->pp_level;
   nl->nl_count    = 1;
   nl->flags       = (prev->flags & PCF_COPY_FLAGS) & ~PCF_IN_PREPROC;
   nl->orig_col    = prev->orig_col_end;
   nl->column      = prev->orig_col;
   if (  (prev->flags & PCF_IN_PREPROC)
      && (next->flags & PCF_IN_PREPROC))
   {
      chunk_flags_set(nl, PCF_IN_PREPROC);
   }
   if (nl->flags & PCF_IN_PREPROC)
   {
      set_chunk_type(nl, CT_NL_CONT);
      nl->str = "\\\n";
   }
   else
   {
      set_chunk_type(nl, CT_NEWLINE);
      nl->str = "\n";
   }
}


chunk_t *newline_add_before(chunk_t *pc)
{
   LOG_FUNC_ENTRY();
   chunk_t nl;
   chunk_t *prev;

   prev = chunk_get_prev_nvb(pc);
   if (chunk_is_newline(prev))
   {
      // Already has a newline before this chunk
      return(prev);
   }

   LOG_FMT(LNEWLINE, "%s(%d): text() '%s', on orig_line is %zu, orig_col is %zu, pc->column is %zu",
           __func__, __LINE__, pc->text(), pc->orig_line, pc->orig_col, pc->column);
   log_func_stack_inline(LNEWLINE);

   setup_newline_add(prev, &nl, pc);
   LOG_FMT(LNEWLINE, "%s(%d): nl.column is %zu\n",
           __func__, __LINE__, nl.column);

   MARK_CHANGE();
   return(chunk_add_before(&nl, pc));
}


chunk_t *newline_force_before(chunk_t *pc)
{
   LOG_FUNC_ENTRY();
   chunk_t *nl = newline_add_before(pc);
   if (nl && nl->nl_count > 1)
   {
      nl->nl_count = 1;
      MARK_CHANGE();
   }
   return(nl);
}


chunk_t *newline_add_after(chunk_t *pc)
{
   LOG_FUNC_ENTRY();

   if (pc == nullptr)
   {
      return(nullptr);
   }

   chunk_t *next = chunk_get_next_nvb(pc);
   if (chunk_is_newline(next))
   {
      // Already has a newline after this chunk
      return(next);
   }

   LOG_FMT(LNEWLINE, "%s(%d): '%s' on line %zu",
           __func__, __LINE__, pc->text(), pc->orig_line);
   log_func_stack_inline(LNEWLINE);

   chunk_t nl;
   setup_newline_add(pc, &nl, next);

   MARK_CHANGE();
   return(chunk_add_after(&nl, pc));
}


chunk_t *newline_force_after(chunk_t *pc)
{
   LOG_FUNC_ENTRY();
   chunk_t *nl = newline_add_after(pc); // add a newline
   if (nl && nl->nl_count > 1)          // check if there are more than 1 newline
   {
      nl->nl_count = 1;                 // if so change the newline count back to 1
      MARK_CHANGE();
   }
   return(nl);
}


static void newline_end_newline(chunk_t *br_close)
{
   LOG_FUNC_ENTRY();
   chunk_t *next = chunk_get_next(br_close);
   chunk_t nl;

   if (!chunk_is_newline(next) && !chunk_is_comment(next))
   {
      nl.orig_line = br_close->orig_line;
      nl.nl_count  = 1;
      nl.flags     = (br_close->flags & PCF_COPY_FLAGS) & ~PCF_IN_PREPROC;
      if (  (br_close->flags & PCF_IN_PREPROC)
         && next != nullptr
         && (next->flags & PCF_IN_PREPROC))
      {
         nl.flags |= PCF_IN_PREPROC;
      }
      if (nl.flags & PCF_IN_PREPROC)
      {
         nl.type = CT_NL_CONT;
         nl.str  = "\\\n";
      }
      else
      {
         nl.type = CT_NEWLINE;
         nl.str  = "\n";
      }
      MARK_CHANGE();
      LOG_FMT(LNEWLINE, "%s(%d): %zu:%zu add newline after '%s'\n",
              __func__, __LINE__, br_close->orig_line, br_close->orig_col, br_close->text());
      chunk_add_after(&nl, br_close);
   }
}


static void newline_min_after(chunk_t *ref, size_t count, UINT64 flag)
{
   LOG_FUNC_ENTRY();

   LOG_FMT(LNEWLINE, "%s(%d): '%s' line %zu - count=%zu flg=0x%" PRIx64 ":",
           __func__, __LINE__, ref->text(), ref->orig_line, count, flag);
   log_func_stack_inline(LNEWLINE);

   chunk_t *pc = ref;
   do
   {
      pc = chunk_get_next(pc);
   } while (pc != nullptr && !chunk_is_newline(pc));

   if (pc != nullptr)                 // Coverity CID 76002
   {
      LOG_FMT(LNEWLINE, "%s(%d): on %s, line %zu, col %zu\n",
              __func__, __LINE__, get_token_name(pc->type), pc->orig_line, pc->orig_col);
   }

   chunk_t *next = chunk_get_next(pc);
   if (!next)
   {
      return;
   }
   if (  chunk_is_comment(next)
      && next->nl_count == 1
      && chunk_is_comment(chunk_get_prev(pc)))
   {
      newline_min_after(next, count, flag);
      return;
   }

   chunk_flags_set(pc, flag);
   if (chunk_is_newline(pc) && can_increase_nl(pc))
   {
      if (pc->nl_count < count)
      {
         pc->nl_count = count;
         MARK_CHANGE();
      }
   }
} // newline_min_after


chunk_t *newline_add_between(chunk_t *start, chunk_t *end)
{
   LOG_FUNC_ENTRY();

   if (start == nullptr || end == nullptr)
   {
      return(nullptr);
   }

   LOG_FMT(LNEWLINE, "%s(%d): '%s'[%s] line %zu:%zu and '%s' line %zu:%zu :",
           __func__, __LINE__, start->text(), get_token_name(start->type),
           start->orig_line, start->orig_col,
           end->text(), end->orig_line, end->orig_col);
   log_func_stack_inline(LNEWLINE);

   // Back-up check for one-liners (should never be true!)
   if (!one_liner_nl_ok(start))
   {
      return(nullptr);
   }

   /*
    * Scan for a line break, if there is a line break between start and end
    * we won't add another one
    */
   for (chunk_t *pc = start; pc != end; pc = chunk_get_next(pc))
   {
      if (chunk_is_newline(pc))
      {
         return(pc);
      }
   }

   /*
    * If the second one is a brace open, then check to see
    * if a comment + newline follows
    */
   if (chunk_is_token(end, CT_BRACE_OPEN))
   {
      chunk_t *pc = chunk_get_next(end);
      if (chunk_is_comment(pc))
      {
         pc = chunk_get_next(pc);
         if (chunk_is_newline(pc))
         {
            // Move the open brace to after the newline
            chunk_move_after(end, pc);
            return(pc);
         }
      }
   }

   return(newline_add_before(end));
} // newline_add_between


void newline_del_between(chunk_t *start, chunk_t *end)
{
   LOG_FUNC_ENTRY();

   LOG_FMT(LNEWLINE, "%s(%d): '%s' line %zu:%zu and '%s' line %zu:%zu : preproc=%d/%d ",
           __func__, __LINE__, start->text(), start->orig_line, start->orig_col,
           end->text(), end->orig_line, end->orig_col,
           ((start->flags & PCF_IN_PREPROC) != 0),
           ((end->flags & PCF_IN_PREPROC) != 0));
   log_func_stack_inline(LNEWLINE);

   // Can't remove anything if the preproc status differs
   if (!chunk_same_preproc(start, end))
   {
      return;
   }

   chunk_t *pc           = start;
   bool    start_removed = false;
   do
   {
      chunk_t *next = chunk_get_next(pc);
      if (chunk_is_newline(pc))
      {
         chunk_t *prev = chunk_get_prev(pc);
         if (  (!chunk_is_comment(prev) && !chunk_is_comment(next))
            || chunk_is_newline(prev)
            || chunk_is_newline(next))
         {
            if (chunk_safe_to_del_nl(pc))
            {
               if (pc == start)
               {
                  start_removed = true;
               }

               chunk_del(pc);
               MARK_CHANGE();
               if (prev != nullptr)
               {
                  align_to_column(next, prev->column + space_col_align(prev, next));
               }
            }
         }
         else
         {
            if (pc->nl_count > 1)
            {
               pc->nl_count = 1;
               MARK_CHANGE();
            }
         }
      }
      pc = next;
   } while (pc != end);

   if (  !start_removed
      && chunk_is_str(end, "{", 1)
      && (  chunk_is_str(start, ")", 1)
         || chunk_is_token(start, CT_DO)
         || chunk_is_token(start, CT_ELSE)))
   {
      chunk_move_after(end, start);
   }
} // newline_del_between


static bool newlines_if_for_while_switch(chunk_t *start, argval_t nl_opt)
{
   LOG_FUNC_ENTRY();

   if (  nl_opt == AV_IGNORE
      || (  (start->flags & PCF_IN_PREPROC)
         && !cpd.settings[UO_nl_define_macro].b))
   {
      return(false);
   }

   bool    retval = false;
   chunk_t *pc    = chunk_get_next_ncnl(start);
   if (chunk_is_token(pc, CT_SPAREN_OPEN))
   {
      chunk_t *close_paren = chunk_get_next_type(pc, CT_SPAREN_CLOSE, pc->level);
      chunk_t *brace_open  = chunk_get_next_ncnl(close_paren);

      if (  (  chunk_is_token(brace_open, CT_BRACE_OPEN)
            || chunk_is_token(brace_open, CT_VBRACE_OPEN))
         && one_liner_nl_ok(brace_open))
      {
         if (cpd.settings[UO_nl_multi_line_cond].b)
         {
            while ((pc = chunk_get_next(pc)) != close_paren)
            {
               if (chunk_is_newline(pc))
               {
                  nl_opt = AV_ADD;
                  break;
               }
            }
         }

         if (chunk_is_token(brace_open, CT_VBRACE_OPEN))
         {
            // Can only add - we don't want to create a one-line here
            if (nl_opt & AV_ADD)
            {
               newline_iarf_pair(close_paren, chunk_get_next_ncnl(brace_open), nl_opt);
               pc = chunk_get_next_type(brace_open, CT_VBRACE_CLOSE, brace_open->level);
               if (  !chunk_is_newline(chunk_get_prev_nc(pc))
                  && !chunk_is_newline(chunk_get_next_nc(pc)))
               {
                  newline_add_after(pc);
                  retval = true;
               }
            }
         }
         else
         {
            newline_iarf_pair(close_paren, brace_open, nl_opt);

            newline_add_between(brace_open, chunk_get_next_ncnl(brace_open));

            // Make sure nothing is cuddled with the closing brace
            pc = chunk_get_next_type(brace_open, CT_BRACE_CLOSE, brace_open->level);
            newline_add_between(pc, chunk_get_next_nblank(pc));
            retval = true;
         }
      }
   }
   return(retval);
} // newlines_if_for_while_switch


static void newlines_if_for_while_switch_pre_blank_lines(chunk_t *start, argval_t nl_opt)
{
   LOG_FUNC_ENTRY();

   if (  nl_opt == AV_IGNORE
      || (  (start->flags & PCF_IN_PREPROC)
         && !cpd.settings[UO_nl_define_macro].b))
   {
      return;
   }

   chunk_t *prev;
   chunk_t *next;
   chunk_t *last_nl = nullptr;
   size_t  level    = start->level;
   bool    do_add   = nl_opt & AV_ADD;

   /*
    * look backwards until we find
    *   open brace (don't add or remove)
    *   2 newlines in a row (don't add)
    *   something else (don't remove)
    */
   for (chunk_t *pc = chunk_get_prev(start); pc != nullptr; pc = chunk_get_prev(pc))
   {
      if (chunk_is_newline(pc))
      {
         last_nl = pc;
         // if we found 2 or more in a row
         if (pc->nl_count > 1 || chunk_is_newline(chunk_get_prev_nvb(pc)))
         {
            // need to remove
            if ((nl_opt & AV_REMOVE) && ((pc->flags & PCF_VAR_DEF) == 0))
            {
               // if we're also adding, take care of that here
               size_t nl_count = do_add ? 2 : 1;
               if (nl_count != pc->nl_count)
               {
                  pc->nl_count = nl_count;
                  MARK_CHANGE();
               }
               // can keep using pc because anything other than newline stops loop, and we delete if newline
               while (chunk_is_newline(prev = chunk_get_prev_nvb(pc)))
               {
                  // Make sure we don't combine a preproc and non-preproc
                  if (!chunk_safe_to_del_nl(prev))
                  {
                     break;
                  }
                  chunk_del(prev);
                  MARK_CHANGE();
               }
            }

            return;
         }
      }
      else if (chunk_is_opening_brace(pc) || pc->level < level)
      {
         return;
      }
      else if (chunk_is_comment(pc))
      {
         // vbrace close is ok because it won't go into output, so we should skip it
         last_nl = nullptr;
         continue;
      }
      else
      {
         if (do_add) // we found something previously besides a comment or a new line
         {
            // if we have run across a newline
            if (last_nl != nullptr)
            {
               if (last_nl->nl_count < 2)
               {
                  double_newline(last_nl);
               }
            }
            else
            {
               // we didn't run into a newline, so we need to add one
               if (  ((next = chunk_get_next(pc)) != nullptr)
                  && chunk_is_comment(next))
               {
                  pc = next;
               }
               if ((last_nl = newline_add_after(pc)) != nullptr)
               {
                  double_newline(last_nl);
               }
            }
         }

         return;
      }
   }
} // newlines_if_for_while_switch_pre_blank_lines


static void _blank_line_set(chunk_t *pc, const char *text, uncrustify_options uo)
{
   LOG_FUNC_ENTRY();
   if (pc == nullptr)
   {
      return;
   }
   const option_map_value *option = get_option_name(uo);
   if (option->type != AT_UNUM)
   {
      fprintf(stderr, "Program error for UO_=%d\n", static_cast<int>(uo));
      fprintf(stderr, "Please make a report\n");
      log_flush(true);
      exit(2);
   }

   if ((cpd.settings[uo].u > 0) && (pc->nl_count != cpd.settings[uo].u))
   {
      LOG_FMT(LBLANKD, "%s(%d): do_blank_lines: %s set line %zu to %zu\n",
              __func__, __LINE__, text + 3, pc->orig_line, cpd.settings[uo].u);
      pc->nl_count = cpd.settings[uo].u;
      MARK_CHANGE();
   }
}


#define blank_line_set(pc, op)    _blank_line_set(pc, #op, op)


static void newlines_func_pre_blank_lines(chunk_t *start)
{
   LOG_FUNC_ENTRY();
   if (  start == nullptr
      || (  (  start->type != CT_FUNC_CLASS_DEF
            || cpd.settings[UO_nl_before_func_class_def].u == 0)
         && (  start->type != CT_FUNC_CLASS_PROTO
            || cpd.settings[UO_nl_before_func_class_proto].u == 0)
         && (  start->type != CT_FUNC_DEF
            || cpd.settings[UO_nl_before_func_body_def].u == 0)
         && (  start->type != CT_FUNC_PROTO
            || cpd.settings[UO_nl_before_func_body_proto].u == 0)))
   {
      return;
   }

   LOG_FMT(LNLFUNCT, "\n%s(%d): set blank line(s): for %s at line %zu\n",
           __func__, __LINE__, start->text(), start->orig_line);
   /*
    * look backwards until we find:
    *   - open brace (don't add or remove)
    *   - two newlines in a row (don't add)
    *   - a destructor
    *   - something else (don't remove)
    */
   chunk_t *pc           = nullptr;
   chunk_t *last_nl      = nullptr;
   chunk_t *last_comment = nullptr;
   bool    do_it         = false;
   for (pc = chunk_get_prev(start); pc != nullptr; pc = chunk_get_prev(pc))
   {
      LOG_FMT(LNLFUNCT, "   O%zu:%zu %s '%s'\n", pc->orig_line, pc->orig_col,
              get_token_name(pc->type), pc->text());

      if (chunk_is_newline(pc))
      {
         last_nl = pc;
         LOG_FMT(LNLFUNCT, "   <chunk_is_newline> found at line=%zu column=%zu\n", pc->orig_line, pc->orig_col);
         continue;
      }

      if (chunk_is_comment(pc))
      {
         LOG_FMT(LNLFUNCT, "   <chunk_is_comment> found at line=%zu column=%zu\n", pc->orig_line, pc->orig_col);
         if (  (  pc->orig_line < start->orig_line
               && ((start->orig_line - pc->orig_line
                    - (chunk_is_token(pc, CT_COMMENT_MULTI) ? pc->nl_count : 0))) < 2)
            || (  last_comment != nullptr
               && chunk_is_token(pc, CT_COMMENT_CPP) // combine only cpp comments
               && last_comment->type == pc->type     // don't mix comment types
               && last_comment->orig_line > pc->orig_line
               && (last_comment->orig_line - pc->orig_line) < 2))
         {
            last_comment = pc;
            continue;
         }

         do_it = true;
         break;
      }

      if (  chunk_is_token(pc, CT_DESTRUCTOR)
         || chunk_is_token(pc, CT_TYPE)
         || chunk_is_token(pc, CT_QUALIFIER)
         || chunk_is_token(pc, CT_PTR_TYPE)
         || chunk_is_token(pc, CT_DC_MEMBER)
         || chunk_is_token(pc, CT_TYPE)
         || chunk_is_token(pc, CT_TYPE))
      {
         continue;
      }
      // skip template stuff to add newlines before it
      if (chunk_is_token(pc, CT_ANGLE_CLOSE) && pc->parent_type == CT_TEMPLATE)
      {
         pc = chunk_get_prev_type(pc, CT_TEMPLATE, -1);
         continue;
      }

      // else
      do_it = true;
      break;
   }
   if (!do_it || last_nl == nullptr)
   {
      return;
   }

   LOG_FMT(LNLFUNCT, "   set blank line(s): for <NL> at O%zu:%zu\n",
           last_nl->orig_line, last_nl->orig_col);

   switch (start->type)
   {
   case CT_FUNC_CLASS_DEF:
   {
      if (cpd.settings[UO_nl_before_func_class_def].u != last_nl->nl_count)
      {
         LOG_FMT(LNLFUNCT, "   set blank line(s) to %zu\n",
                 cpd.settings[UO_nl_before_func_class_def].u);
         blank_line_set(last_nl, UO_nl_before_func_class_def);
      }
      break;
   }

   case CT_FUNC_CLASS_PROTO:
   {
      if (cpd.settings[UO_nl_before_func_class_proto].u != last_nl->nl_count)
      {
         LOG_FMT(LNLFUNCT, "   set blank line(s) to %zu\n",
                 cpd.settings[UO_nl_before_func_class_proto].u);
         blank_line_set(last_nl, UO_nl_before_func_class_proto);
      }
      break;
   }

   case CT_FUNC_DEF:
   {
      if (cpd.settings[UO_nl_before_func_body_def].u != last_nl->nl_count)
      {
         LOG_FMT(LNLFUNCT, "   set blank line(s) to %zu\n",
                 cpd.settings[UO_nl_before_func_body_def].u);
         blank_line_set(last_nl, UO_nl_before_func_body_def);
      }
      break;
   }

   case CT_FUNC_PROTO:
   {
      if (cpd.settings[UO_nl_before_func_body_proto].u != last_nl->nl_count)
      {
         LOG_FMT(LNLFUNCT, "   set blank line(s) to %zu\n",
                 cpd.settings[UO_nl_before_func_body_proto].u);
         blank_line_set(last_nl, UO_nl_before_func_body_proto);
      }
      break;
   }

   default:
   {
      LOG_FMT(LERR, "   setting to blank line(s) at line %zu not possible\n",
              pc->orig_line);
      break;
   }
   }   // switch
} // newlines_func_pre_blank_lines


static chunk_t *get_closing_brace(chunk_t *start)
{
   LOG_FUNC_ENTRY();
   chunk_t *pc;
   size_t  level = start->level;

   for (pc = start; (pc = chunk_get_next(pc)) != nullptr;)
   {
      if (  (chunk_is_token(pc, CT_BRACE_CLOSE) || chunk_is_token(pc, CT_VBRACE_CLOSE))
         && pc->level == level)
      {
         return(pc);
      }
      // for some reason, we can have newlines between if and opening brace that are lower level than either
      if (!chunk_is_newline(pc) && pc->level < level)
      {
         return(nullptr);
      }
   }

   return(nullptr);
}


static void remove_next_newlines(chunk_t *start)
{
   LOG_FUNC_ENTRY();
   chunk_t *next;

   while ((next = chunk_get_next(start)) != nullptr)
   {
      if (chunk_is_newline(next) && chunk_safe_to_del_nl(next))
      {
         chunk_del(next);
         MARK_CHANGE();
      }
      else if (chunk_is_vbrace(next))
      {
         start = next;
      }
      else
      {
         break;
      }
   }
}


static void newlines_if_for_while_switch_post_blank_lines(chunk_t *start, argval_t nl_opt)
{
   LOG_FUNC_ENTRY();
   chunk_t *pc;
   chunk_t *next;
   chunk_t *prev;

   LOG_FMT(LNEWLINE, "%s:\n   (%d):start->..., type %s, line %zu, column %zu,\n",
           __func__, __LINE__, get_token_name(start->type), start->orig_line, start->orig_col);
   if (  nl_opt == AV_IGNORE
      || (  (start->flags & PCF_IN_PREPROC)
         && !cpd.settings[UO_nl_define_macro].b))
   {
      return;
   }

   // first find ending brace
   if ((pc = get_closing_brace(start)) == nullptr)
   {
      return;
   }
   LOG_FMT(LNEWLINE, "   (%d):pc->...   , type %s, line %zu, column %zu,\n",
           __LINE__, get_token_name(pc->type), pc->orig_line, pc->orig_col);

   /*
    * if we're dealing with an if, we actually want to add or remove
    * blank lines after any else
    */
   if (chunk_is_token(start, CT_IF))
   {
      while (true)
      {
         next = chunk_get_next_ncnl(pc);
         if (  next != nullptr
            && (chunk_is_token(next, CT_ELSE) || chunk_is_token(next, CT_ELSEIF)))
         {
            // point to the closing brace of the else
            if ((pc = get_closing_brace(next)) == nullptr)
            {
               return;
            }
            LOG_FMT(LNEWLINE, "   (%d):pc->...   , type %s, line %zu, column %zu,\n",
                    __LINE__, get_token_name(pc->type), pc->orig_line, pc->orig_col);
         }
         else
         {
            break;
         }
      }
   }

   /*
    * if we're dealing with a do/while, we actually want to add or
    * remove blank lines after while and its condition
    */
   if (chunk_is_token(start, CT_DO))
   {
      // point to the next semicolon
      if ((pc = chunk_get_next_type(pc, CT_SEMICOLON, start->level)) == nullptr)
      {
         return;
      }
      LOG_FMT(LNEWLINE, "   (%d):pc->...   , type %s, line %zu, column %zu,\n",
              __LINE__, get_token_name(pc->type), pc->orig_line, pc->orig_col);
   }

   bool isVBrace = (chunk_is_token(pc, CT_VBRACE_CLOSE));
   if (isVBrace)
   {
      LOG_FMT(LNEWLINE, "   (%d): isVBrace is TRUE\n", __LINE__);
   }
   else
   {
      LOG_FMT(LNEWLINE, "   (%d): isVBrace is FALSE\n", __LINE__);
   }

   if ((prev = chunk_get_prev_nvb(pc)) == nullptr)
   {
      return;
   }

   bool have_pre_vbrace_nl = isVBrace && chunk_is_newline(prev);
   if (have_pre_vbrace_nl)
   {
      LOG_FMT(LNEWLINE, "   (%d): have_pre_vbrace_nl is TRUE\n", __LINE__);
   }
   else
   {
      LOG_FMT(LNEWLINE, "   (%d): have_pre_vbrace_nl is FALSE\n", __LINE__);
   }
   if (nl_opt & AV_REMOVE)
   {
      // if chunk before is a vbrace, remove any newlines after it
      if (have_pre_vbrace_nl)
      {
         if (prev->nl_count != 1)
         {
            prev->nl_count = 1;
            MARK_CHANGE();
         }
         remove_next_newlines(pc);
      }
      else if (  (chunk_is_newline(next = chunk_get_next_nvb(pc)))
              && !(next->flags & PCF_VAR_DEF))
      {
         // otherwise just deal with newlines after brace
         if (next->nl_count != 1)
         {
            next->nl_count = 1;
            MARK_CHANGE();
         }
         remove_next_newlines(next);
      }
   }

   // may have a newline before and after vbrace
   // don't do anything with it if the next non newline chunk is a closing brace
   if (nl_opt & AV_ADD)
   {
      chunk_t *nextNNL = chunk_get_next_nnl(pc);
      do
      {
         if (nextNNL == nullptr)
         {
            return;
         }
         if (nextNNL->type != CT_VBRACE_CLOSE)
         {
            next = nextNNL;
            break;
         }
         nextNNL = chunk_get_next_nnl(nextNNL);
      } while (true);

      LOG_FMT(LNEWLINE, "   (%d): next->... , type %s, line %zu, column %zu,\n",
              __LINE__, get_token_name(next->type), next->orig_line, next->orig_col);
      if (next->type != CT_BRACE_CLOSE)
      {
         // if vbrace, have to check before and after
         // if chunk before vbrace, check its count
         size_t nl_count = have_pre_vbrace_nl ? prev->nl_count : 0;
         LOG_FMT(LNEWLINE, "   (%d): nl_count %zu\n", __LINE__, nl_count);
         if (chunk_is_newline(next = chunk_get_next_nvb(pc)))
         {
            LOG_FMT(LNEWLINE, "   (%d): next->... , type %s, line %zu, column %zu,\n",
                    __LINE__, get_token_name(next->type), next->orig_line, next->orig_col);
            nl_count += next->nl_count;
            LOG_FMT(LNEWLINE, "   (%d): nl_count is %zu\n", __LINE__, nl_count);
         }

         // if we have no newlines, add one and make it double
         if (nl_count == 0)
         {
            LOG_FMT(LNEWLINE, "   (%d): nl_count is 0\n", __LINE__);
            if (  ((next = chunk_get_next(pc)) != nullptr)
               && chunk_is_comment(next))
            {
               LOG_FMT(LNEWLINE, "   (%d): next->... , type %s, line %zu, column %zu,\n",
                       __LINE__, get_token_name(next->type), next->orig_line, next->orig_col);
               pc = next;
               LOG_FMT(LNEWLINE, "   (%d): pc->...   , type %s, line %zu, column %zu,\n",
                       __LINE__, get_token_name(pc->type), pc->orig_line, pc->orig_col);
            }

            if ((next = newline_add_after(pc)) == nullptr)
            {
               return;
            }
            LOG_FMT(LNEWLINE, "   (%d): next->... , type %s, line %zu, column %zu,\n",
                    __LINE__, get_token_name(next->type), next->orig_line, next->orig_col);
            double_newline(next);
         }
         else if (nl_count == 1) // if we don't have enough newlines
         {
            LOG_FMT(LNEWLINE, "   (%d): nl_count is 1\n", __LINE__);
            // if we have a preceeding vbrace, add one after it
            if (have_pre_vbrace_nl)
            {
               LOG_FMT(LNEWLINE, "   (%d): have_pre_vbrace_nl is TRUE\n", __LINE__);
               next = newline_add_after(pc);
               LOG_FMT(LNEWLINE, "   (%d): next->... , type %s, line %zu, column %zu,\n",
                       __LINE__, get_token_name(next->type), next->orig_line, next->orig_col);
            }
            else
            {
               LOG_FMT(LNEWLINE, "   (%d): have_pre_vbrace_nl is FALSE\n", __LINE__);
               prev = chunk_get_prev_nnl(next);
               LOG_FMT(LNEWLINE, "   (%d): prev->... , type %s, line %zu, column %zu,\n",
                       __LINE__, get_token_name(prev->type), prev->orig_line, prev->orig_col);
               pc = chunk_get_next_nl(next);
               LOG_FMT(LNEWLINE, "   (%d): pc->...   , type %s, line %zu, column %zu,\n",
                       __LINE__, get_token_name(pc->type), pc->orig_line, pc->orig_col);
               chunk_t *pc2 = chunk_get_next(pc);
               if (pc2 != nullptr)
               {
                  pc = pc2;
                  LOG_FMT(LNEWLINE, "   (%d): pc->...   , type %s, line %zu, column %zu,\n",
                          __LINE__, get_token_name(pc->type), pc->orig_line, pc->orig_col);
               }
               else
               {
                  LOG_FMT(LNEWLINE, "   (%d): no next found: <EOF>\n", __LINE__);
               }
               if (  chunk_is_token(pc, CT_PREPROC)
                  && pc->parent_type == CT_PP_ENDIF
                  && cpd.settings[UO_nl_squeeze_ifdef].b)
               {
                  LOG_FMT(LNEWLINE, "%s(%d): cannot add newline after line %zu due to nl_squeeze_ifdef\n",
                          __func__, __LINE__, prev->orig_line);
               }
               else
               {
                  // make newline after double
                  LOG_FMT(LNEWLINE, "   (%d): call double_newline\n", __LINE__);
                  double_newline(next);
               }
            }
         }
      }
   }
} // newlines_if_for_while_switch_post_blank_lines


static void newlines_struct_union(chunk_t *start, argval_t nl_opt, bool leave_trailing)
{
   LOG_FUNC_ENTRY();
   chunk_t *pc;

   if (  nl_opt == AV_IGNORE
      || (  (start->flags & PCF_IN_PREPROC)
         && !cpd.settings[UO_nl_define_macro].b))
   {
      return;
   }

   /*
    * step past any junk between the keyword and the open brace
    * Quit if we hit a semicolon or '=', which are not expected.
    */
   size_t level = start->level;
   pc = start;
   while (((pc = chunk_get_next_ncnl(pc)) != nullptr) && pc->level >= level)
   {
      if (  pc->level == level
         && (  chunk_is_token(pc, CT_BRACE_OPEN)
            || chunk_is_semicolon(pc)
            || chunk_is_token(pc, CT_ASSIGN)))
      {
         break;
      }
      start = pc;
   }

   // If we hit a brace open, then we need to toy with the newlines
   if (chunk_is_token(pc, CT_BRACE_OPEN))
   {
      // Skip over embedded C comments
      chunk_t *next = chunk_get_next(pc);
      while (chunk_is_token(next, CT_COMMENT))
      {
         next = chunk_get_next(next);
      }
      if (  leave_trailing
         && !chunk_is_comment(next)
         && !chunk_is_newline(next))
      {
         nl_opt = AV_IGNORE;
      }

      newline_iarf_pair(start, pc, nl_opt);
   }
} // newlines_struct_union


// enum {
// enum class angle_state_e : unsigned int {
// enum-key attr(optional) identifier(optional) enum-base(optional) { enumerator-list(optional) }
// enum-key attr(optional) nested-name-specifier(optional) identifier enum-base(optional) ; TODO
// enum-key         - one of enum, enum class or enum struct  TODO
// identifier       - the name of the enumeration that's being declared
// enum-base(C++11) - colon (:), followed by a type-specifier-seq


// enumerator-list  - comma-separated list of enumerator definitions
static void newlines_enum(chunk_t *start)
{
   LOG_FUNC_ENTRY();
   chunk_t  *pc;
   chunk_t  *pcClass;
   chunk_t  *pcType;
   chunk_t  *pcColon;
   chunk_t  *pcType1;
   chunk_t  *pcType2;
   argval_t nl_opt;

   if ((start->flags & PCF_IN_PREPROC) && !cpd.settings[UO_nl_define_macro].b)
   {
      return;
   }

   // look for 'enum class'
   pcClass = chunk_get_next_ncnl(start);
   if (chunk_is_token(pcClass, CT_ENUM_CLASS))
   {
      newline_iarf_pair(start, pcClass, cpd.settings[UO_nl_enum_class].a);
      // look for 'identifier'/ 'type'
      pcType = chunk_get_next_ncnl(pcClass);
      if (chunk_is_token(pcType, CT_TYPE))
      {
         newline_iarf_pair(pcClass, pcType, cpd.settings[UO_nl_enum_class_identifier].a);
         // look for ':'
         pcColon = chunk_get_next_ncnl(pcType);
         if (chunk_is_token(pcColon, CT_BIT_COLON))
         {
            newline_iarf_pair(pcType, pcColon, cpd.settings[UO_nl_enum_identifier_colon].a);
            // look for 'type' i.e. unsigned
            pcType1 = chunk_get_next_ncnl(pcColon);
            if (chunk_is_token(pcType1, CT_TYPE))
            {
               newline_iarf_pair(pcColon, pcType1, cpd.settings[UO_nl_enum_colon_type].a);
               // look for 'type' i.e. int
               pcType2 = chunk_get_next_ncnl(pcType1);
               if (chunk_is_token(pcType2, CT_TYPE))
               {
                  newline_iarf_pair(pcType1, pcType2, cpd.settings[UO_nl_enum_colon_type].a);
               }
            }
         }
      }
   }

   /*
    * step past any junk between the keyword and the open brace
    * Quit if we hit a semicolon or '=', which are not expected.
    */
   size_t level = start->level;
   pc = start;
   while (((pc = chunk_get_next_ncnl(pc)) != nullptr) && pc->level >= level)
   {
      if (  pc->level == level
         && (  chunk_is_token(pc, CT_BRACE_OPEN)
            || chunk_is_semicolon(pc)
            || chunk_is_token(pc, CT_ASSIGN)))
      {
         break;
      }
      start = pc;
   }

   // If we hit a brace open, then we need to toy with the newlines
   if (chunk_is_token(pc, CT_BRACE_OPEN))
   {
      // Skip over embedded C comments
      chunk_t *next = chunk_get_next(pc);
      while (chunk_is_token(next, CT_COMMENT))
      {
         next = chunk_get_next(next);
      }
      if (!chunk_is_comment(next) && !chunk_is_newline(next))
      {
         nl_opt = AV_IGNORE;
      }
      else
      {
         nl_opt = cpd.settings[UO_nl_enum_brace].a;
      }

      newline_iarf_pair(start, pc, nl_opt);
   }
} // newlines_enum


static void newlines_cuddle_uncuddle(chunk_t *start, argval_t nl_opt)
{
   LOG_FUNC_ENTRY();
   chunk_t *br_close;

   if ((start->flags & PCF_IN_PREPROC) && !cpd.settings[UO_nl_define_macro].b)
   {
      return;
   }

   br_close = chunk_get_prev_ncnl(start);
   if (chunk_is_token(br_close, CT_BRACE_CLOSE))
   {
      newline_iarf_pair(br_close, start, nl_opt);
   }
}


static void newlines_do_else(chunk_t *start, argval_t nl_opt)
{
   LOG_FUNC_ENTRY();
   chunk_t *next;

   if (  nl_opt == AV_IGNORE
      || (  (start->flags & PCF_IN_PREPROC)
         && !cpd.settings[UO_nl_define_macro].b))
   {
      return;
   }

   next = chunk_get_next_ncnl(start);
   if (  next != nullptr
      && (chunk_is_token(next, CT_BRACE_OPEN) || chunk_is_token(next, CT_VBRACE_OPEN)))
   {
      if (!one_liner_nl_ok(next))
      {
         LOG_FMT(LNL1LINE, "%s(%d): a new line may NOT be added\n", __func__, __LINE__);
         return;
      }

      LOG_FMT(LNL1LINE, "%s(%d): a new line may be added\n", __func__, __LINE__);

      if (chunk_is_token(next, CT_VBRACE_OPEN))
      {
         // Can only add - we don't want to create a one-line here
         if (nl_opt & AV_ADD)
         {
            newline_iarf_pair(start, chunk_get_next_ncnl(next), nl_opt);
            chunk_t *tmp = chunk_get_next_type(next, CT_VBRACE_CLOSE, next->level);
            if (  !chunk_is_newline(chunk_get_next_nc(tmp))
               && !chunk_is_newline(chunk_get_prev_nc(tmp)))
            {
               newline_add_after(tmp);
            }
         }
      }
      else
      {
         newline_iarf_pair(start, next, nl_opt);

         newline_add_between(next, chunk_get_next_ncnl(next));
      }
   }
} // newlines_do_else


static chunk_t *newline_def_blk(chunk_t *start, bool fn_top)
{
   LOG_FUNC_ENTRY();
   bool    did_this_line = false;
   bool    first_var_blk = true;
   bool    typedef_blk   = false;
   bool    var_blk       = false;

   chunk_t *prev = chunk_get_prev_ncnl(start);
   // can't be any variable definitions in a "= {" block
   if (chunk_is_token(prev, CT_ASSIGN))
   {
      chunk_t *tmp = chunk_get_next_type(start, CT_BRACE_CLOSE, start->level);
      return(chunk_get_next_ncnl(tmp));
   }

   chunk_t *pc = chunk_get_next(start);
   while (  pc != nullptr
         && (pc->level >= start->level || pc->level == 0))
   {
      if (chunk_is_comment(pc))
      {
         pc = chunk_get_next(pc);
         continue;
      }

      // process nested braces
      if (chunk_is_token(pc, CT_BRACE_OPEN))
      {
         pc = newline_def_blk(pc, false);
         continue;
      }

      // Done with this brace set?
      if (chunk_is_token(pc, CT_BRACE_CLOSE))
      {
         pc = chunk_get_next(pc);
         break;
      }

      // skip vbraces
      if (chunk_is_token(pc, CT_VBRACE_OPEN))
      {
         pc = chunk_get_next_type(pc, CT_VBRACE_CLOSE, pc->level);
         pc = chunk_get_next(pc);
         continue;
      }

      // Ignore stuff inside parenthesis/squares/angles
      if (pc->level > pc->brace_level)
      {
         pc = chunk_get_next(pc);
         continue;
      }

      if (chunk_is_newline(pc))
      {
         did_this_line = false;
         pc            = chunk_get_next(pc);
         continue;
      }

      // Determine if this is a variable def or code
      if (  !did_this_line
         && pc->type != CT_FUNC_CLASS_DEF
         && pc->type != CT_FUNC_CLASS_PROTO
         && ((pc->level == (start->level + 1)) || pc->level == 0))
      {
         chunk_t *next = chunk_get_next_ncnl(pc);
         if (next == nullptr)
         {
            break;
         }

         prev = chunk_get_prev_ncnl(pc);
         if (chunk_is_token(pc, CT_TYPEDEF))
         {
            // set newlines before typedef block
            if (  !typedef_blk
               && prev != nullptr
               && cpd.settings[UO_nl_typedef_blk_start].u > 0)
            {
               newline_min_after(prev, cpd.settings[UO_nl_typedef_blk_start].u, PCF_VAR_DEF);
            }
            // set newlines within typedef block
            else if (  typedef_blk
                    && (cpd.settings[UO_nl_typedef_blk_in].u > 0))
            {
               prev = chunk_get_prev(pc);
               if (chunk_is_newline(prev))
               {
                  if (prev->nl_count > cpd.settings[UO_nl_typedef_blk_in].u)
                  {
                     prev->nl_count = cpd.settings[UO_nl_typedef_blk_in].u;
                     MARK_CHANGE();
                  }
               }
            }
            // set blank lines after first var def block
            if (  var_blk
               && first_var_blk
               && fn_top
               && (cpd.settings[UO_nl_func_var_def_blk].u > 0))
            {
               newline_min_after(prev, 1 + cpd.settings[UO_nl_func_var_def_blk].u, PCF_VAR_DEF);
            }
            // set newlines after var def block
            else if (  var_blk
                    && cpd.settings[UO_nl_var_def_blk_end].u > 0)
            {
               newline_min_after(prev, cpd.settings[UO_nl_var_def_blk_end].u, PCF_VAR_DEF);
            }

            pc            = chunk_get_next_type(pc, CT_SEMICOLON, pc->level);
            typedef_blk   = true;
            first_var_blk = false;
            var_blk       = false;
         }
         else if (  chunk_is_type(pc)
                 && (  next->type != CT_DC_MEMBER  // proceed if not CT_DC_MEMBER else skip it
                    || (next = chunk_skip_dc_member(next)) != nullptr)
                 && (  chunk_is_type(next)
                    || chunk_is_token(next, CT_WORD)
                    || chunk_is_token(next, CT_FUNC_CTOR_VAR)))
         {
            // set newlines before var def block
            if (  !var_blk
               && !first_var_blk
               && cpd.settings[UO_nl_var_def_blk_start].u > 0)
            {
               newline_min_after(prev, cpd.settings[UO_nl_var_def_blk_start].u, PCF_VAR_DEF);
            }
            // set newlines within var def block
            else if (var_blk && (cpd.settings[UO_nl_var_def_blk_in].u > 0))
            {
               prev = chunk_get_prev(pc);
               if (chunk_is_newline(prev))
               {
                  if (prev->nl_count > cpd.settings[UO_nl_var_def_blk_in].u)
                  {
                     prev->nl_count = cpd.settings[UO_nl_var_def_blk_in].u;
                     MARK_CHANGE();
                  }
               }
            }
            // set newlines after typedef block
            else if (  typedef_blk
                    && (cpd.settings[UO_nl_typedef_blk_end].u > 0))
            {
               newline_min_after(prev, cpd.settings[UO_nl_typedef_blk_end].u, PCF_VAR_DEF);
            }
            pc          = chunk_get_next_type(pc, CT_SEMICOLON, pc->level);
            typedef_blk = false;
            var_blk     = true;
         }
         else
         {
            // set newlines after typedef block
            if (typedef_blk && (cpd.settings[UO_nl_var_def_blk_end].u > 0))
            {
               newline_min_after(prev, cpd.settings[UO_nl_var_def_blk_end].u, PCF_VAR_DEF);
            }
            // set blank lines after first var def block
            if (  var_blk
               && first_var_blk
               && fn_top
               && (cpd.settings[UO_nl_func_var_def_blk].u > 0))
            {
               newline_min_after(prev, 1 + cpd.settings[UO_nl_func_var_def_blk].u, PCF_VAR_DEF); // TODO: why +1 ?
            }
            // set newlines after var def block
            else if (var_blk && (cpd.settings[UO_nl_var_def_blk_end].u > 0))
            {
               newline_min_after(prev, cpd.settings[UO_nl_var_def_blk_end].u, PCF_VAR_DEF);
            }
            typedef_blk   = false;
            first_var_blk = false;
            var_blk       = false;
         }
      }
      did_this_line = true;
      pc            = chunk_get_next(pc);
   }

   return(pc);
} // newline_def_blk


static void newlines_brace_pair(chunk_t *br_open)
{
   LOG_FUNC_ENTRY();

   if ((br_open->flags & PCF_IN_PREPROC) && !cpd.settings[UO_nl_define_macro].b)
   {
      return;
   }

   chunk_t *next;
   chunk_t *pc;

   if (cpd.settings[UO_nl_collapse_empty_body].b)
   {
      next = chunk_get_next_nnl(br_open);
      if (chunk_is_token(next, CT_BRACE_CLOSE))
      {
         pc = chunk_get_next(br_open);

         while (pc != nullptr && pc->type != CT_BRACE_CLOSE)
         {
            next = chunk_get_next(pc);
            if (chunk_is_token(pc, CT_NEWLINE))
            {
               if (chunk_safe_to_del_nl(pc))
               {
                  chunk_del(pc);
                  MARK_CHANGE();
               }
            }
            pc = next;
         }
         return;
      }
   }

   //fixes 1235 Add single line namespace support

   if (  chunk_is_token(br_open, CT_BRACE_OPEN)
      && (br_open->parent_type == CT_NAMESPACE)
      && chunk_is_newline(chunk_get_prev(br_open)))
   {
      chunk_t *chunk_brace_close = chunk_skip_to_match(br_open, scope_e::ALL);
      if (chunk_brace_close != nullptr)
      {
         if (are_chunks_in_same_line(br_open, chunk_brace_close))
         {
            if (cpd.settings[UO_nl_namespace_two_to_one_liner].b)
            {
               chunk_t *prev = chunk_get_prev_nnl(br_open);
               newline_del_between(prev, br_open);
            }
            /* Below code is to support conversion of 2 liner to 4 liners
             * else
             * {
             *  chunk_t *nxt = chunk_get_next(br_open);
             *  newline_add_between(br_open, nxt);
             * }*/
         }
      }
   }

   // fix 1247 oneliner function support - converts 4,3,2  liners to oneliner

   if (  br_open->parent_type == CT_FUNC_DEF
      && cpd.settings[UO_nl_create_func_def_one_liner].b)
   {
      chunk_t *br_close = chunk_skip_to_match(br_open, scope_e::ALL);
      chunk_t *tmp      = chunk_get_prev_ncnl(br_open);
      if (((br_close->orig_line - br_open->orig_line) <= 2) && chunk_is_paren_close(tmp))  // need to check the conditions.
      {
         while (  tmp != nullptr
               && (tmp = chunk_get_next(tmp)) != nullptr
               && !chunk_is_closing_brace(tmp)
               && (chunk_get_next(tmp) != nullptr))
         {
            if (chunk_is_newline(tmp))
            {
               tmp = chunk_get_prev(tmp);
               newline_iarf_pair(tmp, chunk_get_next_ncnl(tmp), AV_REMOVE);
            }

            chunk_flags_set(br_open, PCF_ONE_LINER);         // set the one liner flag if needed
            chunk_flags_set(br_close, PCF_ONE_LINER);
         }
      }
   }

   // Make sure we don't break a one-liner

   if (!one_liner_nl_ok(br_open))
   {
      LOG_FMT(LNL1LINE, "%s(%d): br_open->orig_line is %zu, br_open->orig_col is %zu, a new line may NOT be added\n",
              __func__, __LINE__, br_open->orig_line, br_open->orig_col);
      return;
   }

   LOG_FMT(LNL1LINE, "%s(%d): a new line may be added\n", __func__, __LINE__);

   next = chunk_get_next_nc(br_open);
   chunk_t *prev;
   // Insert a newline between the '=' and open brace, if needed
   LOG_FMT(LNL1LINE, "%s(%d): br_open->text() '%s', br_open->type [%s], br_open->parent_type [%s]\n",
           __func__, __LINE__, br_open->text(), get_token_name(br_open->type), get_token_name(br_open->parent_type));
   if (br_open->parent_type == CT_ASSIGN)
   {
      // Only mess with it if the open brace is followed by a newline
      if (chunk_is_newline(next))
      {
         prev = chunk_get_prev_ncnl(br_open);

         newline_iarf_pair(prev, br_open, cpd.settings[UO_nl_assign_brace].a);
      }
   }

   //fixes #1245 will add new line between tsquare and brace open based on UO_nl_tsquare_brace

   if (chunk_is_token(br_open, CT_BRACE_OPEN))
   {
      chunk_t *chunk_closeing_brace = chunk_skip_to_match(br_open, scope_e::ALL);
      if (chunk_closeing_brace != nullptr)
      {
         if (chunk_closeing_brace->orig_line > br_open->orig_line)
         {
            prev = chunk_get_prev_nc(br_open);
            if (  chunk_is_token(prev, CT_TSQUARE)
               && chunk_is_newline(next))
            {
               newline_iarf_pair(prev, br_open, cpd.settings[UO_nl_tsquare_brace].a);
            }
         }
      }
   }

   // Eat any extra newlines after the brace open
   if (cpd.settings[UO_eat_blanks_after_open_brace].b)
   {
      if (chunk_is_newline(next))
      {
         if (next->nl_count > 1)
         {
            next->nl_count = 1;
            LOG_FMT(LBLANKD, "%s(%d): eat_blanks_after_open_brace %zu\n",
                    __func__, __LINE__, next->orig_line);
            MARK_CHANGE();
         }
      }
   }

   argval_t val            = AV_IGNORE;
   bool     nl_close_brace = false;
   // Handle the cases where the brace is part of a function call or definition
   if (  br_open->parent_type == CT_FUNC_DEF
      || br_open->parent_type == CT_FUNC_CALL
      || br_open->parent_type == CT_FUNC_CALL_USER
      || br_open->parent_type == CT_FUNC_CLASS_DEF
      || br_open->parent_type == CT_OC_CLASS
      || br_open->parent_type == CT_OC_MSG_DECL
      || br_open->parent_type == CT_CS_PROPERTY
      || br_open->parent_type == CT_CPP_LAMBDA)
   {
      // Need to force a newline before the close brace, if not in a class body
      if ((br_open->flags & PCF_IN_CLASS) == 0)
      {
         nl_close_brace = true;
      }

      // handle newlines after the open brace
      pc = chunk_get_next_ncnl(br_open);
      newline_add_between(br_open, pc);

      val = ((  br_open->parent_type == CT_FUNC_DEF
             || br_open->parent_type == CT_FUNC_CLASS_DEF
             || br_open->parent_type == CT_OC_CLASS
             || br_open->parent_type == CT_OC_MSG_DECL) ?
             cpd.settings[UO_nl_fdef_brace].a :
             ((br_open->parent_type == CT_CS_PROPERTY) ?
              cpd.settings[UO_nl_property_brace].a :
              ((br_open->parent_type == CT_CPP_LAMBDA) ?
               cpd.settings[UO_nl_cpp_ldef_brace].a :
               cpd.settings[UO_nl_fcall_brace].a)));

      if (val != AV_IGNORE)
      {
         // Grab the chunk before the open brace
         prev = chunk_get_prev_ncnl(br_open);

         newline_iarf_pair(prev, br_open, val);
      }

      newline_def_blk(br_open, true);
   }

   // Handle the cases where the brace is part of a class or struct
   if (br_open->parent_type == CT_CLASS || br_open->parent_type == CT_STRUCT)
   {
      newline_def_blk(br_open, false);
   }

   // Grab the matching brace close
   chunk_t *br_close;
   br_close = chunk_get_next_type(br_open, CT_BRACE_CLOSE, br_open->level);
   if (br_close == nullptr)
   {
      return;
   }

   if (!nl_close_brace)
   {
      /*
       * If the open brace hits a CT_NEWLINE, CT_NL_CONT, CT_COMMENT_MULTI, or
       * CT_COMMENT_CPP without hitting anything other than CT_COMMENT, then
       * there should be a newline before the close brace.
       */
      pc = chunk_get_next(br_open);
      while (chunk_is_token(pc, CT_COMMENT))
      {
         pc = chunk_get_next(pc);
      }
      if (chunk_is_newline(pc) || chunk_is_comment(pc))
      {
         nl_close_brace = true;
      }
   }

   prev = chunk_get_prev_nblank(br_close);
   if (nl_close_brace)
   {
      newline_add_between(prev, br_close);
   }
   else
   {
      newline_del_between(prev, br_close);
   }
} // newlines_brace_pair


static void newline_case(chunk_t *start)
{
   LOG_FUNC_ENTRY();

   //   printf("%s case (%s) on line %d col %d\n",
   //          __func__, c_chunk_names[start->type],
   //          start->orig_line, start->orig_col);

   // Scan backwards until a '{' or ';' or ':'. Abort if a multi-newline is found
   chunk_t *prev = start;
   do
   {
      prev = chunk_get_prev_nc(prev);
      if (  prev != nullptr
         && chunk_is_newline(prev)
         && prev->nl_count > 1)
      {
         return;
      }
   } while (  prev != nullptr
           && prev->type != CT_BRACE_OPEN
           && prev->type != CT_BRACE_CLOSE
           && prev->type != CT_SEMICOLON
           && prev->type != CT_CASE_COLON);

   if (prev == nullptr)
   {
      return;
   }

   chunk_t *pc = newline_add_between(prev, start);
   if (pc == nullptr)
   {
      return;
   }

   // Only add an extra line after a semicolon or brace close
   if (chunk_is_token(prev, CT_SEMICOLON) || chunk_is_token(prev, CT_BRACE_CLOSE))
   {
      if (chunk_is_newline(pc) && pc->nl_count < 2)
      {
         double_newline(pc);
      }
   }
} // newline_case


static void newline_case_colon(chunk_t *start)
{
   LOG_FUNC_ENTRY();

   // Scan forwards until a non-comment is found
   chunk_t *pc = start;
   do
   {
      pc = chunk_get_next(pc);
   } while (chunk_is_comment(pc));

   if (pc != nullptr && !chunk_is_newline(pc))
   {
      newline_add_before(pc);
   }
}


static void newline_before_return(chunk_t *start)
{
   LOG_FUNC_ENTRY();

   chunk_t *nl = chunk_get_prev(start);
   if (!chunk_is_newline(nl))
   {
      // Don't mess with lines that don't start with 'return'
      return;
   }

   // Do we already have a blank line?
   if (nl->nl_count > 1)
   {
      return;
   }

   chunk_t *pc = chunk_get_prev(nl);
   if (  pc == nullptr
      || (  chunk_is_token(pc, CT_BRACE_OPEN)
         || chunk_is_token(pc, CT_VBRACE_OPEN)
         || start->parent_type == CT_CASE)) // Issue #1257
   {
      return;
   }
   if (chunk_is_comment(pc))
   {
      pc = chunk_get_prev(pc);
      if (!chunk_is_newline(pc))
      {
         return;
      }
      nl = pc;
   }
   if (nl->nl_count < 2)
   {
      nl->nl_count++;
      MARK_CHANGE();
   }
}


static void newline_after_return(chunk_t *start)
{
   LOG_FUNC_ENTRY();

   chunk_t *semi  = chunk_get_next_type(start, CT_SEMICOLON, start->level);
   chunk_t *after = chunk_get_next_nblank(semi);

   // If we hit a brace or an 'else', then a newline isn't needed
   if (  after == nullptr
      || chunk_is_token(after, CT_BRACE_CLOSE)
      || chunk_is_token(after, CT_VBRACE_CLOSE)
      || chunk_is_token(after, CT_ELSE))
   {
      return;
   }

   chunk_t *pc;
   for (pc = chunk_get_next(semi); pc != after; pc = chunk_get_next(pc))
   {
      if (chunk_is_token(pc, CT_NEWLINE))
      {
         if (pc->nl_count < 2)
         {
            double_newline(pc);
         }
         return;
      }
   }
}


static void newline_iarf_pair(chunk_t *before, chunk_t *after, argval_t av)
{
   LOG_FUNC_ENTRY();
   log_func_stack(LNEWLINE, "Call Stack:");

   if (before != nullptr && after != nullptr)
   {
      if ((av & AV_ADD) != 0)
      {
         chunk_t *nl = newline_add_between(before, after);
         if (  nl
            && av == AV_FORCE
            && nl->nl_count > 1)
         {
            nl->nl_count = 1;
         }
      }
      else if ((av & AV_REMOVE) != 0)
      {
         newline_del_between(before, after);
      }
   }
}


void newline_iarf(chunk_t *pc, argval_t av)
{
   LOG_FUNC_ENTRY();
   log_func_stack(LNEWLINE, "CallStack:");

   newline_iarf_pair(pc, chunk_get_next_nnl(pc), av);
}


static void newline_func_multi_line(chunk_t *start)
{
   LOG_FUNC_ENTRY();

   LOG_FMT(LNFD, "%s(%d): called on %zu:%zu '%s' [%s/%s]\n",
           __func__, __LINE__, start->orig_line, start->orig_col,
           start->text(), get_token_name(start->type), get_token_name(start->parent_type));

   bool add_start;
   bool add_args;
   bool add_end;

   if (  start->parent_type == CT_FUNC_DEF
      || start->parent_type == CT_FUNC_CLASS_DEF)
   {
      add_start = cpd.settings[UO_nl_func_def_start_multi_line].b;
      add_args  = cpd.settings[UO_nl_func_def_args_multi_line].b;
      add_end   = cpd.settings[UO_nl_func_def_end_multi_line].b;
   }
   else if (  start->parent_type == CT_FUNC_CALL
           || start->parent_type == CT_FUNC_CALL_USER)
   {
      add_start = cpd.settings[UO_nl_func_call_start_multi_line].b;
      add_args  = cpd.settings[UO_nl_func_call_args_multi_line].b;
      add_end   = cpd.settings[UO_nl_func_call_end_multi_line].b;
   }
   else
   {
      add_start = cpd.settings[UO_nl_func_decl_start_multi_line].b;
      add_args  = cpd.settings[UO_nl_func_decl_args_multi_line].b;
      add_end   = cpd.settings[UO_nl_func_decl_end_multi_line].b;
   }

   if (  !add_start
      && !add_args
      && !add_end)
   {
      return;
   }

   chunk_t *pc = chunk_get_next_ncnl(start);
   while (pc != nullptr && pc->level > start->level)
   {
      pc = chunk_get_next_ncnl(pc);
   }

   if (  chunk_is_token(pc, CT_FPAREN_CLOSE)
      && chunk_is_newline_between(start, pc))
   {
      if (add_start && !chunk_is_newline(chunk_get_next(start)))
      {
         newline_iarf(start, AV_ADD);
      }

      if (add_end && !chunk_is_newline(chunk_get_prev(pc)))
      {
         newline_iarf(chunk_get_prev(pc), AV_ADD);
      }

      if (add_args)
      {
         for (pc = chunk_get_next_ncnl(start);
              pc != nullptr && pc->level > start->level;
              pc = chunk_get_next_ncnl(pc))
         {
            if (chunk_is_token(pc, CT_COMMA) && (pc->level == (start->level + 1)))
            {
               chunk_t *tmp = chunk_get_next(pc);
               if (chunk_is_comment(tmp))
               {
                  pc = tmp;
               }

               if (!chunk_is_newline(chunk_get_next(pc)))
               {
                  newline_iarf(pc, AV_ADD);
               }
            }
         }
      }
   }
} // newline_func_multi_line


static void newline_func_def_or_call(chunk_t *start)
{
   LOG_FUNC_ENTRY();

   LOG_FMT(LNFD, "%s(%d): called on %zu:%zu '%s' [%s/%s]\n",
           __func__, __LINE__, start->orig_line, start->orig_col,
           start->text(), get_token_name(start->type), get_token_name(start->parent_type));

   chunk_t *prev  = nullptr;
   bool    is_def = (start->parent_type == CT_FUNC_DEF)
                    || start->parent_type == CT_FUNC_CLASS_DEF;
   bool    is_call = (start->parent_type == CT_FUNC_CALL)
                     || start->parent_type == CT_FUNC_CALL_USER;

   if (is_call)
   {
      argval_t atmp = cpd.settings[UO_nl_func_call_paren].a;
      if (atmp != AV_IGNORE)
      {
         prev = chunk_get_prev_ncnl(start);
         if (prev != nullptr)
         {
            newline_iarf(prev, atmp);
         }
      }

      chunk_t *pc = chunk_get_next_ncnl(start);
      if (chunk_is_str(pc, ")", 1))
      {
         atmp = cpd.settings[UO_nl_func_call_paren_empty].a;
         if (atmp != AV_IGNORE)
         {
            prev = chunk_get_prev_ncnl(start);
            if (prev != nullptr)
            {
               newline_iarf(prev, atmp);
            }
         }

         atmp = cpd.settings[UO_nl_func_call_empty].a;
         if (atmp != AV_IGNORE)
         {
            newline_iarf(start, atmp);
         }
         return;
      }
   }
   else
   {
      argval_t atmp = cpd.settings[is_def ? UO_nl_func_def_paren : UO_nl_func_paren].a;
      if (atmp != AV_IGNORE)
      {
         prev = chunk_get_prev_ncnl(start);
         if (prev != nullptr)
         {
            newline_iarf(prev, atmp);
         }
      }

      // Handle break newlines type and function
      prev = chunk_get_prev_ncnl(start);
      prev = skip_template_prev(prev);
      // Don't split up a function variable
      prev = chunk_is_paren_close(prev) ? nullptr : chunk_get_prev_ncnl(prev);

      if (  chunk_is_token(prev, CT_DC_MEMBER)
         && (cpd.settings[UO_nl_func_class_scope].a != AV_IGNORE))
      {
         newline_iarf(chunk_get_prev_ncnl(prev), cpd.settings[UO_nl_func_class_scope].a);
      }

      if (prev != nullptr && prev->type != CT_PRIVATE_COLON)
      {
         chunk_t *tmp;
         if (chunk_is_token(prev, CT_OPERATOR))
         {
            tmp  = prev;
            prev = chunk_get_prev_ncnl(prev);
         }
         else
         {
            tmp = start;
         }

         if (chunk_is_token(prev, CT_DC_MEMBER))
         {
            if (cpd.settings[UO_nl_func_scope_name].a != AV_IGNORE)
            {
               newline_iarf(prev, cpd.settings[UO_nl_func_scope_name].a);
            }
         }

         const chunk_t *tmp_next = chunk_get_next_ncnl(prev);
         if (tmp_next != nullptr && tmp_next->type != CT_FUNC_CLASS_DEF)
         {
            argval_t a = (tmp->parent_type == CT_FUNC_PROTO) ?
                         cpd.settings[UO_nl_func_proto_type_name].a :
                         cpd.settings[UO_nl_func_type_name].a;
            if (  (tmp->flags & PCF_IN_CLASS)
               && (cpd.settings[UO_nl_func_type_name_class].a != AV_IGNORE))
            {
               a = cpd.settings[UO_nl_func_type_name_class].a;
            }

            if (a != AV_IGNORE && prev != nullptr)
            {
               LOG_FMT(LNFD, "%s(%d): prev %zu:%zu '%s' [%s/%s]\n",
                       __func__, __LINE__, prev->orig_line, prev->orig_col,
                       prev->text(), get_token_name(prev->type),
                       get_token_name(prev->parent_type));

               if (chunk_is_token(prev, CT_DESTRUCTOR))
               {
                  prev = chunk_get_prev_ncnl(prev);
               }

               /*
                * If we are on a '::', step back two tokens
                * TODO: do we also need to check for '.' ?
                */
               while (chunk_is_token(prev, CT_DC_MEMBER))
               {
                  prev = chunk_get_prev_ncnl(prev);
                  prev = skip_template_prev(prev);
                  prev = chunk_get_prev_ncnl(prev);
               }

               if (  prev != nullptr
                  && prev->type != CT_BRACE_CLOSE
                  && prev->type != CT_VBRACE_CLOSE
                  && prev->type != CT_BRACE_OPEN
                  && prev->type != CT_SEMICOLON
                  && prev->type != CT_PRIVATE_COLON)
               {
                  newline_iarf(prev, a);
               }
            }
         }
      }

      chunk_t *pc = chunk_get_next_ncnl(start);
      if (chunk_is_str(pc, ")", 1))
      {
         atmp = cpd.settings[is_def ? UO_nl_func_def_empty : UO_nl_func_decl_empty].a;
         if (atmp != AV_IGNORE)
         {
            newline_iarf(start, atmp);
         }

         atmp = cpd.settings[is_def ? UO_nl_func_def_paren_empty : UO_nl_func_paren_empty].a;
         if (atmp != AV_IGNORE)
         {
            prev = chunk_get_prev_ncnl(start);
            if (prev != nullptr)
            {
               newline_iarf(prev, atmp);
            }
         }
         return;
      }
   }

   // Now scan for commas
   size_t  comma_count = 0;
   chunk_t *tmp;
   chunk_t *pc;
   for (pc = chunk_get_next_ncnl(start);
        pc != nullptr && pc->level > start->level;
        pc = chunk_get_next_ncnl(pc))
   {
      if (chunk_is_token(pc, CT_COMMA) && (pc->level == (start->level + 1)))
      {
         comma_count++;
         tmp = chunk_get_next(pc);
         if (chunk_is_comment(tmp))
         {
            pc = tmp;
         }
         newline_iarf(pc, cpd.settings[(  start->parent_type == CT_FUNC_DEF
                                       || start->parent_type == CT_FUNC_CLASS_DEF) ?
                                       UO_nl_func_def_args :
                                       UO_nl_func_decl_args].a);
      }
   }

   argval_t as = cpd.settings[is_def ? UO_nl_func_def_start : UO_nl_func_decl_start].a;
   argval_t ae = cpd.settings[is_def ? UO_nl_func_def_end : UO_nl_func_decl_end].a;
   if (comma_count == 0)
   {
      argval_t atmp;
      atmp = cpd.settings[is_def ? UO_nl_func_def_start_single :
                          UO_nl_func_decl_start_single].a;
      if (atmp != AV_IGNORE)
      {
         as = atmp;
      }
      atmp = cpd.settings[is_def ? UO_nl_func_def_end_single :
                          UO_nl_func_decl_end_single].a;
      if (atmp != AV_IGNORE)
      {
         ae = atmp;
      }
   }
   newline_iarf(start, as);

   // and fix up the close parenthesis
   if (chunk_is_token(pc, CT_FPAREN_CLOSE))
   {
      prev = chunk_get_prev_nnl(pc);
      if (prev != nullptr && prev->type != CT_FPAREN_OPEN)
      {
         newline_iarf(prev, ae);
      }

      newline_func_multi_line(start);
   }
} // newline_func_def_or_call


static void newline_oc_msg(chunk_t *start)
{
   LOG_FUNC_ENTRY();

   chunk_t *sq_c = chunk_skip_to_match(start);
   if (!sq_c)
   {
      return;
   }

   // mark one-liner
   bool    one_liner = true;
   chunk_t *pc;
   for (pc = chunk_get_next(start);
        pc && pc != sq_c;
        pc = chunk_get_next(pc))
   {
      if (pc->level <= start->level)
      {
         break;
      }
      if (chunk_is_newline(pc))
      {
         one_liner = false;
      }
   }

   // we don't use the 1-liner flag, but set it anyway
   UINT64 flags = one_liner ? PCF_ONE_LINER : 0;
   flag_series(start, sq_c, flags, flags ^ PCF_ONE_LINER);

   if (cpd.settings[UO_nl_oc_msg_leave_one_liner].b && one_liner)
   {
      return;
   }

   for (pc = chunk_get_next_ncnl(start); pc; pc = chunk_get_next_ncnl(pc))
   {
      if (pc->level <= start->level)
      {
         break;
      }
      if (chunk_is_token(pc, CT_OC_MSG_NAME))
      {
         newline_add_before(pc);
      }
   }
} // newline_oc_msg


static bool one_liner_nl_ok(chunk_t *pc)
{
   LOG_FUNC_ENTRY();
   LOG_FMT(LNL1LINE, "%s(%d): check type is %s, parent is %s, flag is %" PRIx64 ", orig_line is %zu, orig_col is %zu\n",
           __func__, __LINE__, get_token_name(pc->type), get_token_name(pc->parent_type),
           pc->flags, pc->orig_line, pc->orig_col);


   if (!(pc->flags & PCF_ONE_LINER))
   {
      LOG_FMT(LNL1LINE, "%s(%d): true (not 1-liner), a new line may be added\n", __func__, __LINE__);
      return(true);
   }

   // Step back to find the opening brace
   chunk_t *br_open = pc;
   if (chunk_is_closing_brace(br_open))
   {
      br_open = chunk_get_prev_type(br_open,
                                    chunk_is_token(br_open, CT_BRACE_CLOSE) ? CT_BRACE_OPEN : CT_VBRACE_OPEN,
                                    br_open->level, scope_e::ALL);
   }
   else
   {
      while (  br_open
            && (br_open->flags & PCF_ONE_LINER)
            && !chunk_is_opening_brace(br_open)
            && !chunk_is_closing_brace(br_open))
      {
         br_open = chunk_get_prev(br_open);
      }
   }
   pc = br_open;
   if (  pc
      && (pc->flags & PCF_ONE_LINER)
      && (  chunk_is_token(pc, CT_BRACE_OPEN)
         || chunk_is_token(pc, CT_BRACE_CLOSE)
         || chunk_is_token(pc, CT_VBRACE_OPEN)
         || chunk_is_token(pc, CT_VBRACE_CLOSE)))
   {
      if (  cpd.settings[UO_nl_class_leave_one_liners].b
         && (pc->flags & PCF_IN_CLASS))
      {
         LOG_FMT(LNL1LINE, "%s(%d): false (class)\n", __func__, __LINE__);
         return(false);
      }

      if (  cpd.settings[UO_nl_assign_leave_one_liners].b
         && pc->parent_type == CT_ASSIGN)
      {
         LOG_FMT(LNL1LINE, "%s(%d): false (assign)\n", __func__, __LINE__);
         return(false);
      }

      if (  cpd.settings[UO_nl_enum_leave_one_liners].b
         && pc->parent_type == CT_ENUM)
      {
         LOG_FMT(LNL1LINE, "%s(%d): false (enum)\n", __func__, __LINE__);
         return(false);
      }

      if (  cpd.settings[UO_nl_getset_leave_one_liners].b
         && pc->parent_type == CT_GETSET)
      {
         LOG_FMT(LNL1LINE, "%s(%d): false (get/set), a new line may NOT be added\n", __func__, __LINE__);
         return(false);
      }

      // Issue #UT-98
      if (  cpd.settings[UO_nl_cs_property_leave_one_liners].b
         && pc->parent_type == CT_CS_PROPERTY)
      {
         LOG_FMT(LNL1LINE, "%s(%d): false (c# property), a new line may NOT be added\n", __func__, __LINE__);
         return(false);
      }

      if (  cpd.settings[UO_nl_func_leave_one_liners].b
         && (  pc->parent_type == CT_FUNC_DEF
            || pc->parent_type == CT_FUNC_CLASS_DEF))
      {
         LOG_FMT(LNL1LINE, "%s(%d): false (func def)\n", __func__, __LINE__);
         return(false);
      }

      if (  cpd.settings[UO_nl_func_leave_one_liners].b
         && pc->parent_type == CT_OC_MSG_DECL)
      {
         LOG_FMT(LNL1LINE, "%s(%d): false (method def)\n", __func__, __LINE__);
         return(false);
      }

      if (  cpd.settings[UO_nl_cpp_lambda_leave_one_liners].b
         && ((pc->parent_type == CT_CPP_LAMBDA)))
      {
         LOG_FMT(LNL1LINE, "%s(%d): false (lambda)\n", __func__, __LINE__);
         return(false);
      }

      if (  cpd.settings[UO_nl_oc_msg_leave_one_liner].b
         && (pc->flags & PCF_IN_OC_MSG))
      {
         LOG_FMT(LNL1LINE, "%s(%d): false (message)\n", __func__, __LINE__);
         return(false);
      }

      if (  cpd.settings[UO_nl_if_leave_one_liners].b
         && (  pc->parent_type == CT_IF
            || pc->parent_type == CT_ELSEIF
            || pc->parent_type == CT_ELSE))
      {
         LOG_FMT(LNL1LINE, "%s(%d): false (if/else)\n", __func__, __LINE__);
         return(false);
      }

      if (  cpd.settings[UO_nl_while_leave_one_liners].b
         && pc->parent_type == CT_WHILE)
      {
         LOG_FMT(LNL1LINE, "%s(%d): false (while)\n", __func__, __LINE__);
         return(false);
      }
   }
   LOG_FMT(LNL1LINE, "%s(%d): true, a new line may be added\n", __func__, __LINE__);
   return(true);
} // one_liner_nl_ok


void undo_one_liner(chunk_t *pc)
{
   LOG_FUNC_ENTRY();

   if (pc && (pc->flags & PCF_ONE_LINER))
   {
      LOG_FMT(LNL1LINE, "%s(%d): pc->text() '%s', orig_line is %zu, orig_col is %zu",
              __func__, __LINE__, pc->text(), pc->orig_line, pc->orig_col);
      chunk_flags_clr(pc, PCF_ONE_LINER);

      // scan backward
      LOG_FMT(LNL1LINE, "%s(%d): scan backward\n", __func__, __LINE__);
      chunk_t *tmp = pc;
      while ((tmp = chunk_get_prev(tmp)) != nullptr)
      {
         if (!(tmp->flags & PCF_ONE_LINER))
         {
            LOG_FMT(LNL1LINE, "%s(%d): tmp->text() '%s', orig_line is %zu, orig_col is %zu, --> break\n",
                    __func__, __LINE__, tmp->text(), tmp->orig_line, tmp->orig_col);
            break;
         }
         LOG_FMT(LNL1LINE, "%s(%d): clear for tmp->text() '%s', orig_line is %zu, orig_col is %zu",
                 __func__, __LINE__, tmp->text(), tmp->orig_line, tmp->orig_col);
         chunk_flags_clr(tmp, PCF_ONE_LINER);
      }

      // scan forward
      LOG_FMT(LNL1LINE, "%s(%d): scan forward\n", __func__, __LINE__);
      tmp = pc;
      LOG_FMT(LNL1LINE, "%s(%d): - \n", __func__, __LINE__);
      while ((tmp = chunk_get_next(tmp)) != nullptr)
      {
         if (!(tmp->flags & PCF_ONE_LINER))
         {
            LOG_FMT(LNL1LINE, "%s(%d): tmp->text() '%s', orig_line is %zu, orig_col is %zu, --> break\n",
                    __func__, __LINE__, tmp->text(), tmp->orig_line, tmp->orig_col);
            break;
         }
         LOG_FMT(LNL1LINE, "%s(%d): clear for tmp->text() '%s', orig_line is %zu, orig_col is %zu",
                 __func__, __LINE__, tmp->text(), tmp->orig_line, tmp->orig_col);
         chunk_flags_clr(tmp, PCF_ONE_LINER);
      }
      LOG_FMT(LNL1LINE, "\n");
   }
} // undo_one_liner


static void nl_create_one_liner(chunk_t *vbrace_open)
{
   LOG_FUNC_ENTRY();

   // See if we get a newline between the next text and the vbrace_close
   chunk_t *tmp   = chunk_get_next_ncnl(vbrace_open);
   chunk_t *first = tmp;
   if (!first || get_token_pattern_class(first->type) != pattern_class_e::NONE)
   {
      return;
   }

   size_t nl_total = 0;
   while (tmp != nullptr && tmp->type != CT_VBRACE_CLOSE)
   {
      if (chunk_is_newline(tmp))
      {
         nl_total += tmp->nl_count;
         if (nl_total > 1)
         {
            return;
         }
      }
      tmp = chunk_get_next(tmp);
   }

   if (tmp != nullptr && first != nullptr)
   {
      newline_del_between(vbrace_open, first);
   }
}


void newlines_remove_newlines(void)
{
   LOG_FUNC_ENTRY();

   chunk_t *pc = chunk_get_head();
   if (!chunk_is_newline(pc))
   {
      pc = chunk_get_next_nl(pc);
   }

   chunk_t *next;
   chunk_t *prev;
   while (pc != nullptr)
   {
      // Remove all newlines not in preproc
      if (!(pc->flags & PCF_IN_PREPROC))
      {
         next = pc->next;
         prev = pc->prev;
         newline_iarf(pc, AV_REMOVE);
         if (next == chunk_get_head())
         {
            pc = next;
            continue;
         }
         else if (prev && !chunk_is_newline(prev->next))
         {
            pc = prev;
         }
      }
      pc = chunk_get_next_nl(pc);
   }
}


void newlines_cleanup_braces(bool first)
{
   LOG_FUNC_ENTRY();

   // Get the first token that's not an empty line:
   chunk_t *pc;
   if (chunk_is_newline(pc = chunk_get_head()))
   {
      pc = chunk_get_next_ncnl(pc);
   }

   chunk_t *next;
   chunk_t *prev;
   chunk_t *tmp;
   for ( ; pc != nullptr; pc = chunk_get_next_ncnl(pc))
   {
      if (chunk_is_token(pc, CT_IF))
      {
         newlines_if_for_while_switch(pc, cpd.settings[UO_nl_if_brace].a);
         tmp = chunk_get_next_type(pc, CT_SPAREN_CLOSE, pc->level);
         if (tmp != nullptr)
         {
            prev = chunk_get_prev(tmp);
            if (prev != nullptr)
            {
               // Issue #1139
               newline_iarf_pair(prev, tmp, cpd.settings[UO_nl_before_if_closing_paren].a);
            }
         }
      }
      else if (chunk_is_token(pc, CT_ELSEIF))
      {
         argval_t arg = cpd.settings[UO_nl_elseif_brace].a;
         newlines_if_for_while_switch(
            pc, (arg != AV_IGNORE) ? arg : cpd.settings[UO_nl_if_brace].a);
         tmp = chunk_get_next_type(pc, CT_SPAREN_CLOSE, pc->level);
         if (tmp != nullptr)
         {
            prev = chunk_get_prev(tmp);
            if (prev != nullptr)
            {
               // Issue #1139
               newline_iarf_pair(prev, tmp, cpd.settings[UO_nl_before_if_closing_paren].a);
            }
         }
      }
      else if (chunk_is_token(pc, CT_FOR))
      {
         newlines_if_for_while_switch(pc, cpd.settings[UO_nl_for_brace].a);
      }
      else if (chunk_is_token(pc, CT_CATCH))
      {
         if (  language_is_set(LANG_OC)
            && (cpd.settings[UO_nl_oc_brace_catch].a != AV_IGNORE))
         {
            newlines_cuddle_uncuddle(pc, cpd.settings[UO_nl_oc_brace_catch].a);
         }
         else
         {
            newlines_cuddle_uncuddle(pc, cpd.settings[UO_nl_brace_catch].a);
         }
         next = chunk_get_next_ncnl(pc);
         if (chunk_is_token(next, CT_BRACE_OPEN))
         {
            if (  language_is_set(LANG_OC)
               && (cpd.settings[UO_nl_oc_catch_brace].a != AV_IGNORE))
            {
               newlines_do_else(pc, cpd.settings[UO_nl_oc_catch_brace].a);
            }
            else
            {
               newlines_do_else(pc, cpd.settings[UO_nl_catch_brace].a);
            }
         }
         else
         {
            if (  language_is_set(LANG_OC)
               && (cpd.settings[UO_nl_oc_catch_brace].a != AV_IGNORE))
            {
               newlines_if_for_while_switch(pc, cpd.settings[UO_nl_oc_catch_brace].a);
            }
            else
            {
               newlines_if_for_while_switch(pc, cpd.settings[UO_nl_catch_brace].a);
            }
         }
      }
      else if (chunk_is_token(pc, CT_WHILE))
      {
         newlines_if_for_while_switch(pc, cpd.settings[UO_nl_while_brace].a);
      }
      else if (chunk_is_token(pc, CT_USING_STMT))
      {
         newlines_if_for_while_switch(pc, cpd.settings[UO_nl_using_brace].a);
      }
      else if (chunk_is_token(pc, CT_D_SCOPE_IF))
      {
         newlines_if_for_while_switch(pc, cpd.settings[UO_nl_scope_brace].a);
      }
      else if (chunk_is_token(pc, CT_UNITTEST))
      {
         newlines_do_else(pc, cpd.settings[UO_nl_unittest_brace].a);
      }
      else if (chunk_is_token(pc, CT_D_VERSION_IF))
      {
         newlines_if_for_while_switch(pc, cpd.settings[UO_nl_version_brace].a);
      }
      else if (chunk_is_token(pc, CT_SWITCH))
      {
         newlines_if_for_while_switch(pc, cpd.settings[UO_nl_switch_brace].a);
      }
      else if (chunk_is_token(pc, CT_SYNCHRONIZED))
      {
         newlines_if_for_while_switch(pc,
                                      cpd.settings[UO_nl_synchronized_brace].a);
      }
      else if (chunk_is_token(pc, CT_DO))
      {
         newlines_do_else(pc, cpd.settings[UO_nl_do_brace].a);
      }
      else if (chunk_is_token(pc, CT_ELSE))
      {
         newlines_cuddle_uncuddle(pc, cpd.settings[UO_nl_brace_else].a);
         next = chunk_get_next_ncnl(pc);
         if (chunk_is_token(next, CT_ELSEIF))
         {
            newline_iarf_pair(pc, next, cpd.settings[UO_nl_else_if].a);
         }
         newlines_do_else(pc, cpd.settings[UO_nl_else_brace].a);
      }
      else if (chunk_is_token(pc, CT_TRY))
      {
         newlines_do_else(pc, cpd.settings[UO_nl_try_brace].a);
      }
      else if (chunk_is_token(pc, CT_GETSET))
      {
         newlines_do_else(pc, cpd.settings[UO_nl_getset_brace].a);
      }
      else if (chunk_is_token(pc, CT_FINALLY))
      {
         newlines_cuddle_uncuddle(pc, cpd.settings[UO_nl_brace_finally].a);
         newlines_do_else(pc, cpd.settings[UO_nl_finally_brace].a);
      }
      else if (chunk_is_token(pc, CT_WHILE_OF_DO))
      {
         newlines_cuddle_uncuddle(pc, cpd.settings[UO_nl_brace_while].a);
      }
      else if (chunk_is_token(pc, CT_BRACE_OPEN))
      {
         switch (pc->parent_type)
         {
         case CT_DOUBLE_BRACE:
         {
            if (cpd.settings[UO_nl_paren_dbrace_open].a != AV_IGNORE)
            {
               prev = chunk_get_prev_ncnl(pc, scope_e::PREPROC);
               if (chunk_is_paren_close(prev))
               {
                  newline_iarf_pair(prev, pc, cpd.settings[UO_nl_paren_dbrace_open].a);
               }
            }
            break;
         }

         case CT_ENUM:
         {
            if (cpd.settings[UO_nl_enum_own_lines].a != AV_IGNORE)
            {
               newlines_enum_entries(pc, cpd.settings[UO_nl_enum_own_lines].a);
            }
            if (cpd.settings[UO_nl_ds_struct_enum_cmt].b)
            {
               newlines_double_space_struct_enum_union(pc);
            }
            break;
         }

         case CT_STRUCT:
         case CT_UNION:
         {
            if (cpd.settings[UO_nl_ds_struct_enum_cmt].b)
            {
               newlines_double_space_struct_enum_union(pc);
            }
            break;
         }

         case CT_CLASS:
         {
            if (pc->level == pc->brace_level)
            {
               newlines_do_else(chunk_get_prev_nnl(pc), cpd.settings[UO_nl_class_brace].a);
            }
            break;
         }

         case CT_OC_CLASS:
         {
            if (pc->level == pc->brace_level)
            {
               // Request #126
               // introduce two new options
               // look back if we have a @interface or a @implementation
               for (tmp = chunk_get_prev(pc); tmp != nullptr; tmp = chunk_get_prev(tmp))
               {
                  LOG_FMT(LBLANK, "%s(%d): orig_line is %zu, orig_col is %zu, token '%s'\n",
                          __func__, __LINE__, tmp->orig_line, tmp->orig_col, tmp->text());
                  if (  chunk_is_token(tmp, CT_OC_INTF)
                     || chunk_is_token(tmp, CT_OC_IMPL))
                  {
                     LOG_FMT(LBLANK, "%s(%d): orig_line is %zu, orig_col is %zu, may be remove/force newline before {\n",
                             __func__, __LINE__, pc->orig_line, pc->orig_col);
                     if (chunk_is_token(tmp, CT_OC_INTF))
                     {
                        newlines_do_else(chunk_get_prev_nnl(pc), cpd.settings[UO_nl_oc_interface_brace].a);
                     }
                     else
                     {
                        newlines_do_else(chunk_get_prev_nnl(pc), cpd.settings[UO_nl_oc_implementation_brace].a);
                     }
                     break;
                  }
               }
            }
            break;
         }

         case CT_BRACED_INIT_LIST:
         {
            newline_iarf_pair(chunk_get_prev_nnl(pc), pc, cpd.settings[UO_nl_type_brace_init_lst].a);
            break;
         }

         case CT_OC_BLOCK_EXPR:
         {
            // issue # 477
            newline_iarf_pair(chunk_get_prev(pc), pc, cpd.settings[UO_nl_oc_block_brace].a);
            break;
         }

         default:
         {
            break;
         }
         } // switch

         if (cpd.settings[UO_nl_brace_brace].a != AV_IGNORE)
         {
            next = chunk_get_next_nc(pc, scope_e::PREPROC);
            if (chunk_is_token(next, CT_BRACE_OPEN))
            {
               newline_iarf_pair(pc, next, cpd.settings[UO_nl_brace_brace].a);
            }
         }

         next = chunk_get_next_nnl(pc);
         if (next == nullptr)
         {
            // do nothing
         }
         else if (chunk_is_token(next, CT_BRACE_CLOSE))
         {
            // TODO: add an option to split open empty statements? { };
         }
         else if (chunk_is_token(next, CT_BRACE_OPEN))
         {
            // already handled
         }
         else
         {
            next = chunk_get_next_ncnl(pc);

            // Handle unnamed temporary direct-list-initialization
            if (pc->parent_type == CT_BRACED_INIT_LIST)
            {
               newline_iarf_pair(pc, chunk_get_next_nnl(pc),
                                 cpd.settings[UO_nl_type_brace_init_lst_open].a);
            }
            // Handle nl_after_brace_open
            else if (  (  pc->parent_type == CT_CPP_LAMBDA
                       || pc->level == pc->brace_level)
                    && cpd.settings[UO_nl_after_brace_open].b)
            {
               if (!one_liner_nl_ok(pc))
               {
                  LOG_FMT(LNL1LINE, "a new line may NOT be added\n");
                  // no change - preserve one liner body
               }
               else if (pc->flags & (PCF_IN_ARRAY_ASSIGN | PCF_IN_PREPROC))
               {
                  // no change - don't break up array assignments or preprocessors
               }
               else
               {
                  // Step back from next to the first non-newline item
                  tmp = chunk_get_prev(next);
                  while (tmp != pc)
                  {
                     if (chunk_is_comment(tmp))
                     {
                        if (  !cpd.settings[UO_nl_after_brace_open_cmt].b
                           && tmp->type != CT_COMMENT_MULTI)
                        {
                           break;
                        }
                     }
                     tmp = chunk_get_prev(tmp);
                  }
                  // Add the newline
                  newline_iarf(tmp, AV_ADD);
               }
            }
         }

         // braced-init-list is more like a function call with arguments,
         // than curly braces that determine a structure of a source code,
         // so, don't add a newline before a closing brace. Issue #1405.
         if (!(  pc->parent_type == CT_BRACED_INIT_LIST
              && cpd.settings[UO_nl_type_brace_init_lst_open].a == AV_IGNORE
              && cpd.settings[UO_nl_type_brace_init_lst_close].a == AV_IGNORE))
         {
            newlines_brace_pair(pc);
         }
      }
      else if (chunk_is_token(pc, CT_BRACE_CLOSE))
      {
         // newline between a close brace and x
         if (cpd.settings[UO_nl_brace_brace].a != AV_IGNORE)
         {
            next = chunk_get_next_nc(pc, scope_e::PREPROC);
            if (chunk_is_token(next, CT_BRACE_CLOSE))
            {
               newline_iarf_pair(pc, next, cpd.settings[UO_nl_brace_brace].a);
            }
         }

         if (cpd.settings[UO_nl_brace_square].a != AV_IGNORE)
         {
            next = chunk_get_next_nc(pc, scope_e::PREPROC);
            if (chunk_is_token(next, CT_SQUARE_CLOSE))
            {
               newline_iarf_pair(pc, next, cpd.settings[UO_nl_brace_square].a);
            }
         }

         if (cpd.settings[UO_nl_brace_fparen].a != AV_IGNORE)
         {
            next = chunk_get_next_nc(pc, scope_e::PREPROC);
            if (  chunk_is_token(next, CT_NEWLINE)
               && (cpd.settings[UO_nl_brace_fparen].a == AV_REMOVE))
            {
               next = chunk_get_next_nc(next, scope_e::PREPROC);  // Issue #1000
            }
            if (chunk_is_token(next, CT_FPAREN_CLOSE))
            {
               newline_iarf_pair(pc, next, cpd.settings[UO_nl_brace_fparen].a);
            }
         }

         // newline before a close brace
         if (  pc->parent_type == CT_BRACED_INIT_LIST
            && cpd.settings[UO_nl_type_brace_init_lst_close].a != AV_IGNORE)
         {
            // Handle unnamed temporary direct-list-initialization
            newline_iarf_pair(chunk_get_prev_nnl(pc), pc,
                              cpd.settings[UO_nl_type_brace_init_lst_close].a);
         }

         // blanks before a close brace
         if (cpd.settings[UO_eat_blanks_before_close_brace].b)
         {
            // Limit the newlines before the close brace to 1
            prev = chunk_get_prev(pc);
            if (chunk_is_newline(prev))
            {
               if (prev->nl_count != 1)
               {
                  prev->nl_count = 1;
                  LOG_FMT(LBLANKD, "%s(%d): eat_blanks_before_close_brace %zu\n",
                          __func__, __LINE__, prev->orig_line);
                  MARK_CHANGE();
               }
            }
         }
         else if (  cpd.settings[UO_nl_ds_struct_enum_close_brace].b
                 && (  pc->parent_type == CT_ENUM
                    || pc->parent_type == CT_STRUCT
                    || pc->parent_type == CT_UNION))
         {
            if ((pc->flags & PCF_ONE_LINER) == 0)
            {
               // Make sure the brace is preceded by two newlines
               prev = chunk_get_prev(pc);
               if (!chunk_is_newline(prev))
               {
                  prev = newline_add_before(pc);
               }
               if (prev->nl_count < 2)
               {
                  double_newline(prev);
               }
            }
         }

         // Force a newline after a close brace
         if (  (cpd.settings[UO_nl_brace_struct_var].a != AV_IGNORE)
            && (  pc->parent_type == CT_STRUCT
               || pc->parent_type == CT_ENUM
               || pc->parent_type == CT_UNION))
         {
            next = chunk_get_next_ncnl(pc, scope_e::PREPROC);
            if (  next
               && next->type != CT_SEMICOLON
               && next->type != CT_COMMA)
            {
               newline_iarf(pc, cpd.settings[UO_nl_brace_struct_var].a);
            }
         }
         else if (  pc->parent_type != CT_OC_AT
                 && (  cpd.settings[UO_nl_after_brace_close].b
                    || pc->parent_type == CT_FUNC_CLASS_DEF
                    || pc->parent_type == CT_FUNC_DEF
                    || pc->parent_type == CT_OC_MSG_DECL))
         {
            next = chunk_get_next(pc);
            if (  next != nullptr
               && next->type != CT_SEMICOLON
               && next->type != CT_COMMA
               && next->type != CT_SPAREN_CLOSE    // Issue #664
               && next->type != CT_SQUARE_CLOSE
               && next->type != CT_FPAREN_CLOSE
               && next->type != CT_PAREN_CLOSE
               && next->type != CT_WHILE_OF_DO
               && next->type != CT_VBRACE_CLOSE                                    // Issue #666
               && (next->type != CT_BRACE_CLOSE || !(next->flags & PCF_ONE_LINER)) // #1258
               && (pc->flags & (PCF_IN_ARRAY_ASSIGN | PCF_IN_TYPEDEF)) == 0
               && !chunk_is_newline(next)
               && !chunk_is_comment(next))
            {
               // #1258
               // dont add newline between two consecutive braces closes, if the second is a part of one liner.
               newline_end_newline(pc);
            }
         }
      }
      else if (chunk_is_token(pc, CT_VBRACE_OPEN))
      {
         if (  cpd.settings[UO_nl_after_vbrace_open].b
            || cpd.settings[UO_nl_after_vbrace_open_empty].b)
         {
            next = chunk_get_next(pc, scope_e::PREPROC);
            bool add_it;
            if (chunk_is_semicolon(next))
            {
               add_it = cpd.settings[UO_nl_after_vbrace_open_empty].b;
            }
            else
            {
               add_it = (  cpd.settings[UO_nl_after_vbrace_open].b
                        && next->type != CT_VBRACE_CLOSE
                        && !chunk_is_comment(next)
                        && !chunk_is_newline(next));
            }
            if (add_it)
            {
               newline_iarf(pc, AV_ADD);
            }
         }

         if (  (  (  pc->parent_type == CT_IF
                  || pc->parent_type == CT_ELSEIF
                  || pc->parent_type == CT_ELSE)
               && cpd.settings[UO_nl_create_if_one_liner].b)
            || (  pc->parent_type == CT_FOR
               && cpd.settings[UO_nl_create_for_one_liner].b)
            || (  pc->parent_type == CT_WHILE
               && cpd.settings[UO_nl_create_while_one_liner].b))
         {
            nl_create_one_liner(pc);
         }
         if (  (  (  pc->parent_type == CT_IF
                  || pc->parent_type == CT_ELSEIF
                  || pc->parent_type == CT_ELSE)
               && cpd.settings[UO_nl_split_if_one_liner].b)
            || (  pc->parent_type == CT_FOR
               && cpd.settings[UO_nl_split_for_one_liner].b)
            || (  pc->parent_type == CT_WHILE
               && cpd.settings[UO_nl_split_while_one_liner].b))
         {
            if (pc->flags & PCF_ONE_LINER)
            {
               // split one-liner
               chunk_t *end = chunk_get_next(chunk_get_next_type(pc->next, CT_SEMICOLON, -1));
               // Scan for clear flag
               D_LOG_FMT(LNEWLINE, "(%d) ", __LINE__);
               LOG_FMT(LNEWLINE, "\n");
               for (chunk_t *temp = pc; temp != end; temp = chunk_get_next(temp))
               {
                  LOG_FMT(LNEWLINE, "%s type=%s , level=%zu", temp->text(), get_token_name(temp->type), temp->level);
                  log_pcf_flags(LNEWLINE, temp->flags);
                  chunk_flags_clr(temp, PCF_ONE_LINER);
               }
               // split
               newline_add_between(pc, pc->next);
            }
         }
      }
      else if (chunk_is_token(pc, CT_VBRACE_CLOSE))
      {
         if (cpd.settings[UO_nl_after_vbrace_close].b)
         {
            if (!chunk_is_newline(chunk_get_next_nc(pc)))
            {
               newline_iarf(pc, AV_ADD);
            }
         }
      }
      else if (chunk_is_token(pc, CT_SQUARE_OPEN) && pc->parent_type == CT_OC_MSG)
      {
         if (cpd.settings[UO_nl_oc_msg_args].b)
         {
            newline_oc_msg(pc);
         }
      }
      else if (chunk_is_token(pc, CT_STRUCT))
      {
         newlines_struct_union(pc, cpd.settings[UO_nl_struct_brace].a, true);
      }
      else if (chunk_is_token(pc, CT_UNION))
      {
         newlines_struct_union(pc, cpd.settings[UO_nl_union_brace].a, true);
      }
      else if (chunk_is_token(pc, CT_ENUM))
      {
         newlines_enum(pc);
      }
      else if (chunk_is_token(pc, CT_CASE))
      {
         // Note: 'default' also maps to CT_CASE
         if (cpd.settings[UO_nl_before_case].b)
         {
            newline_case(pc);
         }
      }
      else if (chunk_is_token(pc, CT_THROW))
      {
         prev = chunk_get_prev(pc);
         if (chunk_is_token(prev, CT_PAREN_CLOSE))
         {
            newline_iarf(chunk_get_prev_ncnl(pc), cpd.settings[UO_nl_before_throw].a);
         }
      }
      else if (chunk_is_token(pc, CT_CASE_COLON))
      {
         next = chunk_get_next_nnl(pc);
         if (  chunk_is_token(next, CT_BRACE_OPEN)
            && cpd.settings[UO_nl_case_colon_brace].a != AV_IGNORE)
         {
            newline_iarf(pc, cpd.settings[UO_nl_case_colon_brace].a);
         }
         else if (cpd.settings[UO_nl_after_case].b)
         {
            newline_case_colon(pc);
         }
      }
      else if (chunk_is_token(pc, CT_SPAREN_CLOSE))
      {
         next = chunk_get_next_ncnl(pc);
         if (chunk_is_token(next, CT_BRACE_OPEN))
         {
            /*
             * TODO: this could be used to control newlines between the
             * the if/while/for/switch close parenthesis and the open brace, but
             * that is currently handled elsewhere.
             */
         }
      }
      else if (chunk_is_token(pc, CT_RETURN))
      {
         if (cpd.settings[UO_nl_before_return].b)
         {
            newline_before_return(pc);
         }
         if (cpd.settings[UO_nl_after_return].b)
         {
            newline_after_return(pc);
         }
      }
      else if (chunk_is_token(pc, CT_SEMICOLON))
      {
         if (  ((pc->flags & (PCF_IN_SPAREN | PCF_IN_PREPROC)) == 0)
            && cpd.settings[UO_nl_after_semicolon].b)
         {
            next = chunk_get_next(pc);
            while (chunk_is_token(next, CT_VBRACE_CLOSE))
            {
               next = chunk_get_next(next);
            }
            if (  next != nullptr
               && !chunk_is_comment(next)
               && !chunk_is_newline(next))
            {
               if (one_liner_nl_ok(next))
               {
                  LOG_FMT(LNL1LINE, "%s(%d): a new line may be added\n", __func__, __LINE__);
                  newline_iarf(pc, AV_ADD);
               }
               else
               {
                  LOG_FMT(LNL1LINE, "%s(%d): a new line may NOT be added\n", __func__, __LINE__);
               }
            }
         }
         else if (pc->parent_type == CT_CLASS)
         {
            if (cpd.settings[UO_nl_after_class].u > 0)
            {
               newline_iarf(pc, AV_ADD);
            }
         }
      }
      else if (chunk_is_token(pc, CT_FPAREN_OPEN))
      {
         if (  (  pc->parent_type == CT_FUNC_DEF
               || pc->parent_type == CT_FUNC_PROTO
               || pc->parent_type == CT_FUNC_CLASS_DEF
               || pc->parent_type == CT_FUNC_CLASS_PROTO
               || pc->parent_type == CT_OPERATOR)
            && (  cpd.settings[UO_nl_func_decl_start].a != AV_IGNORE
               || cpd.settings[UO_nl_func_def_start].a != AV_IGNORE
               || cpd.settings[UO_nl_func_decl_start_single].a != AV_IGNORE
               || cpd.settings[UO_nl_func_def_start_single].a != AV_IGNORE
               || cpd.settings[UO_nl_func_decl_start_multi_line].b
               || cpd.settings[UO_nl_func_def_start_multi_line].b
               || cpd.settings[UO_nl_func_decl_args].a != AV_IGNORE
               || cpd.settings[UO_nl_func_def_args].a != AV_IGNORE
               || cpd.settings[UO_nl_func_decl_args_multi_line].b
               || cpd.settings[UO_nl_func_def_args_multi_line].b
               || cpd.settings[UO_nl_func_decl_end].a != AV_IGNORE
               || cpd.settings[UO_nl_func_def_end].a != AV_IGNORE
               || cpd.settings[UO_nl_func_decl_end_single].a != AV_IGNORE
               || cpd.settings[UO_nl_func_def_end_single].a != AV_IGNORE
               || cpd.settings[UO_nl_func_decl_end_multi_line].b
               || cpd.settings[UO_nl_func_def_end_multi_line].b
               || cpd.settings[UO_nl_func_decl_empty].a != AV_IGNORE
               || cpd.settings[UO_nl_func_def_empty].a != AV_IGNORE
               || cpd.settings[UO_nl_func_type_name].a != AV_IGNORE
               || cpd.settings[UO_nl_func_type_name_class].a != AV_IGNORE
               || cpd.settings[UO_nl_func_class_scope].a != AV_IGNORE
               || cpd.settings[UO_nl_func_scope_name].a != AV_IGNORE
               || cpd.settings[UO_nl_func_proto_type_name].a != AV_IGNORE
               || cpd.settings[UO_nl_func_paren].a != AV_IGNORE
               || cpd.settings[UO_nl_func_def_paren].a != AV_IGNORE
               || cpd.settings[UO_nl_func_def_paren_empty].a != AV_IGNORE
               || cpd.settings[UO_nl_func_paren_empty].a != AV_IGNORE))
         {
            newline_func_def_or_call(pc);
         }
         else if (  (  pc->parent_type == CT_FUNC_CALL
                    || pc->parent_type == CT_FUNC_CALL_USER)
                 && (  (cpd.settings[UO_nl_func_call_start_multi_line].b)
                    || (cpd.settings[UO_nl_func_call_args_multi_line].b)
                    || (cpd.settings[UO_nl_func_call_end_multi_line].b)
                    || (cpd.settings[UO_nl_func_call_paren].a != AV_IGNORE)
                    || (cpd.settings[UO_nl_func_call_paren_empty].a != AV_IGNORE)
                    || (cpd.settings[UO_nl_func_call_empty].a != AV_IGNORE)))
         {
            if (  cpd.settings[UO_nl_func_call_paren].a != AV_IGNORE
               || cpd.settings[UO_nl_func_call_paren_empty].a != AV_IGNORE
               || cpd.settings[UO_nl_func_call_empty].a != AV_IGNORE)
            {
               newline_func_def_or_call(pc);
            }
            newline_func_multi_line(pc);
         }
         else if (first && (cpd.settings[UO_nl_remove_extra_newlines].u == 1))
         {
            newline_iarf(pc, AV_REMOVE);
         }
      }
      else if (chunk_is_token(pc, CT_ANGLE_CLOSE))
      {
         if (pc->parent_type == CT_TEMPLATE)
         {
            next = chunk_get_next_ncnl(pc);
            if (next != nullptr && next->level == next->brace_level)
            {
               tmp = chunk_get_prev_ncnl(chunk_get_prev_type(pc, CT_ANGLE_OPEN, pc->level));
               if (chunk_is_token(tmp, CT_TEMPLATE))
               {
                  newline_iarf(pc, cpd.settings[UO_nl_template_class].a);
               }
            }
            //Fixes 10043 regression
            if (cpd.settings[UO_nl_template_def].b)
            {
               chunk_t *tmp = chunk_get_next_ncnl(pc);
               if (chunk_is_opening_brace(tmp) || chunk_is_paren_open(tmp))
               {
                  if (  chunk_is_paren_open(tmp)
                     && chunk_skip_to_match(tmp) != nullptr)
                  {
                     tmp = chunk_get_next_ncnl(chunk_skip_to_match(tmp, scope_e::ALL));
                  }

                  if (  chunk_is_opening_brace(tmp)
                     && chunk_skip_to_match(tmp) != nullptr
                     && !(chunk_skip_to_match(tmp)->flags & PCF_ONE_LINER))
                  {
                     newline_add_before(tmp);
                     newline_add_after(tmp);
                     tmp = chunk_skip_to_match(tmp, scope_e::ALL);
                     if (!chunk_is_newline(chunk_get_prev(tmp)))
                     {
                        newline_add_before(tmp);
                     }
                  }
               }
            }
         }
      }
      else if (chunk_is_token(pc, CT_NAMESPACE))
      {
         // Issue #1235
         if ((pc->next->next->flags & PCF_ONE_LINER) == 0)
         {
            newlines_struct_union(pc, cpd.settings[UO_nl_namespace_brace].a, false);
         }
      }
      else if (chunk_is_token(pc, CT_SQUARE_OPEN))
      {
         if (  pc->parent_type == CT_ASSIGN
            && ((pc->flags & PCF_ONE_LINER) == 0))
         {
            tmp = chunk_get_prev_ncnl(pc);
            newline_iarf(tmp, cpd.settings[UO_nl_assign_square].a);

            argval_t arg = cpd.settings[UO_nl_after_square_assign].a;

            if (cpd.settings[UO_nl_assign_square].a & AV_ADD)
            {
               arg = AV_ADD;
            }
            newline_iarf(pc, arg);

            /*
             * if there is a newline after the open, then force a newline
             * before the close
             */
            tmp = chunk_get_next_nc(pc);
            if (chunk_is_newline(tmp))
            {
               tmp = chunk_get_next_type(pc, CT_SQUARE_CLOSE, pc->level);
               if (tmp != nullptr)
               {
                  newline_add_before(tmp);
               }
            }
         }
      }
      else if (chunk_is_token(pc, CT_PRIVATE))
      {
         // Make sure there is a newline before an access spec
         if (cpd.settings[UO_nl_before_access_spec].u > 0)
         {
            prev = chunk_get_prev(pc);
            if (!chunk_is_newline(prev))
            {
               newline_add_before(pc);
            }
         }
      }
      else if (chunk_is_token(pc, CT_PRIVATE_COLON))
      {
         // Make sure there is a newline after an access spec
         if (cpd.settings[UO_nl_after_access_spec].u > 0)
         {
            next = chunk_get_next(pc);
            if (!chunk_is_newline(next))
            {
               newline_add_before(next);
            }
         }
      }
      else if (chunk_is_token(pc, CT_PP_DEFINE))
      {
         if (cpd.settings[UO_nl_multi_line_define].b)
         {
            nl_handle_define(pc);
         }
      }
      else if (  first
              && (cpd.settings[UO_nl_remove_extra_newlines].u == 1)
              && !(pc->flags & PCF_IN_PREPROC))
      {
         newline_iarf(pc, AV_REMOVE);
      }
      else
      {
         // ignore it
      }
   }
   newline_def_blk(chunk_get_head(), false);
} // newlines_cleanup_braces


static void nl_handle_define(chunk_t *pc)
{
   LOG_FUNC_ENTRY();
   chunk_t *nl  = pc;
   chunk_t *ref = nullptr;

   while ((nl = chunk_get_next(nl)) != nullptr)
   {
      if (chunk_is_token(nl, CT_NEWLINE))
      {
         return;
      }
      if (  chunk_is_token(nl, CT_MACRO)
         || (chunk_is_token(nl, CT_FPAREN_CLOSE) && nl->parent_type == CT_MACRO_FUNC))
      {
         ref = nl;
      }
      if (chunk_is_token(nl, CT_NL_CONT))
      {
         if (ref != nullptr)
         {
            newline_add_after(ref);
         }
         return;
      }
   }
}


void newline_after_multiline_comment(void)
{
   LOG_FUNC_ENTRY();

   for (chunk_t *pc = chunk_get_head(); pc != nullptr; pc = chunk_get_next(pc))
   {
      if (pc->type != CT_COMMENT_MULTI)
      {
         continue;
      }

      chunk_t *tmp = pc;
      while (((tmp = chunk_get_next(tmp)) != nullptr) && !chunk_is_newline(tmp))
      {
         if (!chunk_is_comment(tmp))
         {
            newline_add_before(tmp);
            break;
         }
      }
   }
}


void newline_after_label_colon(void)
{
   LOG_FUNC_ENTRY();

   for (chunk_t *pc = chunk_get_head(); pc != nullptr; pc = chunk_get_next(pc))
   {
      if (pc->type != CT_LABEL_COLON)
      {
         continue;
      }

      newline_add_after(pc);
   }
}


void newlines_insert_blank_lines(void)
{
   LOG_FUNC_ENTRY();

   for (chunk_t *pc = chunk_get_head(); pc != nullptr; pc = chunk_get_next_ncnl(pc))
   {
      LOG_FMT(LNEWLINE, "%s(%d): orig_line is %zu, orig_col is %zu, text() '%s', type is %s\n",
              __func__, __LINE__, pc->orig_line, pc->orig_col, pc->text(), get_token_name(pc->type));
      if (chunk_is_token(pc, CT_IF))
      {
         newlines_if_for_while_switch_pre_blank_lines(pc, cpd.settings[UO_nl_before_if].a);
         newlines_if_for_while_switch_post_blank_lines(pc, cpd.settings[UO_nl_after_if].a);
      }
      else if (chunk_is_token(pc, CT_FOR))
      {
         newlines_if_for_while_switch_pre_blank_lines(pc, cpd.settings[UO_nl_before_for].a);
         newlines_if_for_while_switch_post_blank_lines(pc, cpd.settings[UO_nl_after_for].a);
      }
      else if (chunk_is_token(pc, CT_WHILE))
      {
         newlines_if_for_while_switch_pre_blank_lines(pc, cpd.settings[UO_nl_before_while].a);
         newlines_if_for_while_switch_post_blank_lines(pc, cpd.settings[UO_nl_after_while].a);
      }
      else if (chunk_is_token(pc, CT_SWITCH))
      {
         newlines_if_for_while_switch_pre_blank_lines(pc, cpd.settings[UO_nl_before_switch].a);
         newlines_if_for_while_switch_post_blank_lines(pc, cpd.settings[UO_nl_after_switch].a);
      }
      else if (chunk_is_token(pc, CT_SYNCHRONIZED))
      {
         newlines_if_for_while_switch_pre_blank_lines(pc, cpd.settings[UO_nl_before_synchronized].a);
         newlines_if_for_while_switch_post_blank_lines(pc, cpd.settings[UO_nl_after_synchronized].a);
      }
      else if (chunk_is_token(pc, CT_DO))
      {
         newlines_if_for_while_switch_pre_blank_lines(pc, cpd.settings[UO_nl_before_do].a);
         newlines_if_for_while_switch_post_blank_lines(pc, cpd.settings[UO_nl_after_do].a);
      }
      else if (  chunk_is_token(pc, CT_FUNC_CLASS_DEF)
              || chunk_is_token(pc, CT_FUNC_DEF)
              || chunk_is_token(pc, CT_FUNC_CLASS_PROTO)
              || chunk_is_token(pc, CT_FUNC_PROTO))
      {
         newlines_func_pre_blank_lines(pc);
      }
      else
      {
         // ignore it
         LOG_FMT(LNEWLINE, "%s(%d): ignore it\n", __func__, __LINE__);
      }
   }
} // newlines_insert_blank_lines


void newlines_functions_remove_extra_blank_lines(void)
{
   LOG_FUNC_ENTRY();

   const size_t nl_max_blank_in_func = cpd.settings[UO_nl_max_blank_in_func].u;
   if (nl_max_blank_in_func <= 0)
   {
      return;
   }

   for (chunk_t *pc = chunk_get_head(); pc != nullptr; pc = chunk_get_next(pc))
   {
      if (  pc->type != CT_BRACE_OPEN
         || (pc->parent_type != CT_FUNC_DEF && pc->parent_type != CT_CPP_LAMBDA))
      {
         continue;
      }

      const size_t startMoveLevel = pc->level;

      while (pc != nullptr)
      {
         if (chunk_is_token(pc, CT_BRACE_CLOSE) && pc->level == startMoveLevel)
         {
            break;
         }

         // delete newlines
         if (pc->nl_count > nl_max_blank_in_func)
         {
            pc->nl_count = nl_max_blank_in_func;
            MARK_CHANGE();
            remove_next_newlines(pc);
         }
         else
         {
            pc = chunk_get_next(pc);
         }
      }
   }
}


void newlines_squeeze_ifdef(void)
{
   LOG_FUNC_ENTRY();

   chunk_t *pc;
   for (pc = chunk_get_head(); pc != nullptr; pc = chunk_get_next_ncnl(pc))
   {
      if (  chunk_is_token(pc, CT_PREPROC)
         && (pc->level > 0 || cpd.settings[UO_nl_squeeze_ifdef_top_level].b))
      {
         chunk_t *ppr = chunk_get_next(pc);

         if (  chunk_is_token(ppr, CT_PP_IF)
            || chunk_is_token(ppr, CT_PP_ELSE)
            || chunk_is_token(ppr, CT_PP_ENDIF))
         {
            chunk_t *pnl = nullptr;
            chunk_t *nnl = chunk_get_next_nl(ppr);
            if (chunk_is_token(ppr, CT_PP_ELSE) || chunk_is_token(ppr, CT_PP_ENDIF))
            {
               pnl = chunk_get_prev_nl(pc);
            }

            chunk_t *tmp1;
            chunk_t *tmp2;
            if (nnl != nullptr)
            {
               if (pnl != nullptr)
               {
                  if (pnl->nl_count > 1)
                  {
                     //nnl->nl_count += pnl->nl_count - 1;
                     pnl->nl_count = 1;
                     MARK_CHANGE();

                     tmp1 = chunk_get_prev_nnl(pnl);
                     tmp2 = chunk_get_prev_nnl(nnl);

                     LOG_FMT(LNEWLINE, "%s(%d): moved from after line %zu to after %zu\n",
                             __func__, __LINE__, tmp1->orig_line, tmp2->orig_line);
                  }
               }

               if (chunk_is_token(ppr, CT_PP_IF) || chunk_is_token(ppr, CT_PP_ELSE))
               {
                  if (nnl->nl_count > 1)
                  {
                     tmp1 = chunk_get_prev_nnl(nnl);
                     LOG_FMT(LNEWLINE, "%s(%d): trimmed newlines after line %zu from %zu\n",
                             __func__, __LINE__, tmp1->orig_line, nnl->nl_count);
                     nnl->nl_count = 1;
                     MARK_CHANGE();
                  }
               }
            }
         }
      }
   }
} // newlines_squeeze_ifdef


void newlines_squeeze_paren_close(void)
{
   LOG_FUNC_ENTRY();

   chunk_t *pc;
   for (pc = chunk_get_head(); pc != nullptr; pc = chunk_get_next(pc))
   {
      chunk_t *next;
      chunk_t *prev;
      if (chunk_is_token(pc, CT_NEWLINE))
      {
         prev = chunk_get_prev(pc);
      }
      else
      {
         prev = pc;
      }
      next = chunk_get_next(pc);
      if (next != nullptr && prev != nullptr && chunk_is_paren_close(next) && chunk_is_paren_close(prev))
      {
         chunk_t *prev_op = chunk_skip_to_match_rev(prev);
         chunk_t *next_op = chunk_skip_to_match_rev(next);
         bool    flag     = true;
         if (true)
         {
            chunk_t *tmp = prev;
            while (chunk_is_paren_close(tmp))
            {
               tmp = chunk_get_prev(tmp);
            }
            if (tmp->type != CT_NEWLINE)
            {
               flag = false;
            }
         }
         if (flag)
         {
            if (are_chunks_in_same_line(next_op, prev_op))
            {
               if (chunk_is_token(pc, CT_NEWLINE))
               {
                  pc = next;
               }
               newline_del_between(prev, next);
            }
            else
            {
               newline_add_between(prev, next);
            }
         }
      }
   }
} // newlines_squeeze_paren_close


void newlines_eat_start_end(void)
{
   LOG_FUNC_ENTRY();
   chunk_t *pc;

   // Process newlines at the start of the file
   if (  cpd.frag_cols == 0
      && (  (cpd.settings[UO_nl_start_of_file].a & AV_REMOVE)
         || (  (cpd.settings[UO_nl_start_of_file].a & AV_ADD)
            && (cpd.settings[UO_nl_start_of_file_min].u > 0))))
   {
      pc = chunk_get_head();
      if (pc != nullptr)
      {
         if (chunk_is_token(pc, CT_NEWLINE))
         {
            if (cpd.settings[UO_nl_start_of_file].a == AV_REMOVE)
            {
               LOG_FMT(LBLANKD, "%s(%d): eat_blanks_start_of_file %zu\n",
                       __func__, __LINE__, pc->orig_line);
               chunk_del(pc);
               MARK_CHANGE();
            }
            else if (  cpd.settings[UO_nl_start_of_file].a == AV_FORCE
                    || (pc->nl_count < cpd.settings[UO_nl_start_of_file_min].u))
            {
               LOG_FMT(LBLANKD, "%s(%d): set_blanks_start_of_file %zu\n",
                       __func__, __LINE__, pc->orig_line);
               pc->nl_count = cpd.settings[UO_nl_start_of_file_min].u;
               MARK_CHANGE();
            }
         }
         else if (  (cpd.settings[UO_nl_start_of_file].a & AV_ADD)
                 && (cpd.settings[UO_nl_start_of_file_min].u > 0))
         {
            chunk_t chunk;
            chunk.orig_line = pc->orig_line;
            chunk.type      = CT_NEWLINE;
            chunk.nl_count  = cpd.settings[UO_nl_start_of_file_min].u;
            chunk_add_before(&chunk, pc);
            LOG_FMT(LNEWLINE, "%s(%d): %zu:%zu add newline before '%s'\n",
                    __func__, __LINE__, pc->orig_line, pc->orig_col, pc->text());
            MARK_CHANGE();
         }
      }
   }

   // Process newlines at the end of the file
   if (  cpd.frag_cols == 0
      && (  (cpd.settings[UO_nl_end_of_file].a & AV_REMOVE)
         || (  (cpd.settings[UO_nl_end_of_file].a & AV_ADD)
            && (cpd.settings[UO_nl_end_of_file_min].u > 0))))
   {
      pc = chunk_get_tail();
      if (pc != nullptr)
      {
         if (chunk_is_token(pc, CT_NEWLINE))
         {
            if (cpd.settings[UO_nl_end_of_file].a == AV_REMOVE)
            {
               LOG_FMT(LBLANKD, "%s(%d): eat_blanks_end_of_file %zu\n",
                       __func__, __LINE__, pc->orig_line);
               chunk_del(pc);
               MARK_CHANGE();
            }
            else if (  cpd.settings[UO_nl_end_of_file].a == AV_FORCE
                    || (pc->nl_count < cpd.settings[UO_nl_end_of_file_min].u))
            {
               if (pc->nl_count != cpd.settings[UO_nl_end_of_file_min].u)
               {
                  LOG_FMT(LBLANKD, "%s(%d): set_blanks_end_of_file %zu\n",
                          __func__, __LINE__, pc->orig_line);
                  pc->nl_count = cpd.settings[UO_nl_end_of_file_min].u;
                  MARK_CHANGE();
               }
            }
         }
         else if (  (cpd.settings[UO_nl_end_of_file].a & AV_ADD)
                 && (cpd.settings[UO_nl_end_of_file_min].u > 0))
         {
            chunk_t chunk;
            chunk.orig_line = pc->orig_line;
            chunk.type      = CT_NEWLINE;
            chunk.nl_count  = cpd.settings[UO_nl_end_of_file_min].u;
            chunk_add_before(&chunk, nullptr);
            LOG_FMT(LNEWLINE, "%s(%d): %zu:%zu add newline before '%s'\n",
                    __func__, __LINE__, pc->orig_line, pc->orig_col, pc->text());
            MARK_CHANGE();
         }
      }
   }
} // newlines_eat_start_end


void newlines_chunk_pos(c_token_t chunk_type, tokenpos_e mode)
{
   LOG_FUNC_ENTRY();

   if (  (mode & (TP_JOIN | TP_LEAD | TP_TRAIL)) == 0
      && chunk_type != CT_COMMA)
   {
      return;
   }

   for (chunk_t *pc = chunk_get_head(); pc != nullptr; pc = chunk_get_next_ncnl(pc))
   {
      if (pc->type == chunk_type)
      {
         tokenpos_e mode_local;
         if (chunk_type == CT_COMMA)
         {
            /*
             * for chunk_type == CT_COMMA
             * we get 'mode' from cpd.settings[UO_pos_comma].tp
             * BUT we must take care of cpd.settings[UO_pos_class_comma].tp
             * TODO and cpd.settings[UO_pos_constr_comma].tp
             */
            if (pc->flags & PCF_IN_CLASS_BASE)
            {
               // change mode
               mode_local = cpd.settings[UO_pos_class_comma].tp;
            }
            else if (pc->flags & PCF_IN_ENUM)
            {
               mode_local = cpd.settings[UO_pos_enum_comma].tp;
            }
            else
            {
               mode_local = mode;
            }
         }
         else
         {
            mode_local = mode;
         }
         chunk_t *prev = chunk_get_prev_nc(pc);
         chunk_t *next = chunk_get_next_nc(pc);

         size_t  nl_flag = ((chunk_is_newline(prev) ? 1 : 0) |
                            (chunk_is_newline(next) ? 2 : 0));

         if (mode_local & TP_JOIN)
         {
            if (nl_flag & 1)
            {
               // remove newline if not preceded by a comment
               chunk_t *prev2 = chunk_get_prev(prev);

               if (prev2 != nullptr && !(chunk_is_comment(prev2)))
               {
                  remove_next_newlines(prev2);
               }
            }
            if (nl_flag & 2)
            {
               // remove newline if not followed by a comment
               chunk_t *next2 = chunk_get_next(next);

               if (next2 != nullptr && !(chunk_is_comment(next2)))
               {
                  remove_next_newlines(pc);
               }
            }
            continue;
         }

         if (  (nl_flag == 0 && ((mode_local & (TP_FORCE | TP_BREAK)) == 0))
            || (nl_flag == 3 && ((mode_local & TP_FORCE) == 0)))
         {
            // No newlines and not adding any or both and not forcing
            continue;
         }

         if (  ((mode_local & TP_LEAD) && nl_flag == 1)
            || ((mode_local & TP_TRAIL) && nl_flag == 2))
         {
            // Already a newline before (lead) or after (trail)
            continue;
         }

         // If there were no newlines, we need to add one
         if (nl_flag == 0)
         {
            if (mode_local & TP_LEAD)
            {
               newline_add_before(pc);
            }
            else
            {
               newline_add_after(pc);
            }
            continue;
         }

         // If there were both newlines, we need to remove one
         if (nl_flag == 3)
         {
            if (mode_local & TP_LEAD)
            {
               remove_next_newlines(pc);
            }
            else
            {
               remove_next_newlines(chunk_get_prev_ncnl(pc));
            }
            continue;
         }

         // we need to move the newline
         if (mode_local & TP_LEAD)
         {
            chunk_t *next2 = chunk_get_next(next);
            if (  chunk_is_token(next2, CT_PREPROC)
               || (  chunk_type == CT_ASSIGN
                  && chunk_is_token(next2, CT_BRACE_OPEN)))
            {
               continue;
            }
            if (next->nl_count == 1)
            {
               // move the CT_BOOL to after the newline
               chunk_move_after(pc, next);
            }
         }
         else
         {
            if (prev->nl_count == 1)
            {
               // Back up to the next non-comment item
               prev = chunk_get_prev_nc(prev);
               if (  prev != nullptr
                  && !chunk_is_newline(prev)
                  && !(prev->flags & PCF_IN_PREPROC))
               {
                  chunk_move_after(pc, prev);
               }
            }
         }
      }
   }
} // newlines_chunk_pos


void newlines_class_colon_pos(c_token_t tok)
{
   LOG_FUNC_ENTRY();

   tokenpos_e tpc, pcc;
   argval_t   anc, ncia;

   if (tok == CT_CLASS_COLON)
   {
      tpc  = cpd.settings[UO_pos_class_colon].tp;
      anc  = cpd.settings[UO_nl_class_colon].a;
      ncia = cpd.settings[UO_nl_class_init_args].a;
      pcc  = cpd.settings[UO_pos_class_comma].tp;
   }
   else // tok == CT_CONSTR_COLON
   {
      tpc  = cpd.settings[UO_pos_constr_colon].tp;
      anc  = cpd.settings[UO_nl_constr_colon].a;
      ncia = cpd.settings[UO_nl_constr_init_args].a;
      pcc  = cpd.settings[UO_pos_constr_comma].tp;
   }

   chunk_t *ccolon = nullptr;
   for (chunk_t *pc = chunk_get_head(); pc != nullptr; pc = chunk_get_next_ncnl(pc))
   {
      if (!ccolon && pc->type != tok)
      {
         continue;
      }

      chunk_t *prev;
      chunk_t *next;
      if (pc->type == tok)
      {
         ccolon = pc;
         prev   = chunk_get_prev_nc(pc);
         next   = chunk_get_next_nc(pc);

         if (  !chunk_is_newline(prev)
            && !chunk_is_newline(next)
            && ((anc & AV_ADD) != 0))
         {
            newline_add_after(pc);
            prev = chunk_get_prev_nc(pc);
            next = chunk_get_next_nc(pc);
         }

         if (anc == AV_REMOVE)
         {
            if (chunk_is_newline(prev) && chunk_safe_to_del_nl(prev))
            {
               chunk_del(prev);
               MARK_CHANGE();
               prev = chunk_get_prev_nc(pc);
            }
            if (chunk_is_newline(next) && chunk_safe_to_del_nl(next))
            {
               chunk_del(next);
               MARK_CHANGE();
               next = chunk_get_next_nc(pc);
            }
         }

         if (tpc & TP_TRAIL)
         {
            if (  chunk_is_newline(prev)
               && prev->nl_count == 1
               && chunk_safe_to_del_nl(prev))
            {
               chunk_swap(pc, prev);
            }
         }
         else if (tpc & TP_LEAD)
         {
            if (  chunk_is_newline(next)
               && next->nl_count == 1
               && chunk_safe_to_del_nl(next))
            {
               chunk_swap(pc, next);
            }
         }
      }
      else
      {
         if (chunk_is_token(pc, CT_BRACE_OPEN) || chunk_is_token(pc, CT_SEMICOLON))
         {
            ccolon = nullptr;
            continue;
         }

         if (chunk_is_token(pc, CT_COMMA) && pc->level == ccolon->level)
         {
            if ((ncia & AV_ADD) != 0)
            {
               if (pcc & TP_TRAIL)
               {
                  if (ncia == AV_FORCE)
                  {
                     newline_force_after(pc);
                  }
                  else
                  {
                     newline_add_after(pc);
                  }
                  prev = chunk_get_prev_nc(pc);
                  if (chunk_is_newline(prev) && chunk_safe_to_del_nl(prev))
                  {
                     chunk_del(prev);
                     MARK_CHANGE();
                  }
               }
               else if (pcc & TP_LEAD)
               {
                  if (ncia == AV_FORCE)
                  {
                     newline_force_before(pc);
                  }
                  else
                  {
                     newline_add_before(pc);
                  }
                  next = chunk_get_next_nc(pc);
                  if (chunk_is_newline(next) && chunk_safe_to_del_nl(next))
                  {
                     chunk_del(next);
                     MARK_CHANGE();
                  }
               }
            }
            else if (ncia == AV_REMOVE)
            {
               next = chunk_get_next(pc);
               if (chunk_is_newline(next) && chunk_safe_to_del_nl(next))
               {
                  chunk_del(next);
                  MARK_CHANGE();
               }
            }
         }
      }
   }
} // newlines_class_colon_pos


static void _blank_line_max(chunk_t *pc, const char *text, uncrustify_options uo)
{
   LOG_FUNC_ENTRY();
   if (pc == nullptr)
   {
      return;
   }
   const option_map_value *option = get_option_name(uo);
   if (option->type != AT_UNUM)
   {
      fprintf(stderr, "Program error for UO_=%d\n", static_cast<int>(uo));
      fprintf(stderr, "Please make a report\n");
      log_flush(true);
      exit(2);
   }
   if ((cpd.settings[uo].u > 0) && (pc->nl_count > cpd.settings[uo].u))
   {
      LOG_FMT(LBLANKD, "%s(%d): do_blank_lines: %s max line %zu\n",
              __func__, __LINE__, text + 3, pc->orig_line);
      pc->nl_count = cpd.settings[uo].u;
      MARK_CHANGE();
   }
}


#define blank_line_max(pc, op)    _blank_line_max(pc, # op, op)


void do_blank_lines(void)
{
   LOG_FUNC_ENTRY();

   for (chunk_t *pc = chunk_get_head(); pc != nullptr; pc = chunk_get_next(pc))
   {
      if (chunk_is_token(pc, CT_NEWLINE))
      {
         LOG_FMT(LBLANKD, "%s(%d): orig_line is %zu, orig_col is %zu, <Newline>, nl is %zu\n",
                 __func__, __LINE__, pc->orig_line, pc->orig_col, pc->nl_count);
      }
      else
      {
         LOG_FMT(LBLANKD, "%s(%d): orig_line is %zu, orig_col is %zu, text() '%s', type is %s\n",
                 __func__, __LINE__, pc->orig_line, pc->orig_col, pc->text(), get_token_name(pc->type));
      }
      bool line_added = false;

      if (pc->type != CT_NEWLINE)
      {
         continue;
      }

      chunk_t *prev = chunk_get_prev_nc(pc);
      if (prev != nullptr)
      {
         LOG_FMT(LBLANK, "%s(%d): prev->orig_line is %zu, prev->text() '%s', prev->type is %s\n",
                 __func__, __LINE__, pc->orig_line,
                 prev->text(), get_token_name(prev->type));
         if (chunk_is_token(prev, CT_IGNORED))
         {
            continue;
         }
      }

      chunk_t *next  = chunk_get_next(pc);
      chunk_t *pcmt  = chunk_get_prev(pc);
      size_t  old_nl = pc->nl_count;

      /*
       * If this is the first or the last token, pretend that there is an extra
       * line. It will be removed at the end.
       */
      if (pc == chunk_get_head() || next == nullptr)
      {
         line_added = true;
         ++pc->nl_count;
      }

      // Limit consecutive newlines
      if (  (cpd.settings[UO_nl_max].u > 0)
         && (pc->nl_count > cpd.settings[UO_nl_max].u))
      {
         blank_line_max(pc, UO_nl_max);
      }

      if (!can_increase_nl(pc))
      {
         LOG_FMT(LBLANKD, "%s(%d): force to 1 orig_line is %zu, orig_col is %zu\n",
                 __func__, __LINE__, pc->orig_line, pc->orig_col);
         if (pc->nl_count != 1)
         {
            pc->nl_count = 1;
            MARK_CHANGE();
         }
         continue;
      }

      // Control blanks before multi-line comments
      if (  (cpd.settings[UO_nl_before_block_comment].u > pc->nl_count)
         && chunk_is_token(next, CT_COMMENT_MULTI))
      {
         // Don't add blanks after a open brace
         if (  prev == nullptr
            || (prev->type != CT_BRACE_OPEN && prev->type != CT_VBRACE_OPEN))
         {
            blank_line_set(pc, UO_nl_before_block_comment);
         }
      }

      // Control blanks before single line C comments
      if (  (cpd.settings[UO_nl_before_c_comment].u > pc->nl_count)
         && chunk_is_token(next, CT_COMMENT))
      {
         // Don't add blanks after a open brace or a comment
         if (  prev == nullptr
            || (  prev->type != CT_BRACE_OPEN
               && prev->type != CT_VBRACE_OPEN
               && pcmt != nullptr
               && pcmt->type != CT_COMMENT))
         {
            blank_line_set(pc, UO_nl_before_c_comment);
         }
      }

      // Control blanks before CPP comments
      if (  (cpd.settings[UO_nl_before_cpp_comment].u > pc->nl_count)
         && chunk_is_token(next, CT_COMMENT_CPP))
      {
         // Don't add blanks after a open brace
         if (  prev == nullptr
            || (  prev->type != CT_BRACE_OPEN
               && prev->type != CT_VBRACE_OPEN
               && pcmt != nullptr
               && pcmt->type != CT_COMMENT_CPP))
         {
            blank_line_set(pc, UO_nl_before_cpp_comment);
         }
      }

      // Control blanks before an access spec
      if (  (cpd.settings[UO_nl_before_access_spec].u > 0)
         && (cpd.settings[UO_nl_before_access_spec].u != pc->nl_count)
         && chunk_is_token(next, CT_PRIVATE))
      {
         // Don't add blanks after a open brace
         if (  prev == nullptr
            || (prev->type != CT_BRACE_OPEN && prev->type != CT_VBRACE_OPEN))
         {
            blank_line_set(pc, UO_nl_before_access_spec);
         }
      }

      // Control blanks before a class
      if (  (chunk_is_token(prev, CT_SEMICOLON) || chunk_is_token(prev, CT_BRACE_CLOSE))
         && prev->parent_type == CT_CLASS)
      {
         chunk_t *tmp = chunk_get_prev_type(prev, CT_CLASS, prev->level);
         tmp = chunk_get_prev_nc(tmp);
         if (cpd.settings[UO_nl_before_class].u > pc->nl_count)
         {
            blank_line_set(tmp, UO_nl_before_class);
         }
      }

      // Control blanks after an access spec
      if (  (cpd.settings[UO_nl_after_access_spec].u > 0)
         && (cpd.settings[UO_nl_after_access_spec].u != pc->nl_count)
         && chunk_is_token(prev, CT_PRIVATE_COLON))
      {
         blank_line_set(pc, UO_nl_after_access_spec);
      }

      // Add blanks after function bodies
      if (  chunk_is_token(prev, CT_BRACE_CLOSE)
         && (  (  prev->parent_type == CT_FUNC_DEF
<<<<<<< HEAD
               && (  (chunk_get_prev_type(prev, CT_FUNC_DEF, prev->level) != NULL)
                  && chunk_get_prev_type(prev, CT_FUNC_DEF, prev->level)->parent_type != CT_FIXED))
=======
               && chunk_get_prev_type(prev, CT_FUNC_DEF, prev->level) != NULL
               && chunk_get_prev_type(prev, CT_FUNC_DEF, prev->level)->parent_type != CT_FIXED)
>>>>>>> 18e3228d
            || prev->parent_type == CT_FUNC_CLASS_DEF
            || prev->parent_type == CT_OC_MSG_DECL
            || prev->parent_type == CT_ASSIGN))
      {
         if (prev->flags & PCF_ONE_LINER)
         {
            if (cpd.settings[UO_nl_after_func_body_one_liner].u > pc->nl_count)
            {
               blank_line_set(pc, UO_nl_after_func_body_one_liner);
            }
         }
         else
         {
            if (  (prev->flags & PCF_IN_CLASS)
               && (cpd.settings[UO_nl_after_func_body_class].u > 0))
            {
               if (cpd.settings[UO_nl_after_func_body_class].u != pc->nl_count)
               {
                  blank_line_set(pc, UO_nl_after_func_body_class);
               }
            }
            else if (cpd.settings[UO_nl_after_func_body].u > 0)
            {
               if (cpd.settings[UO_nl_after_func_body].u != pc->nl_count)
               {
                  blank_line_set(pc, UO_nl_after_func_body);
               }
            }
         }
      }

      // Add blanks after function prototypes
      if (  chunk_is_token(prev, CT_SEMICOLON)
         && prev->parent_type == CT_FUNC_PROTO)
      {
         if (cpd.settings[UO_nl_after_func_proto].u > pc->nl_count)
         {
            pc->nl_count = cpd.settings[UO_nl_after_func_proto].u;
            MARK_CHANGE();
         }
         if (  (cpd.settings[UO_nl_after_func_proto_group].u > pc->nl_count)
            && next != nullptr
            && next->parent_type != CT_FUNC_PROTO)
         {
            blank_line_set(pc, UO_nl_after_func_proto_group);
         }
      }

      // Issue #411: Add blanks after function class prototypes
      if (  chunk_is_token(prev, CT_SEMICOLON)
         && prev->parent_type == CT_FUNC_CLASS_PROTO)
      {
         if (cpd.settings[UO_nl_after_func_class_proto].u > pc->nl_count)
         {
            pc->nl_count = cpd.settings[UO_nl_after_func_class_proto].u;
            MARK_CHANGE();
         }
         if (  (cpd.settings[UO_nl_after_func_class_proto_group].u > pc->nl_count)
            && next != nullptr
            && next->parent_type != CT_FUNC_CLASS_PROTO)
         {
            blank_line_set(pc, UO_nl_after_func_class_proto_group);
         }
      }

      // Add blanks after struct/enum/union/class
      if (  (chunk_is_token(prev, CT_SEMICOLON) || chunk_is_token(prev, CT_BRACE_CLOSE))
         && (  prev->parent_type == CT_STRUCT
            || prev->parent_type == CT_ENUM
            || prev->parent_type == CT_UNION
            || prev->parent_type == CT_CLASS))
      {
         if (prev->parent_type == CT_CLASS)
         {
            if (cpd.settings[UO_nl_after_class].u > pc->nl_count)
            {
               blank_line_set(pc, UO_nl_after_class);
            }
         }
         else
         {
            if (cpd.settings[UO_nl_after_struct].u > pc->nl_count)
            {
               // Issue #1702
               // look back if we have a variable
               bool is_var_def = false;
               for (chunk_t *tmp = chunk_get_prev(pc); tmp != nullptr; tmp = chunk_get_prev(tmp))
               {
                  LOG_FMT(LBLANK, "%s(%d): %zu:%zu token is '%s'\n",
                          __func__, __LINE__, tmp->orig_line, tmp->orig_col, tmp->text());
                  if (tmp->flags & PCF_VAR_DEF)
                  {
                     is_var_def = true;
                  }
                  if (chunk_is_token(tmp, CT_STRUCT))
                  {
                     break;
                  }
               }
               if (!is_var_def)
               {
                  blank_line_set(pc, UO_nl_after_struct);
               }
            }
         }
      }

      // Change blanks between a function comment and body
      if (  (cpd.settings[UO_nl_comment_func_def].u != 0)
         && chunk_is_token(pcmt, CT_COMMENT_MULTI)
         && pcmt->parent_type == CT_COMMENT_WHOLE
         && next != nullptr
         && (  next->parent_type == CT_FUNC_DEF
            || next->parent_type == CT_FUNC_CLASS_DEF))
      {
         if (cpd.settings[UO_nl_comment_func_def].u != pc->nl_count)
         {
            blank_line_set(pc, UO_nl_comment_func_def);
         }
      }

      // Change blanks after a try-catch-finally block
      if (  (cpd.settings[UO_nl_after_try_catch_finally].u != 0)
         && (cpd.settings[UO_nl_after_try_catch_finally].u != pc->nl_count)
         && prev != nullptr
         && next != nullptr)
      {
         if (  chunk_is_token(prev, CT_BRACE_CLOSE)
            && (  prev->parent_type == CT_CATCH
               || prev->parent_type == CT_FINALLY))
         {
            if (  next->type != CT_BRACE_CLOSE
               && next->type != CT_CATCH
               && next->type != CT_FINALLY)
            {
               blank_line_set(pc, UO_nl_after_try_catch_finally);
            }
         }
      }

      // Change blanks after a try-catch-finally block
      if (  (cpd.settings[UO_nl_between_get_set].u != 0)
         && (cpd.settings[UO_nl_between_get_set].u != pc->nl_count)
         && prev != nullptr
         && next != nullptr)
      {
         if (  prev->parent_type == CT_GETSET
            && next->type != CT_BRACE_CLOSE
            && (chunk_is_token(prev, CT_BRACE_CLOSE) || chunk_is_token(prev, CT_SEMICOLON)))
         {
            blank_line_set(pc, UO_nl_between_get_set);
         }
      }

      // Change blanks after a try-catch-finally block
      if (  (cpd.settings[UO_nl_around_cs_property].u != 0)
         && (cpd.settings[UO_nl_around_cs_property].u != pc->nl_count)
         && prev != nullptr
         && next != nullptr)
      {
         if (  chunk_is_token(prev, CT_BRACE_CLOSE)
            && prev->parent_type == CT_CS_PROPERTY
            && next->type != CT_BRACE_CLOSE)
         {
            blank_line_set(pc, UO_nl_around_cs_property);
         }
         else if (  next->parent_type == CT_CS_PROPERTY
                 && (next->flags & PCF_STMT_START))
         {
            blank_line_set(pc, UO_nl_around_cs_property);
         }
      }

      if (line_added && pc->nl_count > 1)
      {
         --pc->nl_count;
      }

      if (old_nl != pc->nl_count)
      {
         LOG_FMT(LBLANK, "   -=> changed to %zu\n", pc->nl_count);
      }
   }
} // do_blank_lines


void newlines_cleanup_dup(void)
{
   LOG_FUNC_ENTRY();

   chunk_t *pc   = chunk_get_head();
   chunk_t *next = pc;

   while (pc != nullptr)
   {
      next = chunk_get_next(next);
      if (chunk_is_token(pc, CT_NEWLINE) && chunk_is_token(next, CT_NEWLINE))
      {
         next->nl_count = max(pc->nl_count, next->nl_count);
         chunk_del(pc);
         MARK_CHANGE();
      }
      pc = next;
   }
}


static void newlines_enum_entries(chunk_t *open_brace, argval_t av)
{
   LOG_FUNC_ENTRY();
   chunk_t *pc = open_brace;

   while (  (pc = chunk_get_next_nc(pc)) != nullptr
         && pc->level > open_brace->level)
   {
      if ((pc->level != (open_brace->level + 1)) || pc->type != CT_COMMA)
      {
         continue;
      }

      newline_iarf(pc, av);
   }

   newline_iarf(open_brace, av);
}


static void newlines_double_space_struct_enum_union(chunk_t *open_brace)
{
   LOG_FUNC_ENTRY();
   chunk_t *pc = open_brace;

   while (  (pc = chunk_get_next_nc(pc)) != nullptr
         && pc->level > open_brace->level)
   {
      if (pc->level != (open_brace->level + 1) || pc->type != CT_NEWLINE)
      {
         continue;
      }

      /*
       * If the newline is NOT after a comment or a brace open and
       * it is before a comment, then make sure that the newline is
       * at least doubled
       */
      chunk_t *prev = chunk_get_prev(pc);
      if (  !chunk_is_comment(prev)
         && prev->type != CT_BRACE_OPEN
         && chunk_is_comment(chunk_get_next(pc)))
      {
         if (pc->nl_count < 2)
         {
            double_newline(pc);
         }
      }
   }
}


void annotations_newlines(void)
{
   LOG_FUNC_ENTRY();

   chunk_t *next;
   chunk_t *ae;   // last token of the annotation
   chunk_t *pc = chunk_get_head();
   while (  (pc = chunk_get_next_type(pc, CT_ANNOTATION, -1)) != nullptr
         && (next = chunk_get_next_nnl(pc)) != nullptr)
   {
      // find the end of this annotation
      if (chunk_is_paren_open(next))
      {
         // TODO: control newline between annotation and '(' ?
         ae = chunk_skip_to_match(next);
      }
      else
      {
         ae = pc;
      }
      if (!ae)
      {
         break;
      }

      LOG_FMT(LANNOT, "%s(%d): %zu:%zu annotation '%s' end@%zu:%zu '%s'",
              __func__, __LINE__, pc->orig_line, pc->orig_col, pc->text(),
              ae->orig_line, ae->orig_col, ae->text());

      next = chunk_get_next_nnl(ae);
      if (chunk_is_token(next, CT_ANNOTATION))
      {
         LOG_FMT(LANNOT, " -- nl_between_annotation\n");
         newline_iarf(ae, cpd.settings[UO_nl_between_annotation].a);
      }
      else
      {
         LOG_FMT(LANNOT, " -- nl_after_annotation\n");
         newline_iarf(ae, cpd.settings[UO_nl_after_annotation].a);
      }
   }
} // annotations_newlines


bool newlines_between(chunk_t *pc_start, chunk_t *pc_end, size_t &newlines, scope_e scope)
{
   if (pc_start == nullptr || pc_end == nullptr)
   {
      return(false);
   }

   newlines = 0;

   auto it = pc_start;
   for ( ; it != nullptr && it != pc_end; it = chunk_get_next(it, scope))
   {
      newlines += it->nl_count;
   }

   // newline count is valid if search stopped on expected chunk
   return(it == pc_end);
}<|MERGE_RESOLUTION|>--- conflicted
+++ resolved
@@ -4369,13 +4369,8 @@
       // Add blanks after function bodies
       if (  chunk_is_token(prev, CT_BRACE_CLOSE)
          && (  (  prev->parent_type == CT_FUNC_DEF
-<<<<<<< HEAD
-               && (  (chunk_get_prev_type(prev, CT_FUNC_DEF, prev->level) != NULL)
-                  && chunk_get_prev_type(prev, CT_FUNC_DEF, prev->level)->parent_type != CT_FIXED))
-=======
                && chunk_get_prev_type(prev, CT_FUNC_DEF, prev->level) != NULL
                && chunk_get_prev_type(prev, CT_FUNC_DEF, prev->level)->parent_type != CT_FIXED)
->>>>>>> 18e3228d
             || prev->parent_type == CT_FUNC_CLASS_DEF
             || prev->parent_type == CT_OC_MSG_DECL
             || prev->parent_type == CT_ASSIGN))
