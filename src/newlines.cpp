/**
 * @file newlines.cpp
 * Adds or removes newlines.
 *
 * Informations
 *   "Ignore" means do not change it.
 *   "Add" in the context of spaces means make sure there is at least 1.
 *   "Add" elsewhere means make sure one is present.
 *   "Remove" mean remove the space/brace/newline/etc.
 *   "Force" in the context of spaces means ensure that there is exactly 1.
 *   "Force" in other contexts means the same as "add".
 *
 *   Rmk: spaces = space + nl
 *
 * @author  Ben Gardner
 * @author  Guy Maurel since version 0.62 for uncrustify4Qt
 *          October 2015, 2016
 * @license GPL v2+
 */
#include "newlines.h"
#include "uncrustify_types.h"
#include "chunk_list.h"
#include "prototypes.h"
#include <cstdio>
#include <cstdlib>
#include <cstring>
#include "unc_ctype.h"
#include "unc_tools.h"
#include "uncrustify.h"
#include "indent.h"
#include "space.h"
#include "combine.h"
#include "keywords.h"
#include "options.h"

#include <algorithm>


using namespace std;


static void mark_change(const char *func, size_t line);


/**
 * Check to see if we are allowed to increase the newline count.
 * We can't increase the newline count:
 *  - if nl_squeeze_ifdef and a preproc is after the newline.
 *  - if eat_blanks_before_close_brace and the next is '}'
 *  - if eat_blanks_after_open_brace and the prev is '{'
 */
static bool can_increase_nl(chunk_t *nl);


//! Double the newline, if allowed.
static void double_newline(chunk_t *nl);


/**
 * Basic approach:
 * 1. Find next open brace
 * 2. Find next close brace
 * 3. Determine why the braces are there
 * a. struct/union/enum "enum [name] {"
 * c. assignment "= {"
 * b. if/while/switch/for/etc ") {"
 * d. else "} else {"
 */
static void setup_newline_add(chunk_t *prev, chunk_t *nl, chunk_t *next);


//! Make sure there is a blank line after a commented group of values
static void newlines_double_space_struct_enum_union(chunk_t *open_brace);


//! If requested, make sure each entry in an enum is on its own line
static void newlines_enum_entries(chunk_t *open_brace, argval_t av);


/**
 * Checks to see if it is OK to add a newline around the chunk.
 * Don't want to break one-liners...
 * return value:
 *  true: a new line may be added
 * false: a new line may NOT be added
 */
static bool one_liner_nl_ok(chunk_t *pc);


static void nl_create_one_liner(chunk_t *vbrace_open);


//! Find the next newline or nl_cont
static void nl_handle_define(chunk_t *pc);


/**
 * Does the Ignore, Add, Remove, or Force thing between two chunks
 *
 * @param before  The first chunk
 * @param after   The second chunk
 * @param av      The IARF value
 */
static void newline_iarf_pair(chunk_t *before, chunk_t *after, argval_t av);


/**
 * Adds newlines to multi-line function call/decl/def
 * Start points to the open paren
 */
static void newline_func_multi_line(chunk_t *start);


/**
 * Formats a function declaration
 * Start points to the open paren
 */
static void newline_func_def_or_call(chunk_t *start);


/**
 * Formats a message, adding newlines before the item before the colons.
 *
 * Start points to the open '[' in:
 * [myObject doFooWith:arg1 name:arg2  // some lines with >1 arg
 *            error:arg3];
 */
static void newline_oc_msg(chunk_t *start);


//! Ensure that the next non-comment token after close brace is a newline
static void newline_end_newline(chunk_t *br_close);


/**
 * Add or remove a newline between the closing paren and opening brace.
 * Also uncuddles anything on the closing brace. (may get fixed later)
 *
 * "if (...) { \n" or "if (...) \n { \n"
 *
 * For virtual braces, we can only add a newline after the vbrace open.
 * If we do so, also add a newline after the vbrace close.
 */
static bool newlines_if_for_while_switch(chunk_t *start, argval_t nl_opt);


/**
 * Add or remove extra newline before the chunk.
 * Adds before comments
 * Doesn't do anything if open brace before it
 * "code\n\ncomment\nif (...)" or "code\ncomment\nif (...)"
 */
static void newlines_if_for_while_switch_pre_blank_lines(chunk_t *start, argval_t nl_opt);


static void _blank_line_set(chunk_t *pc, const char *text, uncrustify_options uo);


/**
 * Add one/two newline(s) before the chunk.
 * Adds before comments
 * Adds before destructor
 * Doesn't do anything if open brace before it
 * "code\n\ncomment\nif (...)" or "code\ncomment\nif (...)"
 */
static void newlines_func_pre_blank_lines(chunk_t *start);


static chunk_t *get_closing_brace(chunk_t *start);


/**
 * remove any consecutive newlines following this chunk
 * skip vbraces
 */
static void remove_next_newlines(chunk_t *start);


/**
 * Add or remove extra newline after end of the block started in chunk.
 * Doesn't do anything if close brace after it
 * Interesting issue is that at this point, nls can be before or after vbraces
 * VBraces will stay VBraces, conversion to real ones should have already happened
 * "if (...)\ncode\ncode" or "if (...)\ncode\n\ncode"
 */
static void newlines_if_for_while_switch_post_blank_lines(chunk_t *start, argval_t nl_opt);


/**
 * Adds or removes a newline between the keyword and the open brace.
 * If there is something after the '{' on the same line, then
 * the newline is removed unconditionally.
 * If there is a '=' between the keyword and '{', do nothing.
 *
 * "struct [name] {" or "struct [name] \n {"
 */
static void newlines_struct_union(chunk_t *start, argval_t nl_opt, bool leave_trailing);
static void newlines_enum(chunk_t *start);


/**
 * Cuddles or un-cuddles a chunk with a previous close brace
 *
 * "} while" vs "} \n while"
 * "} else" vs "} \n else"
 *
 * @param start  The chunk - should be CT_ELSE or CT_WHILE_OF_DO
 */
static void newlines_cuddle_uncuddle(chunk_t *start, argval_t nl_opt);


/**
 * Adds/removes a newline between else and '{'.
 * "else {" or "else \n {"
 */
static void newlines_do_else(chunk_t *start, argval_t nl_opt);


//! Put a newline before and after a block of variable definitions
static chunk_t *newline_def_blk(chunk_t *start, bool fn_top);


/**
 * Handles the brace_on_func_line setting and decides if the closing brace
 * of a pair should be right after a newline.
 * The only cases where the closing brace shouldn't be the first thing on a line
 * is where the opening brace has junk after it AND where a one-liner in a
 * class is supposed to be preserved.
 *
 * General rule for break before close brace:
 * If the brace is part of a function (call or definition) OR if the only
 * thing after the opening brace is comments, the there must be a newline
 * before the close brace.
 *
 * Example of no newline before close
 * struct mystring { int  len;
 *                   char str[]; };
 * while (*(++ptr) != 0) { }
 *
 * Examples of newline before close
 * void foo() {
 * }
 */
static void newlines_brace_pair(chunk_t *br_open);


/**
 * Put a empty line between the 'case' statement and the previous case colon
 * or semicolon.
 * Does not work with PAWN (?)
 */
static void newline_case(chunk_t *start);


static void newline_case_colon(chunk_t *start);


//! Put a blank line before a return statement, unless it is after an open brace
static void newline_before_return(chunk_t *start);


/**
 * Put a empty line after a return statement, unless it is followed by a
 * close brace.
 *
 * May not work with PAWN
 */
static void newline_after_return(chunk_t *start);


static void _blank_line_max(chunk_t *pc, const char *text, uncrustify_options uo);


#define MARK_CHANGE()    mark_change(__func__, __LINE__)


static void mark_change(const char *func, size_t line)
{
   LOG_FUNC_ENTRY();
   cpd.changes++;
   if (cpd.pass_count == 0)
   {
      LOG_FMT(LCHANGE, "%s(%d): change %d on %s:%zu\n",
              __func__, __LINE__, cpd.changes, func, line);
   }
}


static bool can_increase_nl(chunk_t *nl)
{
   LOG_FUNC_ENTRY();
   chunk_t *prev = chunk_get_prev_nc(nl);
   chunk_t *pcmt = chunk_get_prev(nl);
   chunk_t *next = chunk_get_next(nl);

   if (cpd.settings[UO_nl_squeeze_ifdef].b)
   {
      if (  chunk_is_token(prev, CT_PREPROC)
         && prev->parent_type == CT_PP_ENDIF
         && (prev->level > 0 || cpd.settings[UO_nl_squeeze_ifdef_top_level].b))
      {
         LOG_FMT(LBLANKD, "%s(%d): nl_squeeze_ifdef %zu (prev) pp_lvl=%zu rv=0\n",
                 __func__, __LINE__, nl->orig_line, nl->pp_level);
         return(false);
      }
      if (  next
         && next->type == CT_PREPROC
         && next->parent_type == CT_PP_ENDIF
         && (next->level > 0 || cpd.settings[UO_nl_squeeze_ifdef_top_level].b))
      {
         bool rv = ifdef_over_whole_file()
                   && (next->flags & PCF_WF_ENDIF);
         LOG_FMT(LBLANKD, "%s(%d): nl_squeeze_ifdef %zu (next) pp_lvl=%zu rv=%d\n",
                 __func__, __LINE__, nl->orig_line, nl->pp_level, rv);
         return(rv);
      }
   }

   if (  cpd.settings[UO_eat_blanks_before_close_brace].b
      && chunk_is_token(next, CT_BRACE_CLOSE))
   {
      LOG_FMT(LBLANKD, "%s(%d): eat_blanks_before_close_brace %zu\n",
              __func__, __LINE__, nl->orig_line);
      return(false);
   }

   if (  cpd.settings[UO_eat_blanks_after_open_brace].b
      && chunk_is_token(prev, CT_BRACE_OPEN))
   {
      LOG_FMT(LBLANKD, "%s(%d): eat_blanks_after_open_brace %zu\n",
              __func__, __LINE__, nl->orig_line);
      return(false);
   }

   if (!pcmt && (cpd.settings[UO_nl_start_of_file].a != AV_IGNORE))
   {
      LOG_FMT(LBLANKD, "%s(%d): SOF no prev %zu\n", __func__, __LINE__, nl->orig_line);
      return(false);
   }

   if (!next && (cpd.settings[UO_nl_end_of_file].a != AV_IGNORE))
   {
      LOG_FMT(LBLANKD, "%s(%d): EOF no next %zu\n", __func__, __LINE__, nl->orig_line);
      return(false);
   }

   return(true);
} // can_increase_nl


static void double_newline(chunk_t *nl)
{
   LOG_FUNC_ENTRY();
   chunk_t *prev = chunk_get_prev(nl);
   if (prev == nullptr)
   {
      return;
   }
   LOG_FMT(LNEWLINE, "%s(%d): add newline after ", __func__, __LINE__);
   if (prev->type == CT_VBRACE_CLOSE)
   {
      LOG_FMT(LNEWLINE, "VBRACE_CLOSE ");
   }
   else
   {
      LOG_FMT(LNEWLINE, "'%s' ", prev->text());
   }
   LOG_FMT(LNEWLINE, "on line %zu", prev->orig_line);

   if (!can_increase_nl(nl))
   {
      LOG_FMT(LNEWLINE, " - denied\n");
      return;
   }
   LOG_FMT(LNEWLINE, " - done\n");
   if (nl->nl_count != 2)
   {
      nl->nl_count = 2;
      MARK_CHANGE();
   }
}


static void setup_newline_add(chunk_t *prev, chunk_t *nl, chunk_t *next)
{
   LOG_FUNC_ENTRY();
   if (  !prev
      || !nl
      || !next)
   {
      return;
   }

   undo_one_liner(prev);

   nl->orig_line   = prev->orig_line;
   nl->level       = prev->level;
   nl->brace_level = prev->brace_level;
   nl->pp_level    = prev->pp_level;
   nl->nl_count    = 1;
   nl->flags       = (prev->flags & PCF_COPY_FLAGS) & ~PCF_IN_PREPROC;
   nl->orig_col    = prev->orig_col_end;
   nl->column      = prev->orig_col;
   if (  (prev->flags & PCF_IN_PREPROC)
      && (next->flags & PCF_IN_PREPROC))
   {
      chunk_flags_set(nl, PCF_IN_PREPROC);
   }
   if (nl->flags & PCF_IN_PREPROC)
   {
      set_chunk_type(nl, CT_NL_CONT);
      nl->str = "\\\n";
   }
   else
   {
      set_chunk_type(nl, CT_NEWLINE);
      nl->str = "\n";
   }
}


chunk_t *newline_add_before(chunk_t *pc)
{
   LOG_FUNC_ENTRY();
   chunk_t nl;
   chunk_t *prev;

   prev = chunk_get_prev_nvb(pc);
   if (chunk_is_newline(prev))
   {
      // Already has a newline before this chunk
      return(prev);
   }

   LOG_FMT(LNEWLINE, "%s(%d): text() '%s', on orig_line is %zu, orig_col is %zu, pc->column is %zu",
           __func__, __LINE__, pc->text(), pc->orig_line, pc->orig_col, pc->column);
   log_func_stack_inline(LNEWLINE);

   setup_newline_add(prev, &nl, pc);
   LOG_FMT(LNEWLINE, "%s(%d): nl.column is %zu\n",
           __func__, __LINE__, nl.column);

   MARK_CHANGE();
   return(chunk_add_before(&nl, pc));
}


chunk_t *newline_force_before(chunk_t *pc)
{
   LOG_FUNC_ENTRY();
   chunk_t *nl = newline_add_before(pc);
   if (nl && nl->nl_count > 1)
   {
      nl->nl_count = 1;
      MARK_CHANGE();
   }
   return(nl);
}


chunk_t *newline_add_after(chunk_t *pc)
{
   LOG_FUNC_ENTRY();

   if (pc == nullptr)
   {
      return(nullptr);
   }

   chunk_t *next = chunk_get_next_nvb(pc);
   if (chunk_is_newline(next))
   {
      // Already has a newline after this chunk
      return(next);
   }

   LOG_FMT(LNEWLINE, "%s(%d): '%s' on line %zu",
           __func__, __LINE__, pc->text(), pc->orig_line);
   log_func_stack_inline(LNEWLINE);

   chunk_t nl;
   setup_newline_add(pc, &nl, next);

   MARK_CHANGE();
   return(chunk_add_after(&nl, pc));
}


chunk_t *newline_force_after(chunk_t *pc)
{
   LOG_FUNC_ENTRY();
   chunk_t *nl = newline_add_after(pc); // add a newline
   if (nl && nl->nl_count > 1)          // check if there are more than 1 newline
   {
      nl->nl_count = 1;                 // if so change the newline count back to 1
      MARK_CHANGE();
   }
   return(nl);
}


static void newline_end_newline(chunk_t *br_close)
{
   LOG_FUNC_ENTRY();
   chunk_t *next = chunk_get_next(br_close);
   chunk_t nl;

   if (!chunk_is_newline(next) && !chunk_is_comment(next))
   {
      nl.orig_line = br_close->orig_line;
      nl.nl_count  = 1;
      nl.flags     = (br_close->flags & PCF_COPY_FLAGS) & ~PCF_IN_PREPROC;
      if (  (br_close->flags & PCF_IN_PREPROC)
         && next != nullptr
         && (next->flags & PCF_IN_PREPROC))
      {
         nl.flags |= PCF_IN_PREPROC;
      }
      if (nl.flags & PCF_IN_PREPROC)
      {
         nl.type = CT_NL_CONT;
         nl.str  = "\\\n";
      }
      else
      {
         nl.type = CT_NEWLINE;
         nl.str  = "\n";
      }
      MARK_CHANGE();
      LOG_FMT(LNEWLINE, "%s(%d): %zu:%zu add newline after '%s'\n",
              __func__, __LINE__, br_close->orig_line, br_close->orig_col, br_close->text());
      chunk_add_after(&nl, br_close);
   }
}


static void newline_min_after(chunk_t *ref, size_t count, UINT64 flag)
{
   LOG_FUNC_ENTRY();

   LOG_FMT(LNEWLINE, "%s(%d): '%s' line %zu - count=%zu flg=0x%" PRIx64 ":",
           __func__, __LINE__, ref->text(), ref->orig_line, count, flag);
   log_func_stack_inline(LNEWLINE);

   chunk_t *pc = ref;
   do
   {
      pc = chunk_get_next(pc);
   } while (pc != nullptr && !chunk_is_newline(pc));

   if (pc != nullptr)                 // Coverity CID 76002
   {
      LOG_FMT(LNEWLINE, "%s(%d): on %s, line %zu, col %zu\n",
              __func__, __LINE__, get_token_name(pc->type), pc->orig_line, pc->orig_col);
   }

   chunk_t *next = chunk_get_next(pc);
   if (!next)
   {
      return;
   }
   if (  chunk_is_comment(next)
      && next->nl_count == 1
      && chunk_is_comment(chunk_get_prev(pc)))
   {
      newline_min_after(next, count, flag);
      return;
   }

   chunk_flags_set(pc, flag);
   if (chunk_is_newline(pc) && can_increase_nl(pc))
   {
      if (pc->nl_count < count)
      {
         pc->nl_count = count;
         MARK_CHANGE();
      }
   }
} // newline_min_after


chunk_t *newline_add_between(chunk_t *start, chunk_t *end)
{
   LOG_FUNC_ENTRY();

   if (start == nullptr || end == nullptr)
   {
      return(nullptr);
   }

   LOG_FMT(LNEWLINE, "%s(%d): '%s'[%s] line %zu:%zu and '%s' line %zu:%zu :",
           __func__, __LINE__, start->text(), get_token_name(start->type),
           start->orig_line, start->orig_col,
           end->text(), end->orig_line, end->orig_col);
   log_func_stack_inline(LNEWLINE);

   // Back-up check for one-liners (should never be true!)
   if (!one_liner_nl_ok(start))
   {
      return(nullptr);
   }

   /*
    * Scan for a line break, if there is a line break between start and end
    * we won't add another one
    */
   for (chunk_t *pc = start; pc != end; pc = chunk_get_next(pc))
   {
      if (chunk_is_newline(pc))
      {
         return(pc);
      }
   }

   /*
    * If the second one is a brace open, then check to see
    * if a comment + newline follows
    */
   if (end->type == CT_BRACE_OPEN)
   {
      chunk_t *pc = chunk_get_next(end);
      if (chunk_is_comment(pc))
      {
         pc = chunk_get_next(pc);
         if (chunk_is_newline(pc))
         {
            // Move the open brace to after the newline
            chunk_move_after(end, pc);
            return(pc);
         }
      }
   }

   return(newline_add_before(end));
} // newline_add_between


void newline_del_between(chunk_t *start, chunk_t *end)
{
   LOG_FUNC_ENTRY();

   LOG_FMT(LNEWLINE, "%s(%d): '%s' line %zu:%zu and '%s' line %zu:%zu : preproc=%d/%d ",
           __func__, __LINE__, start->text(), start->orig_line, start->orig_col,
           end->text(), end->orig_line, end->orig_col,
           ((start->flags & PCF_IN_PREPROC) != 0),
           ((end->flags & PCF_IN_PREPROC) != 0));
   log_func_stack_inline(LNEWLINE);

   // Can't remove anything if the preproc status differs
   if (!chunk_same_preproc(start, end))
   {
      return;
   }

   chunk_t *pc           = start;
   bool    start_removed = false;
   do
   {
      chunk_t *next = chunk_get_next(pc);
      if (chunk_is_newline(pc))
      {
         chunk_t *prev = chunk_get_prev(pc);
         if (  (!chunk_is_comment(prev) && !chunk_is_comment(next))
            || chunk_is_newline(prev)
            || chunk_is_newline(next))
         {
            if (chunk_safe_to_del_nl(pc))
            {
               if (pc == start)
               {
                  start_removed = true;
               }

               chunk_del(pc);
               MARK_CHANGE();
               if (prev != nullptr)
               {
                  align_to_column(next, prev->column + space_col_align(prev, next));
               }
            }
         }
         else
         {
            if (pc->nl_count > 1)
            {
               pc->nl_count = 1;
               MARK_CHANGE();
            }
         }
      }
      pc = next;
   } while (pc != end);

   if (  !start_removed
      && chunk_is_str(end, "{", 1)
      && (  chunk_is_str(start, ")", 1)
         || start->type == CT_DO
         || start->type == CT_ELSE))
   {
      chunk_move_after(end, start);
   }
} // newline_del_between


static bool newlines_if_for_while_switch(chunk_t *start, argval_t nl_opt)
{
   LOG_FUNC_ENTRY();

   if (  nl_opt == AV_IGNORE
      || (  (start->flags & PCF_IN_PREPROC)
         && !cpd.settings[UO_nl_define_macro].b))
   {
      return(false);
   }

   bool    retval = false;
   chunk_t *pc    = chunk_get_next_ncnl(start);
   if (chunk_is_token(pc, CT_SPAREN_OPEN))
   {
      chunk_t *close_paren = chunk_get_next_type(pc, CT_SPAREN_CLOSE, pc->level);
      chunk_t *brace_open  = chunk_get_next_ncnl(close_paren);

      if (  brace_open != nullptr
         && (  brace_open->type == CT_BRACE_OPEN
            || brace_open->type == CT_VBRACE_OPEN)
         && one_liner_nl_ok(brace_open))
      {
         if (cpd.settings[UO_nl_multi_line_cond].b)
         {
            while ((pc = chunk_get_next(pc)) != close_paren)
            {
               if (chunk_is_newline(pc))
               {
                  nl_opt = AV_ADD;
                  break;
               }
            }
         }

         if (brace_open->type == CT_VBRACE_OPEN)
         {
            // Can only add - we don't want to create a one-line here
            if (nl_opt & AV_ADD)
            {
               newline_iarf_pair(close_paren, chunk_get_next_ncnl(brace_open), nl_opt);
               pc = chunk_get_next_type(brace_open, CT_VBRACE_CLOSE, brace_open->level);
               if (  !chunk_is_newline(chunk_get_prev_nc(pc))
                  && !chunk_is_newline(chunk_get_next_nc(pc)))
               {
                  newline_add_after(pc);
                  retval = true;
               }
            }
         }
         else
         {
            newline_iarf_pair(close_paren, brace_open, nl_opt);

            newline_add_between(brace_open, chunk_get_next_ncnl(brace_open));

            // Make sure nothing is cuddled with the closing brace
            pc = chunk_get_next_type(brace_open, CT_BRACE_CLOSE, brace_open->level);
            newline_add_between(pc, chunk_get_next_nblank(pc));
            retval = true;
         }
      }
   }
   return(retval);
} // newlines_if_for_while_switch


static void newlines_if_for_while_switch_pre_blank_lines(chunk_t *start, argval_t nl_opt)
{
   LOG_FUNC_ENTRY();

   if (  nl_opt == AV_IGNORE
      || (  (start->flags & PCF_IN_PREPROC)
         && !cpd.settings[UO_nl_define_macro].b))
   {
      return;
   }

   chunk_t *prev;
   chunk_t *next;
   chunk_t *last_nl = nullptr;
   size_t  level    = start->level;
   bool    do_add   = nl_opt & AV_ADD;

   /*
    * look backwards until we find
    *   open brace (don't add or remove)
    *   2 newlines in a row (don't add)
    *   something else (don't remove)
    */
   for (chunk_t *pc = chunk_get_prev(start); pc != nullptr; pc = chunk_get_prev(pc))
   {
      if (chunk_is_newline(pc))
      {
         last_nl = pc;
         // if we found 2 or more in a row
         if (pc->nl_count > 1 || chunk_is_newline(chunk_get_prev_nvb(pc)))
         {
            // need to remove
            if ((nl_opt & AV_REMOVE) && ((pc->flags & PCF_VAR_DEF) == 0))
            {
               // if we're also adding, take care of that here
               size_t nl_count = do_add ? 2 : 1;
               if (nl_count != pc->nl_count)
               {
                  pc->nl_count = nl_count;
                  MARK_CHANGE();
               }
               // can keep using pc because anything other than newline stops loop, and we delete if newline
               while (chunk_is_newline(prev = chunk_get_prev_nvb(pc)))
               {
                  // Make sure we don't combine a preproc and non-preproc
                  if (!chunk_safe_to_del_nl(prev))
                  {
                     break;
                  }
                  chunk_del(prev);
                  MARK_CHANGE();
               }
            }

            return;
         }
      }
      else if (chunk_is_opening_brace(pc) || pc->level < level)
      {
         return;
      }
      else if (chunk_is_comment(pc))
      {
         // vbrace close is ok because it won't go into output, so we should skip it
         last_nl = nullptr;
         continue;
      }
      else
      {
         if (do_add) // we found something previously besides a comment or a new line
         {
            // if we have run across a newline
            if (last_nl != nullptr)
            {
               if (last_nl->nl_count < 2)
               {
                  double_newline(last_nl);
               }
            }
            else
            {
               // we didn't run into a newline, so we need to add one
               if (  ((next = chunk_get_next(pc)) != nullptr)
                  && chunk_is_comment(next))
               {
                  pc = next;
               }
               if ((last_nl = newline_add_after(pc)) != nullptr)
               {
                  double_newline(last_nl);
               }
            }
         }

         return;
      }
   }
} // newlines_if_for_while_switch_pre_blank_lines


static void _blank_line_set(chunk_t *pc, const char *text, uncrustify_options uo)
{
   LOG_FUNC_ENTRY();
   if (pc == nullptr)
   {
      return;
   }
   const option_map_value *option = get_option_name(uo);
   if (option->type != AT_UNUM)
   {
      fprintf(stderr, "Program error for UO_=%d\n", static_cast<int>(uo));
      fprintf(stderr, "Please make a report\n");
      log_flush(true);
      exit(2);
   }

   if ((cpd.settings[uo].u > 0) && (pc->nl_count != cpd.settings[uo].u))
   {
      LOG_FMT(LBLANKD, "%s(%d): do_blank_lines: %s set line %zu to %zu\n",
              __func__, __LINE__, text + 3, pc->orig_line, cpd.settings[uo].u);
      pc->nl_count = cpd.settings[uo].u;
      MARK_CHANGE();
   }
}


#define blank_line_set(pc, op)    _blank_line_set(pc, #op, op)


static void newlines_func_pre_blank_lines(chunk_t *start)
{
   LOG_FUNC_ENTRY();
   if (  start == nullptr
      || (  (  start->type != CT_FUNC_CLASS_DEF
            || cpd.settings[UO_nl_before_func_class_def].u == 0)
         && (  start->type != CT_FUNC_CLASS_PROTO
            || cpd.settings[UO_nl_before_func_class_proto].u == 0)
         && (  start->type != CT_FUNC_DEF
            || cpd.settings[UO_nl_before_func_body_def].u == 0)
         && (  start->type != CT_FUNC_PROTO
            || cpd.settings[UO_nl_before_func_body_proto].u == 0)))
   {
      return;
   }

   LOG_FMT(LNLFUNCT, "\n%s(%d): set blank line(s): for %s at line %zu\n",
           __func__, __LINE__, start->text(), start->orig_line);
   /*
    * look backwards until we find:
    *   - open brace (don't add or remove)
    *   - two newlines in a row (don't add)
    *   - a destructor
    *   - something else (don't remove)
    */
   chunk_t *pc           = nullptr;
   chunk_t *last_nl      = nullptr;
   chunk_t *last_comment = nullptr;
   bool    do_it         = false;
   for (pc = chunk_get_prev(start); pc != nullptr; pc = chunk_get_prev(pc))
   {
      LOG_FMT(LNLFUNCT, "   O%zu:%zu %s '%s'\n", pc->orig_line, pc->orig_col,
              get_token_name(pc->type), pc->text());

      if (chunk_is_newline(pc))
      {
         last_nl = pc;
         LOG_FMT(LNLFUNCT, "   <chunk_is_newline> found at line=%zu column=%zu\n", pc->orig_line, pc->orig_col);
         continue;
      }

      if (chunk_is_comment(pc))
      {
         LOG_FMT(LNLFUNCT, "   <chunk_is_comment> found at line=%zu column=%zu\n", pc->orig_line, pc->orig_col);
         if (  (  pc->orig_line < start->orig_line
               && ((start->orig_line - pc->orig_line
                    - (pc->type == CT_COMMENT_MULTI ? pc->nl_count : 0))) < 2)
            || (  last_comment != nullptr
               && pc->type == CT_COMMENT_CPP       // combine only cpp comments
               && last_comment->type == pc->type   // don't mix comment types
               && last_comment->orig_line > pc->orig_line
               && (last_comment->orig_line - pc->orig_line) < 2))
         {
            last_comment = pc;
            continue;
         }

         do_it = true;
         break;
      }

      if (  pc->type == CT_DESTRUCTOR
         || pc->type == CT_TYPE
         || pc->type == CT_QUALIFIER
         || pc->type == CT_PTR_TYPE
         || pc->type == CT_DC_MEMBER
         || pc->type == CT_TYPE
         || pc->type == CT_TYPE)
      {
         continue;
      }
      // skip template stuff to add newlines before it
      if (pc->type == CT_ANGLE_CLOSE && pc->parent_type == CT_TEMPLATE)
      {
         pc = chunk_get_prev_type(pc, CT_TEMPLATE, -1);
         continue;
      }

      // else
      do_it = true;
      break;
   }
   if (!do_it || last_nl == nullptr)
   {
      return;
   }

   LOG_FMT(LNLFUNCT, "   set blank line(s): for <NL> at O%zu:%zu\n",
           last_nl->orig_line, last_nl->orig_col);

   switch (start->type)
   {
   case CT_FUNC_CLASS_DEF:
   {
      if (cpd.settings[UO_nl_before_func_class_def].u != last_nl->nl_count)
      {
         LOG_FMT(LNLFUNCT, "   set blank line(s) to %zu\n",
                 cpd.settings[UO_nl_before_func_class_def].u);
         blank_line_set(last_nl, UO_nl_before_func_class_def);
      }
      break;
   }

   case CT_FUNC_CLASS_PROTO:
   {
      if (cpd.settings[UO_nl_before_func_class_proto].u != last_nl->nl_count)
      {
         LOG_FMT(LNLFUNCT, "   set blank line(s) to %zu\n",
                 cpd.settings[UO_nl_before_func_class_proto].u);
         blank_line_set(last_nl, UO_nl_before_func_class_proto);
      }
      break;
   }

   case CT_FUNC_DEF:
   {
      if (cpd.settings[UO_nl_before_func_body_def].u != last_nl->nl_count)
      {
         LOG_FMT(LNLFUNCT, "   set blank line(s) to %zu\n",
                 cpd.settings[UO_nl_before_func_body_def].u);
         blank_line_set(last_nl, UO_nl_before_func_body_def);
      }
      break;
   }

   case CT_FUNC_PROTO:
   {
      if (cpd.settings[UO_nl_before_func_body_proto].u != last_nl->nl_count)
      {
         LOG_FMT(LNLFUNCT, "   set blank line(s) to %zu\n",
                 cpd.settings[UO_nl_before_func_body_proto].u);
         blank_line_set(last_nl, UO_nl_before_func_body_proto);
      }
      break;
   }

   default:
   {
      LOG_FMT(LERR, "   setting to blank line(s) at line %zu not possible\n",
              pc->orig_line);
      break;
   }
   }   // switch
} // newlines_func_pre_blank_lines


static chunk_t *get_closing_brace(chunk_t *start)
{
   LOG_FUNC_ENTRY();
   chunk_t *pc;
   size_t  level = start->level;

   for (pc = start; (pc = chunk_get_next(pc)) != nullptr;)
   {
      if (  (pc->type == CT_BRACE_CLOSE || pc->type == CT_VBRACE_CLOSE)
         && pc->level == level)
      {
         return(pc);
      }
      // for some reason, we can have newlines between if and opening brace that are lower level than either
      if (!chunk_is_newline(pc) && pc->level < level)
      {
         return(nullptr);
      }
   }

   return(nullptr);
}


static void remove_next_newlines(chunk_t *start)
{
   LOG_FUNC_ENTRY();
   chunk_t *next;

   while ((next = chunk_get_next(start)) != nullptr)
   {
      if (chunk_is_newline(next) && chunk_safe_to_del_nl(next))
      {
         chunk_del(next);
         MARK_CHANGE();
      }
      else if (chunk_is_vbrace(next))
      {
         start = next;
      }
      else
      {
         break;
      }
   }
}


static void newlines_if_for_while_switch_post_blank_lines(chunk_t *start, argval_t nl_opt)
{
   LOG_FUNC_ENTRY();
   chunk_t *pc;
   chunk_t *next;
   chunk_t *prev;

   LOG_FMT(LNEWLINE, "%s:\n   (%d):start->..., type %s, line %zu, column %zu,\n",
           __func__, __LINE__, get_token_name(start->type), start->orig_line, start->orig_col);
   if (  nl_opt == AV_IGNORE
      || (  (start->flags & PCF_IN_PREPROC)
         && !cpd.settings[UO_nl_define_macro].b))
   {
      return;
   }

   // first find ending brace
   if ((pc = get_closing_brace(start)) == nullptr)
   {
      return;
   }
   LOG_FMT(LNEWLINE, "   (%d):pc->...   , type %s, line %zu, column %zu,\n",
           __LINE__, get_token_name(pc->type), pc->orig_line, pc->orig_col);

   /*
    * if we're dealing with an if, we actually want to add or remove
    * blank lines after any else
    */
   if (start->type == CT_IF)
   {
      while (true)
      {
         next = chunk_get_next_ncnl(pc);
         if (  next != nullptr
            && (next->type == CT_ELSE || next->type == CT_ELSEIF))
         {
            // point to the closing brace of the else
            if ((pc = get_closing_brace(next)) == nullptr)
            {
               return;
            }
            LOG_FMT(LNEWLINE, "   (%d):pc->...   , type %s, line %zu, column %zu,\n",
                    __LINE__, get_token_name(pc->type), pc->orig_line, pc->orig_col);
         }
         else
         {
            break;
         }
      }
   }

   /*
    * if we're dealing with a do/while, we actually want to add or
    * remove blank lines after while and its condition
    */
   if (start->type == CT_DO)
   {
      // point to the next semicolon
      if ((pc = chunk_get_next_type(pc, CT_SEMICOLON, start->level)) == nullptr)
      {
         return;
      }
      LOG_FMT(LNEWLINE, "   (%d):pc->...   , type %s, line %zu, column %zu,\n",
              __LINE__, get_token_name(pc->type), pc->orig_line, pc->orig_col);
   }

   bool isVBrace = (pc->type == CT_VBRACE_CLOSE);
   if (isVBrace)
   {
      LOG_FMT(LNEWLINE, "   (%d): isVBrace is TRUE\n", __LINE__);
   }
   else
   {
      LOG_FMT(LNEWLINE, "   (%d): isVBrace is FALSE\n", __LINE__);
   }

   if ((prev = chunk_get_prev_nvb(pc)) == nullptr)
   {
      return;
   }

   bool have_pre_vbrace_nl = isVBrace && chunk_is_newline(prev);
   if (have_pre_vbrace_nl)
   {
      LOG_FMT(LNEWLINE, "   (%d): have_pre_vbrace_nl is TRUE\n", __LINE__);
   }
   else
   {
      LOG_FMT(LNEWLINE, "   (%d): have_pre_vbrace_nl is FALSE\n", __LINE__);
   }
   if (nl_opt & AV_REMOVE)
   {
      // if chunk before is a vbrace, remove any newlines after it
      if (have_pre_vbrace_nl)
      {
         if (prev->nl_count != 1)
         {
            prev->nl_count = 1;
            MARK_CHANGE();
         }
         remove_next_newlines(pc);
      }
      else if (  (chunk_is_newline(next = chunk_get_next_nvb(pc)))
              && !(next->flags & PCF_VAR_DEF))
      {
         // otherwise just deal with newlines after brace
         if (next->nl_count != 1)
         {
            next->nl_count = 1;
            MARK_CHANGE();
         }
         remove_next_newlines(next);
      }
   }

   // may have a newline before and after vbrace
   // don't do anything with it if the next non newline chunk is a closing brace
   if (nl_opt & AV_ADD)
   {
      chunk_t *nextNNL = chunk_get_next_nnl(pc);
      do
      {
         if (nextNNL == nullptr)
         {
            return;
         }
         if (nextNNL->type != CT_VBRACE_CLOSE)
         {
            next = nextNNL;
            break;
         }
         nextNNL = chunk_get_next_nnl(nextNNL);
      } while (true);

      LOG_FMT(LNEWLINE, "   (%d): next->... , type %s, line %zu, column %zu,\n",
              __LINE__, get_token_name(next->type), next->orig_line, next->orig_col);
      if (next->type != CT_BRACE_CLOSE)
      {
         // if vbrace, have to check before and after
         // if chunk before vbrace, check its count
         size_t nl_count = have_pre_vbrace_nl ? prev->nl_count : 0;
         LOG_FMT(LNEWLINE, "   (%d): nl_count %zu\n", __LINE__, nl_count);
         if (chunk_is_newline(next = chunk_get_next_nvb(pc)))
         {
            LOG_FMT(LNEWLINE, "   (%d): next->... , type %s, line %zu, column %zu,\n",
                    __LINE__, get_token_name(next->type), next->orig_line, next->orig_col);
            nl_count += next->nl_count;
            LOG_FMT(LNEWLINE, "   (%d): nl_count is %zu\n", __LINE__, nl_count);
         }

         // if we have no newlines, add one and make it double
         if (nl_count == 0)
         {
            LOG_FMT(LNEWLINE, "   (%d): nl_count is 0\n", __LINE__);
            if (  ((next = chunk_get_next(pc)) != nullptr)
               && chunk_is_comment(next))
            {
               LOG_FMT(LNEWLINE, "   (%d): next->... , type %s, line %zu, column %zu,\n",
                       __LINE__, get_token_name(next->type), next->orig_line, next->orig_col);
               pc = next;
               LOG_FMT(LNEWLINE, "   (%d): pc->...   , type %s, line %zu, column %zu,\n",
                       __LINE__, get_token_name(pc->type), pc->orig_line, pc->orig_col);
            }

            if ((next = newline_add_after(pc)) == nullptr)
            {
               return;
            }
            LOG_FMT(LNEWLINE, "   (%d): next->... , type %s, line %zu, column %zu,\n",
                    __LINE__, get_token_name(next->type), next->orig_line, next->orig_col);
            double_newline(next);
         }
         else if (nl_count == 1) // if we don't have enough newlines
         {
            LOG_FMT(LNEWLINE, "   (%d): nl_count is 1\n", __LINE__);
            // if we have a preceeding vbrace, add one after it
            if (have_pre_vbrace_nl)
            {
               LOG_FMT(LNEWLINE, "   (%d): have_pre_vbrace_nl is TRUE\n", __LINE__);
               next = newline_add_after(pc);
               LOG_FMT(LNEWLINE, "   (%d): next->... , type %s, line %zu, column %zu,\n",
                       __LINE__, get_token_name(next->type), next->orig_line, next->orig_col);
            }
            else
            {
               LOG_FMT(LNEWLINE, "   (%d): have_pre_vbrace_nl is FALSE\n", __LINE__);
               prev = chunk_get_prev_nnl(next);
               LOG_FMT(LNEWLINE, "   (%d): prev->... , type %s, line %zu, column %zu,\n",
                       __LINE__, get_token_name(prev->type), prev->orig_line, prev->orig_col);
               pc = chunk_get_next_nl(next);
               LOG_FMT(LNEWLINE, "   (%d): pc->...   , type %s, line %zu, column %zu,\n",
                       __LINE__, get_token_name(pc->type), pc->orig_line, pc->orig_col);
               chunk_t *pc2 = chunk_get_next(pc);
               if (pc2 != nullptr)
               {
                  pc = pc2;
                  LOG_FMT(LNEWLINE, "   (%d): pc->...   , type %s, line %zu, column %zu,\n",
                          __LINE__, get_token_name(pc->type), pc->orig_line, pc->orig_col);
               }
               else
               {
                  LOG_FMT(LNEWLINE, "   (%d): no next found: <EOF>\n", __LINE__);
               }
               if (  chunk_is_token(pc, CT_PREPROC)
                  && pc->parent_type == CT_PP_ENDIF
                  && cpd.settings[UO_nl_squeeze_ifdef].b)
               {
                  LOG_FMT(LNEWLINE, "%s(%d): cannot add newline after line %zu due to nl_squeeze_ifdef\n",
                          __func__, __LINE__, prev->orig_line);
               }
               else
               {
                  // make newline after double
                  LOG_FMT(LNEWLINE, "   (%d): call double_newline\n", __LINE__);
                  double_newline(next);
               }
            }
         }
      }
   }
} // newlines_if_for_while_switch_post_blank_lines


static void newlines_struct_union(chunk_t *start, argval_t nl_opt, bool leave_trailing)
{
   LOG_FUNC_ENTRY();
   chunk_t *pc;

   if (  nl_opt == AV_IGNORE
      || (  (start->flags & PCF_IN_PREPROC)
         && !cpd.settings[UO_nl_define_macro].b))
   {
      return;
   }

   /*
    * step past any junk between the keyword and the open brace
    * Quit if we hit a semicolon or '=', which are not expected.
    */
   size_t level = start->level;
   pc = start;
   while (((pc = chunk_get_next_ncnl(pc)) != nullptr) && pc->level >= level)
   {
      if (  pc->level == level
         && (  pc->type == CT_BRACE_OPEN
            || chunk_is_semicolon(pc)
            || pc->type == CT_ASSIGN))
      {
         break;
      }
      start = pc;
   }

   // If we hit a brace open, then we need to toy with the newlines
   if (chunk_is_token(pc, CT_BRACE_OPEN))
   {
      // Skip over embedded C comments
      chunk_t *next = chunk_get_next(pc);
      while (chunk_is_token(next, CT_COMMENT))
      {
         next = chunk_get_next(next);
      }
      if (  leave_trailing
         && !chunk_is_comment(next)
         && !chunk_is_newline(next))
      {
         nl_opt = AV_IGNORE;
      }

      newline_iarf_pair(start, pc, nl_opt);
   }
} // newlines_struct_union


// enum {
// enum class angle_state_e : unsigned int {
// enum-key attr(optional) identifier(optional) enum-base(optional) { enumerator-list(optional) }
// enum-key attr(optional) nested-name-specifier(optional) identifier enum-base(optional) ; TODO
// enum-key         - one of enum, enum class or enum struct  TODO
// identifier       - the name of the enumeration that's being declared
// enum-base(C++11) - colon (:), followed by a type-specifier-seq


// enumerator-list  - comma-separated list of enumerator definitions
static void newlines_enum(chunk_t *start)
{
   LOG_FUNC_ENTRY();
   chunk_t  *pc;
   chunk_t  *pcClass;
   chunk_t  *pcType;
   chunk_t  *pcColon;
   chunk_t  *pcType1;
   chunk_t  *pcType2;
   argval_t nl_opt;

   if ((start->flags & PCF_IN_PREPROC) && !cpd.settings[UO_nl_define_macro].b)
   {
      return;
   }

   // look for 'enum class'
   pcClass = chunk_get_next_ncnl(start);
   if (chunk_is_token(pcClass, CT_ENUM_CLASS))
   {
      newline_iarf_pair(start, pcClass, cpd.settings[UO_nl_enum_class].a);
      // look for 'identifier'/ 'type'
      pcType = chunk_get_next_ncnl(pcClass);
      if (chunk_is_token(pcType, CT_TYPE))
      {
         newline_iarf_pair(pcClass, pcType, cpd.settings[UO_nl_enum_class_identifier].a);
         // look for ':'
         pcColon = chunk_get_next_ncnl(pcType);
         if (chunk_is_token(pcColon, CT_BIT_COLON))
         {
            newline_iarf_pair(pcType, pcColon, cpd.settings[UO_nl_enum_identifier_colon].a);
            // look for 'type' i.e. unsigned
            pcType1 = chunk_get_next_ncnl(pcColon);
            if (chunk_is_token(pcType1, CT_TYPE))
            {
               newline_iarf_pair(pcColon, pcType1, cpd.settings[UO_nl_enum_colon_type].a);
               // look for 'type' i.e. int
               pcType2 = chunk_get_next_ncnl(pcType1);
               if (chunk_is_token(pcType2, CT_TYPE))
               {
                  newline_iarf_pair(pcType1, pcType2, cpd.settings[UO_nl_enum_colon_type].a);
               }
            }
         }
      }
   }

   /*
    * step past any junk between the keyword and the open brace
    * Quit if we hit a semicolon or '=', which are not expected.
    */
   size_t level = start->level;
   pc = start;
   while (((pc = chunk_get_next_ncnl(pc)) != nullptr) && pc->level >= level)
   {
      if (  pc->level == level
         && (  pc->type == CT_BRACE_OPEN
            || chunk_is_semicolon(pc)
            || pc->type == CT_ASSIGN))
      {
         break;
      }
      start = pc;
   }

   // If we hit a brace open, then we need to toy with the newlines
   if (chunk_is_token(pc, CT_BRACE_OPEN))
   {
      // Skip over embedded C comments
      chunk_t *next = chunk_get_next(pc);
      while (chunk_is_token(next, CT_COMMENT))
      {
         next = chunk_get_next(next);
      }
      if (!chunk_is_comment(next) && !chunk_is_newline(next))
      {
         nl_opt = AV_IGNORE;
      }
      else
      {
         nl_opt = cpd.settings[UO_nl_enum_brace].a;
      }

      newline_iarf_pair(start, pc, nl_opt);
   }
} // newlines_enum


static void newlines_cuddle_uncuddle(chunk_t *start, argval_t nl_opt)
{
   LOG_FUNC_ENTRY();
   chunk_t *br_close;

   if ((start->flags & PCF_IN_PREPROC) && !cpd.settings[UO_nl_define_macro].b)
   {
      return;
   }

   br_close = chunk_get_prev_ncnl(start);
   if (chunk_is_token(br_close, CT_BRACE_CLOSE))
   {
      newline_iarf_pair(br_close, start, nl_opt);
   }
}


static void newlines_do_else(chunk_t *start, argval_t nl_opt)
{
   LOG_FUNC_ENTRY();
   chunk_t *next;

   if (  nl_opt == AV_IGNORE
      || (  (start->flags & PCF_IN_PREPROC)
         && !cpd.settings[UO_nl_define_macro].b))
   {
      return;
   }

   next = chunk_get_next_ncnl(start);
   if (  next != nullptr
      && (next->type == CT_BRACE_OPEN || next->type == CT_VBRACE_OPEN))
   {
      if (!one_liner_nl_ok(next))
      {
         LOG_FMT(LNL1LINE, "%s(%d): a new line may NOT be added\n", __func__, __LINE__);
         return;
      }

      LOG_FMT(LNL1LINE, "%s(%d): a new line may be added\n", __func__, __LINE__);

      if (next->type == CT_VBRACE_OPEN)
      {
         // Can only add - we don't want to create a one-line here
         if (nl_opt & AV_ADD)
         {
            newline_iarf_pair(start, chunk_get_next_ncnl(next), nl_opt);
            chunk_t *tmp = chunk_get_next_type(next, CT_VBRACE_CLOSE, next->level);
            if (  !chunk_is_newline(chunk_get_next_nc(tmp))
               && !chunk_is_newline(chunk_get_prev_nc(tmp)))
            {
               newline_add_after(tmp);
            }
         }
      }
      else
      {
         newline_iarf_pair(start, next, nl_opt);

         newline_add_between(next, chunk_get_next_ncnl(next));
      }
   }
} // newlines_do_else


static chunk_t *newline_def_blk(chunk_t *start, bool fn_top)
{
   LOG_FUNC_ENTRY();
   bool    did_this_line = false;
   bool    first_var_blk = true;
   bool    typedef_blk   = false;
   bool    var_blk       = false;

   chunk_t *prev = chunk_get_prev_ncnl(start);
   // can't be any variable definitions in a "= {" block
   if (chunk_is_token(prev, CT_ASSIGN))
   {
      chunk_t *tmp = chunk_get_next_type(start, CT_BRACE_CLOSE, start->level);
      return(chunk_get_next_ncnl(tmp));
   }

   chunk_t *pc = chunk_get_next(start);
   while (  pc != nullptr
         && (pc->level >= start->level || pc->level == 0))
   {
      if (chunk_is_comment(pc))
      {
         pc = chunk_get_next(pc);
         continue;
      }

      // process nested braces
      if (pc->type == CT_BRACE_OPEN)
      {
         pc = newline_def_blk(pc, false);
         continue;
      }

      // Done with this brace set?
      if (pc->type == CT_BRACE_CLOSE)
      {
         pc = chunk_get_next(pc);
         break;
      }

      // skip vbraces
      if (pc->type == CT_VBRACE_OPEN)
      {
         pc = chunk_get_next_type(pc, CT_VBRACE_CLOSE, pc->level);
         pc = chunk_get_next(pc);
         continue;
      }

      // Ignore stuff inside parenthesis/squares/angles
      if (pc->level > pc->brace_level)
      {
         pc = chunk_get_next(pc);
         continue;
      }

      if (chunk_is_newline(pc))
      {
         did_this_line = false;
         pc            = chunk_get_next(pc);
         continue;
      }

      // Determine if this is a variable def or code
      if (  !did_this_line
         && pc->type != CT_FUNC_CLASS_DEF
         && pc->type != CT_FUNC_CLASS_PROTO
         && ((pc->level == (start->level + 1)) || pc->level == 0))
      {
         chunk_t *next = chunk_get_next_ncnl(pc);
         if (next == nullptr)
         {
            break;
         }

         prev = chunk_get_prev_ncnl(pc);
         if (pc->type == CT_TYPEDEF)
         {
            // set newlines before typedef block
            if (  !typedef_blk
               && prev != nullptr
               && cpd.settings[UO_nl_typedef_blk_start].u > 0)
            {
               newline_min_after(prev, cpd.settings[UO_nl_typedef_blk_start].u, PCF_VAR_DEF);
            }
            // set newlines within typedef block
            else if (  typedef_blk
                    && (cpd.settings[UO_nl_typedef_blk_in].u > 0))
            {
               prev = chunk_get_prev(pc);
               if (chunk_is_newline(prev))
               {
                  if (prev->nl_count > cpd.settings[UO_nl_typedef_blk_in].u)
                  {
                     prev->nl_count = cpd.settings[UO_nl_typedef_blk_in].u;
                     MARK_CHANGE();
                  }
               }
            }
            // set blank lines after first var def block
            if (  var_blk
               && first_var_blk
               && fn_top
               && (cpd.settings[UO_nl_func_var_def_blk].u > 0))
            {
               newline_min_after(prev, 1 + cpd.settings[UO_nl_func_var_def_blk].u, PCF_VAR_DEF);
            }
            // set newlines after var def block
            else if (  var_blk
                    && cpd.settings[UO_nl_var_def_blk_end].u > 0)
            {
               newline_min_after(prev, cpd.settings[UO_nl_var_def_blk_end].u, PCF_VAR_DEF);
            }

            pc            = chunk_get_next_type(pc, CT_SEMICOLON, pc->level);
            typedef_blk   = true;
            first_var_blk = false;
            var_blk       = false;
         }
         else if (  chunk_is_type(pc)
                 && (  next->type != CT_DC_MEMBER  // proceed if not CT_DC_MEMBER else skip it
                    || (next = chunk_skip_dc_member(next)) != nullptr)
                 && (  chunk_is_type(next)
                    || next->type == CT_WORD
                    || next->type == CT_FUNC_CTOR_VAR))
         {
            // set newlines before var def block
            if (  !var_blk
               && !first_var_blk
               && cpd.settings[UO_nl_var_def_blk_start].u > 0)
            {
               newline_min_after(prev, cpd.settings[UO_nl_var_def_blk_start].u, PCF_VAR_DEF);
            }
            // set newlines within var def block
            else if (var_blk && (cpd.settings[UO_nl_var_def_blk_in].u > 0))
            {
               prev = chunk_get_prev(pc);
               if (chunk_is_newline(prev))
               {
                  if (prev->nl_count > cpd.settings[UO_nl_var_def_blk_in].u)
                  {
                     prev->nl_count = cpd.settings[UO_nl_var_def_blk_in].u;
                     MARK_CHANGE();
                  }
               }
            }
            // set newlines after typedef block
            else if (  typedef_blk
                    && (cpd.settings[UO_nl_typedef_blk_end].u > 0))
            {
               newline_min_after(prev, cpd.settings[UO_nl_typedef_blk_end].u, PCF_VAR_DEF);
            }
            pc          = chunk_get_next_type(pc, CT_SEMICOLON, pc->level);
            typedef_blk = false;
            var_blk     = true;
         }
         else
         {
            // set newlines after typedef block
            if (typedef_blk && (cpd.settings[UO_nl_var_def_blk_end].u > 0))
            {
               newline_min_after(prev, cpd.settings[UO_nl_var_def_blk_end].u, PCF_VAR_DEF);
            }
            // set blank lines after first var def block
            if (  var_blk
               && first_var_blk
               && fn_top
               && (cpd.settings[UO_nl_func_var_def_blk].u > 0))
            {
               newline_min_after(prev, 1 + cpd.settings[UO_nl_func_var_def_blk].u, PCF_VAR_DEF); // TODO: why +1 ?
            }
            // set newlines after var def block
            else if (var_blk && (cpd.settings[UO_nl_var_def_blk_end].u > 0))
            {
               newline_min_after(prev, cpd.settings[UO_nl_var_def_blk_end].u, PCF_VAR_DEF);
            }
            typedef_blk   = false;
            first_var_blk = false;
            var_blk       = false;
         }
      }
      did_this_line = true;
      pc            = chunk_get_next(pc);
   }

   return(pc);
} // newline_def_blk


static void newlines_brace_pair(chunk_t *br_open)
{
   LOG_FUNC_ENTRY();

   if ((br_open->flags & PCF_IN_PREPROC) && !cpd.settings[UO_nl_define_macro].b)
   {
      return;
   }

   chunk_t *next;
   chunk_t *pc;

   if (cpd.settings[UO_nl_collapse_empty_body].b)
   {
      next = chunk_get_next_nnl(br_open);
      if (chunk_is_token(next, CT_BRACE_CLOSE))
      {
         pc = chunk_get_next(br_open);

         while (pc != nullptr && pc->type != CT_BRACE_CLOSE)
         {
            next = chunk_get_next(pc);
            if (pc->type == CT_NEWLINE)
            {
               if (chunk_safe_to_del_nl(pc))
               {
                  chunk_del(pc);
                  MARK_CHANGE();
               }
            }
            pc = next;
         }
         return;
      }
   }

   //fixes 1235 Add single line namespace support

   if (  br_open->type == CT_BRACE_OPEN
      && (br_open->parent_type == CT_NAMESPACE)
      && chunk_is_newline(chunk_get_prev(br_open)))
   {
      chunk_t *chunk_brace_close = chunk_skip_to_match(br_open, scope_e::ALL);
      if (chunk_brace_close != nullptr)
      {
         if (are_chunks_in_same_line(br_open, chunk_brace_close))
         {
            if (cpd.settings[UO_nl_namespace_two_to_one_liner].b)
            {
               chunk_t *prev = chunk_get_prev_nnl(br_open);
               newline_del_between(prev, br_open);
            }
            /* Below code is to support conversion of 2 liner to 4 liners
             * else
             * {
             *  chunk_t *nxt = chunk_get_next(br_open);
             *  newline_add_between(br_open, nxt);
             * }*/
         }
      }
   }

   // fix 1247 oneliner function support - converts 4,3,2  liners to oneliner

   if (  br_open->parent_type == CT_FUNC_DEF
      && cpd.settings[UO_nl_create_func_def_one_liner].b)
   {
      chunk_t *br_close = chunk_skip_to_match(br_open, scope_e::ALL);

      chunk_t *tmp = chunk_get_prev_ncnl(br_open);

      if (((br_close->orig_line - br_open->orig_line) <= 2) && chunk_is_paren_close(tmp))
      {
         while (  tmp != nullptr
               && (tmp = chunk_get_next(tmp)) != nullptr
               && !chunk_is_closing_brace(tmp)
               && (chunk_get_next(tmp) != nullptr))
         {
            if (chunk_is_newline(tmp))
            {
               tmp = chunk_get_prev(tmp);
               newline_iarf_pair(tmp, chunk_get_next_ncnl(tmp), AV_REMOVE);
            }

            chunk_flags_set(br_open, PCF_ONE_LINER);
            chunk_flags_set(br_close, PCF_ONE_LINER);
         }
      }
   }

<<<<<<< HEAD
=======
   // fix 1247 oneliner function support - converts 4,3,2  liners to oneliner

   if (  br_open->parent_type == CT_FUNC_DEF
      && cpd.settings[UO_nl_create_func_def_one_liner].b)
   {
      chunk_t *br_close = chunk_skip_to_match(br_open, scope_e::ALL);
      chunk_t *tmp      = chunk_get_prev_ncnl(br_open);
      if (((br_close->orig_line - br_open->orig_line) <= 2) && chunk_is_paren_close(tmp))  // need to check the conditions.
      {
         while (  tmp != nullptr
               && (tmp = chunk_get_next(tmp)) != nullptr
               && !chunk_is_closing_brace(tmp)
               && (chunk_get_next(tmp) != nullptr))
         {
            if (chunk_is_newline(tmp))
            {
               tmp = chunk_get_prev(tmp);
               newline_iarf_pair(tmp, chunk_get_next_ncnl(tmp), AV_REMOVE);
            }

            chunk_flags_set(br_open, PCF_ONE_LINER);         // set the one liner flag if needed
            chunk_flags_set(br_close, PCF_ONE_LINER);
         }
      }
   }
>>>>>>> e7b19ac2

   // Make sure we don't break a one-liner

   if (!one_liner_nl_ok(br_open))
   {
      LOG_FMT(LNL1LINE, "%s(%d): br_open->orig_line is %zu, br_open->orig_col is %zu, a new line may NOT be added\n",
              __func__, __LINE__, br_open->orig_line, br_open->orig_col);
      return;
   }

   LOG_FMT(LNL1LINE, "%s(%d): a new line may be added\n", __func__, __LINE__);

   next = chunk_get_next_nc(br_open);
   chunk_t *prev;
   // Insert a newline between the '=' and open brace, if needed
   LOG_FMT(LNL1LINE, "%s(%d): br_open->text() '%s', br_open->type [%s], br_open->parent_type [%s]\n",
           __func__, __LINE__, br_open->text(), get_token_name(br_open->type), get_token_name(br_open->parent_type));
   if (br_open->parent_type == CT_ASSIGN)
   {
      // Only mess with it if the open brace is followed by a newline
      if (chunk_is_newline(next))
      {
         prev = chunk_get_prev_ncnl(br_open);

         newline_iarf_pair(prev, br_open, cpd.settings[UO_nl_assign_brace].a);
      }
   }

   //fixes #1245 will add new line between tsquare and brace open based on UO_nl_tsquare_brace

   if (br_open->type == CT_BRACE_OPEN)
   {
      chunk_t *chunk_closeing_brace = chunk_skip_to_match(br_open, scope_e::ALL);
      if (chunk_closeing_brace != nullptr)
      {
         if (chunk_closeing_brace->orig_line > br_open->orig_line)
         {
            prev = chunk_get_prev_nc(br_open);
            if (  prev != nullptr
               && prev->type == CT_TSQUARE
               && chunk_is_newline(next))
            {
               newline_iarf_pair(prev, br_open, cpd.settings[UO_nl_tsquare_brace].a);
            }
         }
      }
   }

   // Eat any extra newlines after the brace open
   if (cpd.settings[UO_eat_blanks_after_open_brace].b)
   {
      if (chunk_is_newline(next))
      {
         if (next->nl_count > 1)
         {
            next->nl_count = 1;
            LOG_FMT(LBLANKD, "%s(%d): eat_blanks_after_open_brace %zu\n",
                    __func__, __LINE__, next->orig_line);
            MARK_CHANGE();
         }
      }
   }

   argval_t val            = AV_IGNORE;
   bool     nl_close_brace = false;
   // Handle the cases where the brace is part of a function call or definition
   if (  br_open->parent_type == CT_FUNC_DEF
      || br_open->parent_type == CT_FUNC_CALL
      || br_open->parent_type == CT_FUNC_CALL_USER
      || br_open->parent_type == CT_FUNC_CLASS_DEF
      || br_open->parent_type == CT_OC_CLASS
      || br_open->parent_type == CT_OC_MSG_DECL
      || br_open->parent_type == CT_CS_PROPERTY
      || br_open->parent_type == CT_CPP_LAMBDA)
   {
      // Need to force a newline before the close brace, if not in a class body
      if ((br_open->flags & PCF_IN_CLASS) == 0)
      {
         nl_close_brace = true;
      }

      // handle newlines after the open brace
      pc = chunk_get_next_ncnl(br_open);
      newline_add_between(br_open, pc);

      val = ((  br_open->parent_type == CT_FUNC_DEF
             || br_open->parent_type == CT_FUNC_CLASS_DEF
             || br_open->parent_type == CT_OC_CLASS
             || br_open->parent_type == CT_OC_MSG_DECL) ?
             cpd.settings[UO_nl_fdef_brace].a :
             ((br_open->parent_type == CT_CS_PROPERTY) ?
              cpd.settings[UO_nl_property_brace].a :
              ((br_open->parent_type == CT_CPP_LAMBDA) ?
               cpd.settings[UO_nl_cpp_ldef_brace].a :
               cpd.settings[UO_nl_fcall_brace].a)));

      if (val != AV_IGNORE)
      {
         // Grab the chunk before the open brace
         prev = chunk_get_prev_ncnl(br_open);

         newline_iarf_pair(prev, br_open, val);
      }

      newline_def_blk(br_open, true);
   }

   // Handle the cases where the brace is part of a class or struct
   if (br_open->parent_type == CT_CLASS || br_open->parent_type == CT_STRUCT)
   {
      newline_def_blk(br_open, false);
   }

   // Grab the matching brace close
   chunk_t *br_close;
   br_close = chunk_get_next_type(br_open, CT_BRACE_CLOSE, br_open->level);
   if (br_close == nullptr)
   {
      return;
   }

   if (!nl_close_brace)
   {
      /*
       * If the open brace hits a CT_NEWLINE, CT_NL_CONT, CT_COMMENT_MULTI, or
       * CT_COMMENT_CPP without hitting anything other than CT_COMMENT, then
       * there should be a newline before the close brace.
       */
      pc = chunk_get_next(br_open);
      while (chunk_is_token(pc, CT_COMMENT))
      {
         pc = chunk_get_next(pc);
      }
      if (chunk_is_newline(pc) || chunk_is_comment(pc))
      {
         nl_close_brace = true;
      }
   }

   prev = chunk_get_prev_nblank(br_close);
   if (nl_close_brace)
   {
      newline_add_between(prev, br_close);
   }
   else
   {
      newline_del_between(prev, br_close);
   }
} // newlines_brace_pair


static void newline_case(chunk_t *start)
{
   LOG_FUNC_ENTRY();

   //   printf("%s case (%s) on line %d col %d\n",
   //          __func__, c_chunk_names[start->type],
   //          start->orig_line, start->orig_col);

   // Scan backwards until a '{' or ';' or ':'. Abort if a multi-newline is found
   chunk_t *prev = start;
   do
   {
      prev = chunk_get_prev_nc(prev);
      if (  prev != nullptr
         && chunk_is_newline(prev)
         && prev->nl_count > 1)
      {
         return;
      }
   } while (  prev != nullptr
           && prev->type != CT_BRACE_OPEN
           && prev->type != CT_BRACE_CLOSE
           && prev->type != CT_SEMICOLON
           && prev->type != CT_CASE_COLON);

   if (prev == nullptr)
   {
      return;
   }

   chunk_t *pc = newline_add_between(prev, start);
   if (pc == nullptr)
   {
      return;
   }

   // Only add an extra line after a semicolon or brace close
   if (prev->type == CT_SEMICOLON || prev->type == CT_BRACE_CLOSE)
   {
      if (chunk_is_newline(pc) && pc->nl_count < 2)
      {
         double_newline(pc);
      }
   }
} // newline_case


static void newline_case_colon(chunk_t *start)
{
   LOG_FUNC_ENTRY();

   // Scan forwards until a non-comment is found
   chunk_t *pc = start;
   do
   {
      pc = chunk_get_next(pc);
   } while (chunk_is_comment(pc));

   if (pc != nullptr && !chunk_is_newline(pc))
   {
      newline_add_before(pc);
   }
}


static void newline_before_return(chunk_t *start)
{
   LOG_FUNC_ENTRY();

   chunk_t *nl = chunk_get_prev(start);
   if (!chunk_is_newline(nl))
   {
      // Don't mess with lines that don't start with 'return'
      return;
   }

   // Do we already have a blank line?
   if (nl->nl_count > 1)
   {
      return;
   }

   chunk_t *pc = chunk_get_prev(nl);
   if (  pc == nullptr
      || (  pc->type == CT_BRACE_OPEN
         || pc->type == CT_VBRACE_OPEN
         || start->parent_type == CT_CASE)) // Issue #1257
   {
      return;
   }
   if (chunk_is_comment(pc))
   {
      pc = chunk_get_prev(pc);
      if (!chunk_is_newline(pc))
      {
         return;
      }
      nl = pc;
   }
   if (nl->nl_count < 2)
   {
      nl->nl_count++;
      MARK_CHANGE();
   }
}


static void newline_after_return(chunk_t *start)
{
   LOG_FUNC_ENTRY();

   chunk_t *semi  = chunk_get_next_type(start, CT_SEMICOLON, start->level);
   chunk_t *after = chunk_get_next_nblank(semi);

   // If we hit a brace or an 'else', then a newline isn't needed
   if (  after == nullptr
      || after->type == CT_BRACE_CLOSE
      || after->type == CT_VBRACE_CLOSE
      || after->type == CT_ELSE)
   {
      return;
   }

   chunk_t *pc;
   for (pc = chunk_get_next(semi); pc != after; pc = chunk_get_next(pc))
   {
      if (pc->type == CT_NEWLINE)
      {
         if (pc->nl_count < 2)
         {
            double_newline(pc);
         }
         return;
      }
   }
}


static void newline_iarf_pair(chunk_t *before, chunk_t *after, argval_t av)
{
   LOG_FUNC_ENTRY();
   log_func_stack(LNEWLINE, "Call Stack:");

   if (before != nullptr && after != nullptr)
   {
      if ((av & AV_ADD) != 0)
      {
         chunk_t *nl = newline_add_between(before, after);
         if (  nl
            && av == AV_FORCE
            && nl->nl_count > 1)
         {
            nl->nl_count = 1;
         }
      }
      else if ((av & AV_REMOVE) != 0)
      {
         newline_del_between(before, after);
      }
   }
}


void newline_iarf(chunk_t *pc, argval_t av)
{
   LOG_FUNC_ENTRY();
   log_func_stack(LNEWLINE, "CallStack:");

   newline_iarf_pair(pc, chunk_get_next_nnl(pc), av);
}


static void newline_func_multi_line(chunk_t *start)
{
   LOG_FUNC_ENTRY();

   LOG_FMT(LNFD, "%s(%d): called on %zu:%zu '%s' [%s/%s]\n",
           __func__, __LINE__, start->orig_line, start->orig_col,
           start->text(), get_token_name(start->type), get_token_name(start->parent_type));

   bool add_start;
   bool add_args;
   bool add_end;

   if (  start->parent_type == CT_FUNC_DEF
      || start->parent_type == CT_FUNC_CLASS_DEF)
   {
      add_start = cpd.settings[UO_nl_func_def_start_multi_line].b;
      add_args  = cpd.settings[UO_nl_func_def_args_multi_line].b;
      add_end   = cpd.settings[UO_nl_func_def_end_multi_line].b;
   }
   else if (  start->parent_type == CT_FUNC_CALL
           || start->parent_type == CT_FUNC_CALL_USER)
   {
      add_start = cpd.settings[UO_nl_func_call_start_multi_line].b;
      add_args  = cpd.settings[UO_nl_func_call_args_multi_line].b;
      add_end   = cpd.settings[UO_nl_func_call_end_multi_line].b;
   }
   else
   {
      add_start = cpd.settings[UO_nl_func_decl_start_multi_line].b;
      add_args  = cpd.settings[UO_nl_func_decl_args_multi_line].b;
      add_end   = cpd.settings[UO_nl_func_decl_end_multi_line].b;
   }

   if (  !add_start
      && !add_args
      && !add_end)
   {
      return;
   }

   chunk_t *pc = chunk_get_next_ncnl(start);
   while (pc != nullptr && pc->level > start->level)
   {
      pc = chunk_get_next_ncnl(pc);
   }

   if (  chunk_is_token(pc, CT_FPAREN_CLOSE)
      && chunk_is_newline_between(start, pc))
   {
      if (add_start && !chunk_is_newline(chunk_get_next(start)))
      {
         newline_iarf(start, AV_ADD);
      }

      if (add_end && !chunk_is_newline(chunk_get_prev(pc)))
      {
         newline_iarf(chunk_get_prev(pc), AV_ADD);
      }

      if (add_args)
      {
         for (pc = chunk_get_next_ncnl(start);
              pc != nullptr && pc->level > start->level;
              pc = chunk_get_next_ncnl(pc))
         {
            if (pc->type == CT_COMMA && (pc->level == (start->level + 1)))
            {
               chunk_t *tmp = chunk_get_next(pc);
               if (chunk_is_comment(tmp))
               {
                  pc = tmp;
               }

               if (!chunk_is_newline(chunk_get_next(pc)))
               {
                  newline_iarf(pc, AV_ADD);
               }
            }
         }
      }
   }
} // newline_func_multi_line


static void newline_func_def_or_call(chunk_t *start)
{
   LOG_FUNC_ENTRY();

   LOG_FMT(LNFD, "%s(%d): called on %zu:%zu '%s' [%s/%s]\n",
           __func__, __LINE__, start->orig_line, start->orig_col,
           start->text(), get_token_name(start->type), get_token_name(start->parent_type));

   chunk_t *prev  = nullptr;
   bool    is_def = (start->parent_type == CT_FUNC_DEF)
                    || start->parent_type == CT_FUNC_CLASS_DEF;
   bool    is_call = (start->parent_type == CT_FUNC_CALL)
                     || start->parent_type == CT_FUNC_CALL_USER;

   if (is_call)
   {
      argval_t atmp = cpd.settings[UO_nl_func_call_paren].a;
      if (atmp != AV_IGNORE)
      {
         prev = chunk_get_prev_ncnl(start);
         if (prev != nullptr)
         {
            newline_iarf(prev, atmp);
         }
      }

      chunk_t *pc = chunk_get_next_ncnl(start);
      if (chunk_is_str(pc, ")", 1))
      {
         atmp = cpd.settings[UO_nl_func_call_paren_empty].a;
         if (atmp != AV_IGNORE)
         {
            prev = chunk_get_prev_ncnl(start);
            if (prev != nullptr)
            {
               newline_iarf(prev, atmp);
            }
         }

         atmp = cpd.settings[UO_nl_func_call_empty].a;
         if (atmp != AV_IGNORE)
         {
            newline_iarf(start, atmp);
         }
         return;
      }
   }
   else
   {
      argval_t atmp = cpd.settings[is_def ? UO_nl_func_def_paren : UO_nl_func_paren].a;
      if (atmp != AV_IGNORE)
      {
         prev = chunk_get_prev_ncnl(start);
         if (prev != nullptr)
         {
            newline_iarf(prev, atmp);
         }
      }

      // Handle break newlines type and function
      prev = chunk_get_prev_ncnl(start);
      prev = skip_template_prev(prev);
      // Don't split up a function variable
      prev = chunk_is_paren_close(prev) ? nullptr : chunk_get_prev_ncnl(prev);

      if (  chunk_is_token(prev, CT_DC_MEMBER)
         && (cpd.settings[UO_nl_func_class_scope].a != AV_IGNORE))
      {
         newline_iarf(chunk_get_prev_ncnl(prev), cpd.settings[UO_nl_func_class_scope].a);
      }

      if (prev != nullptr && prev->type != CT_PRIVATE_COLON)
      {
         chunk_t *tmp;
         if (prev->type == CT_OPERATOR)
         {
            tmp  = prev;
            prev = chunk_get_prev_ncnl(prev);
         }
         else
         {
            tmp = start;
         }

         if (chunk_is_token(prev, CT_DC_MEMBER))
         {
            if (cpd.settings[UO_nl_func_scope_name].a != AV_IGNORE)
            {
               newline_iarf(prev, cpd.settings[UO_nl_func_scope_name].a);
            }
         }

         const chunk_t *tmp_next = chunk_get_next_ncnl(prev);
         if (tmp_next != nullptr && tmp_next->type != CT_FUNC_CLASS_DEF)
         {
            argval_t a = (tmp->parent_type == CT_FUNC_PROTO) ?
                         cpd.settings[UO_nl_func_proto_type_name].a :
                         cpd.settings[UO_nl_func_type_name].a;
            if (  (tmp->flags & PCF_IN_CLASS)
               && (cpd.settings[UO_nl_func_type_name_class].a != AV_IGNORE))
            {
               a = cpd.settings[UO_nl_func_type_name_class].a;
            }

            if (a != AV_IGNORE && prev != nullptr)
            {
               LOG_FMT(LNFD, "%s(%d): prev %zu:%zu '%s' [%s/%s]\n",
                       __func__, __LINE__, prev->orig_line, prev->orig_col,
                       prev->text(), get_token_name(prev->type),
                       get_token_name(prev->parent_type));

               if (prev->type == CT_DESTRUCTOR)
               {
                  prev = chunk_get_prev_ncnl(prev);
               }

               /*
                * If we are on a '::', step back two tokens
                * TODO: do we also need to check for '.' ?
                */
               while (chunk_is_token(prev, CT_DC_MEMBER))
               {
                  prev = chunk_get_prev_ncnl(prev);
                  prev = skip_template_prev(prev);
                  prev = chunk_get_prev_ncnl(prev);
               }

               if (  prev != nullptr
                  && prev->type != CT_BRACE_CLOSE
                  && prev->type != CT_VBRACE_CLOSE
                  && prev->type != CT_BRACE_OPEN
                  && prev->type != CT_SEMICOLON
                  && prev->type != CT_PRIVATE_COLON)
               {
                  newline_iarf(prev, a);
               }
            }
         }
      }

      chunk_t *pc = chunk_get_next_ncnl(start);
      if (chunk_is_str(pc, ")", 1))
      {
         atmp = cpd.settings[is_def ? UO_nl_func_def_empty : UO_nl_func_decl_empty].a;
         if (atmp != AV_IGNORE)
         {
            newline_iarf(start, atmp);
         }

         atmp = cpd.settings[is_def ? UO_nl_func_def_paren_empty : UO_nl_func_paren_empty].a;
         if (atmp != AV_IGNORE)
         {
            prev = chunk_get_prev_ncnl(start);
            if (prev != NULL)
            {
               newline_iarf(prev, atmp);
            }
         }
         return;
      }
   }

   // Now scan for commas
   size_t  comma_count = 0;
   chunk_t *tmp;
   chunk_t *pc;
   for (pc = chunk_get_next_ncnl(start);
        pc != nullptr && pc->level > start->level;
        pc = chunk_get_next_ncnl(pc))
   {
      if (pc->type == CT_COMMA && (pc->level == (start->level + 1)))
      {
         comma_count++;
         tmp = chunk_get_next(pc);
         if (chunk_is_comment(tmp))
         {
            pc = tmp;
         }
         newline_iarf(pc, cpd.settings[(  start->parent_type == CT_FUNC_DEF
                                       || start->parent_type == CT_FUNC_CLASS_DEF) ?
                                       UO_nl_func_def_args :
                                       UO_nl_func_decl_args].a);
      }
   }

   argval_t as = cpd.settings[is_def ? UO_nl_func_def_start : UO_nl_func_decl_start].a;
   argval_t ae = cpd.settings[is_def ? UO_nl_func_def_end : UO_nl_func_decl_end].a;
   if (comma_count == 0)
   {
      argval_t atmp;
      atmp = cpd.settings[is_def ? UO_nl_func_def_start_single :
                          UO_nl_func_decl_start_single].a;
      if (atmp != AV_IGNORE)
      {
         as = atmp;
      }
      atmp = cpd.settings[is_def ? UO_nl_func_def_end_single :
                          UO_nl_func_decl_end_single].a;
      if (atmp != AV_IGNORE)
      {
         ae = atmp;
      }
   }
   newline_iarf(start, as);

   // and fix up the close parenthesis
   if (chunk_is_token(pc, CT_FPAREN_CLOSE))
   {
      prev = chunk_get_prev_nnl(pc);
      if (prev != nullptr && prev->type != CT_FPAREN_OPEN)
      {
         newline_iarf(prev, ae);
      }

      newline_func_multi_line(start);
   }
} // newline_func_def_or_call


static void newline_oc_msg(chunk_t *start)
{
   LOG_FUNC_ENTRY();

   chunk_t *sq_c = chunk_skip_to_match(start);
   if (!sq_c)
   {
      return;
   }

   // mark one-liner
   bool    one_liner = true;
   chunk_t *pc;
   for (pc = chunk_get_next(start);
        pc && pc != sq_c;
        pc = chunk_get_next(pc))
   {
      if (pc->level <= start->level)
      {
         break;
      }
      if (chunk_is_newline(pc))
      {
         one_liner = false;
      }
   }

   // we don't use the 1-liner flag, but set it anyway
   UINT64 flags = one_liner ? PCF_ONE_LINER : 0;
   flag_series(start, sq_c, flags, flags ^ PCF_ONE_LINER);

   if (cpd.settings[UO_nl_oc_msg_leave_one_liner].b && one_liner)
   {
      return;
   }

   for (pc = chunk_get_next_ncnl(start); pc; pc = chunk_get_next_ncnl(pc))
   {
      if (pc->level <= start->level)
      {
         break;
      }
      if (pc->type == CT_OC_MSG_NAME)
      {
         newline_add_before(pc);
      }
   }
} // newline_oc_msg


static bool one_liner_nl_ok(chunk_t *pc)
{
   LOG_FUNC_ENTRY();
   LOG_FMT(LNL1LINE, "%s(%d): check type is %s, parent is %s, flag is %" PRIx64 ", orig_line is %zu, orig_col is %zu\n",
           __func__, __LINE__, get_token_name(pc->type), get_token_name(pc->parent_type),
           pc->flags, pc->orig_line, pc->orig_col);


   if (!(pc->flags & PCF_ONE_LINER))
   {
      LOG_FMT(LNL1LINE, "%s(%d): true (not 1-liner), a new line may be added\n", __func__, __LINE__);
      return(true);
   }

   // Step back to find the opening brace
   chunk_t *br_open = pc;
   if (chunk_is_closing_brace(br_open))
   {
      br_open = chunk_get_prev_type(br_open,
                                    br_open->type == CT_BRACE_CLOSE ? CT_BRACE_OPEN : CT_VBRACE_OPEN,
                                    br_open->level, scope_e::ALL);
   }
   else
   {
      while (  br_open
            && (br_open->flags & PCF_ONE_LINER)
            && !chunk_is_opening_brace(br_open)
            && !chunk_is_closing_brace(br_open))
      {
         br_open = chunk_get_prev(br_open);
      }
   }
   pc = br_open;
   if (  pc
      && (pc->flags & PCF_ONE_LINER)
      && (  pc->type == CT_BRACE_OPEN
         || pc->type == CT_BRACE_CLOSE
         || pc->type == CT_VBRACE_OPEN
         || pc->type == CT_VBRACE_CLOSE))
   {
      if (  cpd.settings[UO_nl_class_leave_one_liners].b
         && (pc->flags & PCF_IN_CLASS))
      {
         LOG_FMT(LNL1LINE, "%s(%d): false (class)\n", __func__, __LINE__);
         return(false);
      }

      if (  cpd.settings[UO_nl_assign_leave_one_liners].b
         && pc->parent_type == CT_ASSIGN)
      {
         LOG_FMT(LNL1LINE, "%s(%d): false (assign)\n", __func__, __LINE__);
         return(false);
      }

      if (  cpd.settings[UO_nl_enum_leave_one_liners].b
         && pc->parent_type == CT_ENUM)
      {
         LOG_FMT(LNL1LINE, "%s(%d): false (enum)\n", __func__, __LINE__);
         return(false);
      }

      if (  cpd.settings[UO_nl_getset_leave_one_liners].b
         && pc->parent_type == CT_GETSET)
      {
         LOG_FMT(LNL1LINE, "%s(%d): false (get/set), a new line may NOT be added\n", __func__, __LINE__);
         return(false);
      }

<<<<<<< HEAD
=======
      // Issue #UT-98
>>>>>>> e7b19ac2
      if (  cpd.settings[UO_nl_cs_property_leave_one_liners].b
         && pc->parent_type == CT_CS_PROPERTY)
      {
         LOG_FMT(LNL1LINE, "%s(%d): false (c# property), a new line may NOT be added\n", __func__, __LINE__);
         return(false);
      }

      if (  cpd.settings[UO_nl_func_leave_one_liners].b
         && (  pc->parent_type == CT_FUNC_DEF
            || pc->parent_type == CT_FUNC_CLASS_DEF))
      {
         LOG_FMT(LNL1LINE, "%s(%d): false (func def)\n", __func__, __LINE__);
         return(false);
      }

      if (  cpd.settings[UO_nl_func_leave_one_liners].b
         && pc->parent_type == CT_OC_MSG_DECL)
      {
         LOG_FMT(LNL1LINE, "%s(%d): false (method def)\n", __func__, __LINE__);
         return(false);
      }

      if (  cpd.settings[UO_nl_cpp_lambda_leave_one_liners].b
         && ((pc->parent_type == CT_CPP_LAMBDA)))
      {
         LOG_FMT(LNL1LINE, "%s(%d): false (lambda)\n", __func__, __LINE__);
         return(false);
      }

      if (  cpd.settings[UO_nl_oc_msg_leave_one_liner].b
         && (pc->flags & PCF_IN_OC_MSG))
      {
         LOG_FMT(LNL1LINE, "%s(%d): false (message)\n", __func__, __LINE__);
         return(false);
      }

      if (  cpd.settings[UO_nl_if_leave_one_liners].b
         && (  pc->parent_type == CT_IF
            || pc->parent_type == CT_ELSEIF
            || pc->parent_type == CT_ELSE))
      {
         LOG_FMT(LNL1LINE, "%s(%d): false (if/else)\n", __func__, __LINE__);
         return(false);
      }

      if (  cpd.settings[UO_nl_while_leave_one_liners].b
         && pc->parent_type == CT_WHILE)
      {
         LOG_FMT(LNL1LINE, "%s(%d): false (while)\n", __func__, __LINE__);
         return(false);
      }
   }
   LOG_FMT(LNL1LINE, "%s(%d): true, a new line may be added\n", __func__, __LINE__);
   return(true);
} // one_liner_nl_ok


void undo_one_liner(chunk_t *pc)
{
   LOG_FUNC_ENTRY();

   if (pc && (pc->flags & PCF_ONE_LINER))
   {
      LOG_FMT(LNL1LINE, "%s(%d): pc->text() '%s', orig_line is %zu, orig_col is %zu",
              __func__, __LINE__, pc->text(), pc->orig_line, pc->orig_col);
      chunk_flags_clr(pc, PCF_ONE_LINER);

      // scan backward
      LOG_FMT(LNL1LINE, "%s(%d): scan backward\n", __func__, __LINE__);
      chunk_t *tmp = pc;
      while ((tmp = chunk_get_prev(tmp)) != nullptr)
      {
         if (!(tmp->flags & PCF_ONE_LINER))
         {
            LOG_FMT(LNL1LINE, "%s(%d): tmp->text() '%s', orig_line is %zu, orig_col is %zu, --> break\n",
                    __func__, __LINE__, tmp->text(), tmp->orig_line, tmp->orig_col);
            break;
         }
         LOG_FMT(LNL1LINE, "%s(%d): clear for tmp->text() '%s', orig_line is %zu, orig_col is %zu",
                 __func__, __LINE__, tmp->text(), tmp->orig_line, tmp->orig_col);
         chunk_flags_clr(tmp, PCF_ONE_LINER);
      }

      // scan forward
      LOG_FMT(LNL1LINE, "%s(%d): scan forward\n", __func__, __LINE__);
      tmp = pc;
      LOG_FMT(LNL1LINE, "%s(%d): - \n", __func__, __LINE__);
      while ((tmp = chunk_get_next(tmp)) != nullptr)
      {
         if (!(tmp->flags & PCF_ONE_LINER))
         {
            LOG_FMT(LNL1LINE, "%s(%d): tmp->text() '%s', orig_line is %zu, orig_col is %zu, --> break\n",
                    __func__, __LINE__, tmp->text(), tmp->orig_line, tmp->orig_col);
            break;
         }
         LOG_FMT(LNL1LINE, "%s(%d): clear for tmp->text() '%s', orig_line is %zu, orig_col is %zu",
                 __func__, __LINE__, tmp->text(), tmp->orig_line, tmp->orig_col);
         chunk_flags_clr(tmp, PCF_ONE_LINER);
      }
      LOG_FMT(LNL1LINE, "\n");
   }
} // undo_one_liner


static void nl_create_one_liner(chunk_t *vbrace_open)
{
   LOG_FUNC_ENTRY();

   // See if we get a newline between the next text and the vbrace_close
   chunk_t *tmp   = chunk_get_next_ncnl(vbrace_open);
   chunk_t *first = tmp;
   if (!first || get_token_pattern_class(first->type) != pattern_class_e::NONE)
   {
      return;
   }

   size_t nl_total = 0;
   while (tmp != nullptr && tmp->type != CT_VBRACE_CLOSE)
   {
      if (chunk_is_newline(tmp))
      {
         nl_total += tmp->nl_count;
         if (nl_total > 1)
         {
            return;
         }
      }
      tmp = chunk_get_next(tmp);
   }

   if (tmp != nullptr && first != nullptr)
   {
      newline_del_between(vbrace_open, first);
   }
}


void newlines_remove_newlines(void)
{
   LOG_FUNC_ENTRY();

   chunk_t *pc = chunk_get_head();
   if (!chunk_is_newline(pc))
   {
      pc = chunk_get_next_nl(pc);
   }

   chunk_t *next;
   chunk_t *prev;
   while (pc != nullptr)
   {
      // Remove all newlines not in preproc
      if (!(pc->flags & PCF_IN_PREPROC))
      {
         next = pc->next;
         prev = pc->prev;
         newline_iarf(pc, AV_REMOVE);
         if (next == chunk_get_head())
         {
            pc = next;
            continue;
         }
         else if (prev && !chunk_is_newline(prev->next))
         {
            pc = prev;
         }
      }
      pc = chunk_get_next_nl(pc);
   }
}


void newlines_cleanup_braces(bool first)
{
   LOG_FUNC_ENTRY();

   // Get the first token that's not an empty line:
   chunk_t *pc;
   if (chunk_is_newline(pc = chunk_get_head()))
   {
      pc = chunk_get_next_ncnl(pc);
   }

   chunk_t *next;
   chunk_t *prev;
   chunk_t *tmp;
   for ( ; pc != nullptr; pc = chunk_get_next_ncnl(pc))
   {
      if (pc->type == CT_IF)
      {
         newlines_if_for_while_switch(pc, cpd.settings[UO_nl_if_brace].a);
         tmp = chunk_get_next_type(pc, CT_SPAREN_CLOSE, pc->level);
         if (tmp != nullptr)
         {
            prev = chunk_get_prev(tmp);
            if (prev != nullptr)
            {
               // Issue #1139
               newline_iarf_pair(prev, tmp, cpd.settings[UO_nl_before_if_closing_paren].a);
            }
         }
      }
      else if (pc->type == CT_ELSEIF)
      {
         argval_t arg = cpd.settings[UO_nl_elseif_brace].a;
         newlines_if_for_while_switch(
            pc, (arg != AV_IGNORE) ? arg : cpd.settings[UO_nl_if_brace].a);
         tmp = chunk_get_next_type(pc, CT_SPAREN_CLOSE, pc->level);
         if (tmp != nullptr)
         {
            prev = chunk_get_prev(tmp);
            if (prev != nullptr)
            {
               // Issue #1139
               newline_iarf_pair(prev, tmp, cpd.settings[UO_nl_before_if_closing_paren].a);
            }
         }
      }
      else if (pc->type == CT_FOR)
      {
         newlines_if_for_while_switch(pc, cpd.settings[UO_nl_for_brace].a);
      }
      else if (pc->type == CT_CATCH)
      {
         if (  (cpd.lang_flags & LANG_OC)
            && (cpd.settings[UO_nl_oc_brace_catch].a != AV_IGNORE))
         {
            newlines_cuddle_uncuddle(pc, cpd.settings[UO_nl_oc_brace_catch].a);
         }
         else
         {
            newlines_cuddle_uncuddle(pc, cpd.settings[UO_nl_brace_catch].a);
         }
         next = chunk_get_next_ncnl(pc);
         if (chunk_is_token(next, CT_BRACE_OPEN))
         {
            if (  (cpd.lang_flags & LANG_OC)
               && (cpd.settings[UO_nl_oc_catch_brace].a != AV_IGNORE))
            {
               newlines_do_else(pc, cpd.settings[UO_nl_oc_catch_brace].a);
            }
            else
            {
               newlines_do_else(pc, cpd.settings[UO_nl_catch_brace].a);
            }
         }
         else
         {
            if (  (cpd.lang_flags & LANG_OC)
               && (cpd.settings[UO_nl_oc_catch_brace].a != AV_IGNORE))
            {
               newlines_if_for_while_switch(pc, cpd.settings[UO_nl_oc_catch_brace].a);
            }
            else
            {
               newlines_if_for_while_switch(pc, cpd.settings[UO_nl_catch_brace].a);
            }
         }
      }
      else if (pc->type == CT_WHILE)
      {
         newlines_if_for_while_switch(pc, cpd.settings[UO_nl_while_brace].a);
      }
      else if (pc->type == CT_USING_STMT)
      {
         newlines_if_for_while_switch(pc, cpd.settings[UO_nl_using_brace].a);
      }
      else if (pc->type == CT_D_SCOPE_IF)
      {
         newlines_if_for_while_switch(pc, cpd.settings[UO_nl_scope_brace].a);
      }
      else if (pc->type == CT_UNITTEST)
      {
         newlines_do_else(pc, cpd.settings[UO_nl_unittest_brace].a);
      }
      else if (pc->type == CT_D_VERSION_IF)
      {
         newlines_if_for_while_switch(pc, cpd.settings[UO_nl_version_brace].a);
      }
      else if (pc->type == CT_SWITCH)
      {
         newlines_if_for_while_switch(pc, cpd.settings[UO_nl_switch_brace].a);
      }
      else if (pc->type == CT_SYNCHRONIZED)
      {
         newlines_if_for_while_switch(pc,
                                      cpd.settings[UO_nl_synchronized_brace].a);
      }
      else if (pc->type == CT_DO)
      {
         newlines_do_else(pc, cpd.settings[UO_nl_do_brace].a);
      }
      else if (pc->type == CT_ELSE)
      {
         newlines_cuddle_uncuddle(pc, cpd.settings[UO_nl_brace_else].a);
         next = chunk_get_next_ncnl(pc);
         if (chunk_is_token(next, CT_ELSEIF))
         {
            newline_iarf_pair(pc, next, cpd.settings[UO_nl_else_if].a);
         }
         newlines_do_else(pc, cpd.settings[UO_nl_else_brace].a);
      }
      else if (pc->type == CT_TRY)
      {
         newlines_do_else(pc, cpd.settings[UO_nl_try_brace].a);
      }
      else if (pc->type == CT_GETSET)
      {
         newlines_do_else(pc, cpd.settings[UO_nl_getset_brace].a);
      }
      else if (pc->type == CT_FINALLY)
      {
         newlines_cuddle_uncuddle(pc, cpd.settings[UO_nl_brace_finally].a);
         newlines_do_else(pc, cpd.settings[UO_nl_finally_brace].a);
      }
      else if (pc->type == CT_WHILE_OF_DO)
      {
         newlines_cuddle_uncuddle(pc, cpd.settings[UO_nl_brace_while].a);
      }
      else if (pc->type == CT_BRACE_OPEN)
      {
         switch (pc->parent_type)
         {
         case CT_DOUBLE_BRACE:
         {
            if (cpd.settings[UO_nl_paren_dbrace_open].a != AV_IGNORE)
            {
               prev = chunk_get_prev_ncnl(pc, scope_e::PREPROC);
               if (chunk_is_paren_close(prev))
               {
                  newline_iarf_pair(prev, pc, cpd.settings[UO_nl_paren_dbrace_open].a);
               }
            }
            break;
         }

         case CT_ENUM:
         {
            if (cpd.settings[UO_nl_enum_own_lines].a != AV_IGNORE)
            {
               newlines_enum_entries(pc, cpd.settings[UO_nl_enum_own_lines].a);
            }
            if (cpd.settings[UO_nl_ds_struct_enum_cmt].b)
            {
               newlines_double_space_struct_enum_union(pc);
            }
            break;
         }

         case CT_STRUCT:
         case CT_UNION:
         {
            if (cpd.settings[UO_nl_ds_struct_enum_cmt].b)
            {
               newlines_double_space_struct_enum_union(pc);
            }
            break;
         }

         case CT_CLASS:
         {
            if (pc->level == pc->brace_level)
            {
               newlines_do_else(chunk_get_prev_nnl(pc), cpd.settings[UO_nl_class_brace].a);
            }
            break;
         }

         case CT_BRACED_INIT_LIST:
         {
            newline_iarf_pair(chunk_get_prev_nnl(pc), pc, cpd.settings[UO_nl_type_brace_init_lst].a);
            break;
         }

         case CT_OC_BLOCK_EXPR:
         {
            // issue # 477
            newline_iarf_pair(chunk_get_prev(pc), pc, cpd.settings[UO_nl_oc_block_brace].a);
            break;
         }

         default:
         {
            break;
         }
         } // switch

         if (cpd.settings[UO_nl_brace_brace].a != AV_IGNORE)
         {
            next = chunk_get_next_nc(pc, scope_e::PREPROC);
            if (chunk_is_token(next, CT_BRACE_OPEN))
            {
               newline_iarf_pair(pc, next, cpd.settings[UO_nl_brace_brace].a);
            }
         }

         next = chunk_get_next_nnl(pc);
         if (next == nullptr)
         {
            // do nothing
         }
         else if (next->type == CT_BRACE_CLOSE)
         {
            // TODO: add an option to split open empty statements? { };
         }
         else if (next->type == CT_BRACE_OPEN)
         {
            // already handled
         }
         else
         {
            next = chunk_get_next_ncnl(pc);

            // Handle unnamed temporary direct-list-initialization
            if (pc->parent_type == CT_BRACED_INIT_LIST)
            {
               newline_iarf_pair(pc, chunk_get_next_nnl(pc),
                                 cpd.settings[UO_nl_type_brace_init_lst_open].a);
            }
            // Handle nl_after_brace_open
            else if (  (  pc->parent_type == CT_CPP_LAMBDA
                       || pc->level == pc->brace_level)
                    && cpd.settings[UO_nl_after_brace_open].b)
            {
               if (!one_liner_nl_ok(pc))
               {
                  LOG_FMT(LNL1LINE, "a new line may NOT be added\n");
                  // no change - preserve one liner body
               }
               else if (pc->flags & (PCF_IN_ARRAY_ASSIGN | PCF_IN_PREPROC))
               {
                  // no change - don't break up array assignments or preprocessors
               }
               else
               {
                  // Step back from next to the first non-newline item
                  tmp = chunk_get_prev(next);
                  while (tmp != pc)
                  {
                     if (chunk_is_comment(tmp))
                     {
                        if (  !cpd.settings[UO_nl_after_brace_open_cmt].b
                           && tmp->type != CT_COMMENT_MULTI)
                        {
                           break;
                        }
                     }
                     tmp = chunk_get_prev(tmp);
                  }
                  // Add the newline
                  newline_iarf(tmp, AV_ADD);
               }
            }
         }

         // braced-init-list is more like a function call with arguments,
         // than curly braces that determine a structure of a source code,
         // so, don't add a newline before a closing brace. Issue #1405.
         if (!(  pc->parent_type == CT_BRACED_INIT_LIST
              && cpd.settings[UO_nl_type_brace_init_lst_open].a == AV_IGNORE
              && cpd.settings[UO_nl_type_brace_init_lst_close].a == AV_IGNORE))
         {
            newlines_brace_pair(pc);
         }
      }
      else if (pc->type == CT_BRACE_CLOSE)
      {
         // newline between a close brace and x
         if (cpd.settings[UO_nl_brace_brace].a != AV_IGNORE)
         {
            next = chunk_get_next_nc(pc, scope_e::PREPROC);
            if (chunk_is_token(next, CT_BRACE_CLOSE))
            {
               newline_iarf_pair(pc, next, cpd.settings[UO_nl_brace_brace].a);
            }
         }

         if (cpd.settings[UO_nl_brace_square].a != AV_IGNORE)
         {
            next = chunk_get_next_nc(pc, scope_e::PREPROC);
            if (chunk_is_token(next, CT_SQUARE_CLOSE))
            {
               newline_iarf_pair(pc, next, cpd.settings[UO_nl_brace_square].a);
            }
         }

         if (cpd.settings[UO_nl_brace_fparen].a != AV_IGNORE)
         {
            next = chunk_get_next_nc(pc, scope_e::PREPROC);
            if (  chunk_is_token(next, CT_NEWLINE)
               && (cpd.settings[UO_nl_brace_fparen].a == AV_REMOVE))
            {
               next = chunk_get_next_nc(next, scope_e::PREPROC);  // Issue #1000
            }
            if (chunk_is_token(next, CT_FPAREN_CLOSE))
            {
               newline_iarf_pair(pc, next, cpd.settings[UO_nl_brace_fparen].a);
            }
         }

         // newline before a close brace
         if (  pc->parent_type == CT_BRACED_INIT_LIST
            && cpd.settings[UO_nl_type_brace_init_lst_close].a != AV_IGNORE)
         {
            // Handle unnamed temporary direct-list-initialization
            newline_iarf_pair(chunk_get_prev_nnl(pc), pc,
                              cpd.settings[UO_nl_type_brace_init_lst_close].a);
         }

         // blanks before a close brace
         if (cpd.settings[UO_eat_blanks_before_close_brace].b)
         {
            // Limit the newlines before the close brace to 1
            prev = chunk_get_prev(pc);
            if (chunk_is_newline(prev))
            {
               if (prev->nl_count != 1)
               {
                  prev->nl_count = 1;
                  LOG_FMT(LBLANKD, "%s(%d): eat_blanks_before_close_brace %zu\n",
                          __func__, __LINE__, prev->orig_line);
                  MARK_CHANGE();
               }
            }
         }
         else if (  cpd.settings[UO_nl_ds_struct_enum_close_brace].b
                 && (  pc->parent_type == CT_ENUM
                    || pc->parent_type == CT_STRUCT
                    || pc->parent_type == CT_UNION))
         {
            if ((pc->flags & PCF_ONE_LINER) == 0)
            {
               // Make sure the brace is preceded by two newlines
               prev = chunk_get_prev(pc);
               if (!chunk_is_newline(prev))
               {
                  prev = newline_add_before(pc);
               }
               if (prev->nl_count < 2)
               {
                  double_newline(prev);
               }
            }
         }

         // Force a newline after a close brace
         if (  (cpd.settings[UO_nl_brace_struct_var].a != AV_IGNORE)
            && (  pc->parent_type == CT_STRUCT
               || pc->parent_type == CT_ENUM
               || pc->parent_type == CT_UNION))
         {
            next = chunk_get_next_ncnl(pc, scope_e::PREPROC);
            if (  next
               && next->type != CT_SEMICOLON
               && next->type != CT_COMMA)
            {
               newline_iarf(pc, cpd.settings[UO_nl_brace_struct_var].a);
            }
         }
         else if (  cpd.settings[UO_nl_after_brace_close].b
                 || pc->parent_type == CT_FUNC_CLASS_DEF
                 || pc->parent_type == CT_FUNC_DEF
                 || pc->parent_type == CT_OC_MSG_DECL)
         {
            next = chunk_get_next(pc);
            if (  next != nullptr
               && next->type != CT_SEMICOLON
               && next->type != CT_COMMA
               && next->type != CT_SPAREN_CLOSE    // Issue #664
               && next->type != CT_SQUARE_CLOSE
               && next->type != CT_FPAREN_CLOSE
               && next->type != CT_PAREN_CLOSE
               && next->type != CT_WHILE_OF_DO
               && next->type != CT_VBRACE_CLOSE                                    // Issue #666
               && (next->type != CT_BRACE_CLOSE || !(next->flags & PCF_ONE_LINER)) // #1258
               && (pc->flags & (PCF_IN_ARRAY_ASSIGN | PCF_IN_TYPEDEF)) == 0
               && !chunk_is_newline(next)
               && !chunk_is_comment(next))
            {
               // #1258
               // dont add newline between two consecutive braces closes, if the second is a part of one liner.
               newline_end_newline(pc);
            }
         }
      }
      else if (pc->type == CT_VBRACE_OPEN)
      {
         if (  cpd.settings[UO_nl_after_vbrace_open].b
            || cpd.settings[UO_nl_after_vbrace_open_empty].b)
         {
            next = chunk_get_next(pc, scope_e::PREPROC);
            bool add_it;
            if (chunk_is_semicolon(next))
            {
               add_it = cpd.settings[UO_nl_after_vbrace_open_empty].b;
            }
            else
            {
               add_it = (  cpd.settings[UO_nl_after_vbrace_open].b
                        && next->type != CT_VBRACE_CLOSE
                        && !chunk_is_comment(next)
                        && !chunk_is_newline(next));
            }
            if (add_it)
            {
               newline_iarf(pc, AV_ADD);
            }
         }

         if (  (  (  pc->parent_type == CT_IF
                  || pc->parent_type == CT_ELSEIF
                  || pc->parent_type == CT_ELSE)
               && cpd.settings[UO_nl_create_if_one_liner].b)
            || (  pc->parent_type == CT_FOR
               && cpd.settings[UO_nl_create_for_one_liner].b)
            || (  pc->parent_type == CT_WHILE
               && cpd.settings[UO_nl_create_while_one_liner].b))
         {
            nl_create_one_liner(pc);
         }
         if (  (  (  pc->parent_type == CT_IF
                  || pc->parent_type == CT_ELSEIF
                  || pc->parent_type == CT_ELSE)
               && cpd.settings[UO_nl_split_if_one_liner].b)
            || (  pc->parent_type == CT_FOR
               && cpd.settings[UO_nl_split_for_one_liner].b)
            || (  pc->parent_type == CT_WHILE
               && cpd.settings[UO_nl_split_while_one_liner].b))
         {
            if (pc->flags & PCF_ONE_LINER)
            {
               // split one-liner
               chunk_t *end = chunk_get_next(chunk_get_next_type(pc->next, CT_SEMICOLON, -1));
               // Scan for clear flag
               D_LOG_FMT(LNEWLINE, "(%d) ", __LINE__);
               LOG_FMT(LNEWLINE, "\n");
               for (chunk_t *temp = pc; temp != end; temp = chunk_get_next(temp))
               {
                  LOG_FMT(LNEWLINE, "%s type=%s , level=%zu", temp->text(), get_token_name(temp->type), temp->level);
                  log_pcf_flags(LNEWLINE, temp->flags);
                  chunk_flags_clr(temp, PCF_ONE_LINER);
               }
               // split
               newline_add_between(pc, pc->next);
            }
         }
      }
      else if (pc->type == CT_VBRACE_CLOSE)
      {
         if (cpd.settings[UO_nl_after_vbrace_close].b)
         {
            if (!chunk_is_newline(chunk_get_next_nc(pc)))
            {
               newline_iarf(pc, AV_ADD);
            }
         }
      }
      else if (pc->type == CT_SQUARE_OPEN && pc->parent_type == CT_OC_MSG)
      {
         if (cpd.settings[UO_nl_oc_msg_args].b)
         {
            newline_oc_msg(pc);
         }
      }
      else if (pc->type == CT_STRUCT)
      {
         newlines_struct_union(pc, cpd.settings[UO_nl_struct_brace].a, true);
      }
      else if (pc->type == CT_UNION)
      {
         newlines_struct_union(pc, cpd.settings[UO_nl_union_brace].a, true);
      }
      else if (pc->type == CT_ENUM)
      {
         newlines_enum(pc);
      }
      else if (pc->type == CT_CASE)
      {
         // Note: 'default' also maps to CT_CASE
         if (cpd.settings[UO_nl_before_case].b)
         {
            newline_case(pc);
         }
      }
      else if (pc->type == CT_THROW)
      {
         prev = chunk_get_prev(pc);
         if (chunk_is_token(prev, CT_PAREN_CLOSE))
         {
            newline_iarf(chunk_get_prev_ncnl(pc), cpd.settings[UO_nl_before_throw].a);
         }
      }
      else if (pc->type == CT_CASE_COLON)
      {
         next = chunk_get_next_nnl(pc);
         if (  chunk_is_token(next, CT_BRACE_OPEN)
            && cpd.settings[UO_nl_case_colon_brace].a != AV_IGNORE)
         {
            newline_iarf(pc, cpd.settings[UO_nl_case_colon_brace].a);
         }
         else if (cpd.settings[UO_nl_after_case].b)
         {
            newline_case_colon(pc);
         }
      }
      else if (pc->type == CT_SPAREN_CLOSE)
      {
         next = chunk_get_next_ncnl(pc);
         if (chunk_is_token(next, CT_BRACE_OPEN))
         {
            /*
             * TODO: this could be used to control newlines between the
             * the if/while/for/switch close parenthesis and the open brace, but
             * that is currently handled elsewhere.
             */
         }
      }
      else if (pc->type == CT_RETURN)
      {
         if (cpd.settings[UO_nl_before_return].b)
         {
            newline_before_return(pc);
         }
         if (cpd.settings[UO_nl_after_return].b)
         {
            newline_after_return(pc);
         }
      }
      else if (pc->type == CT_SEMICOLON)
      {
         if (  ((pc->flags & (PCF_IN_SPAREN | PCF_IN_PREPROC)) == 0)
            && cpd.settings[UO_nl_after_semicolon].b)
         {
            next = chunk_get_next(pc);
            while (chunk_is_token(next, CT_VBRACE_CLOSE))
            {
               next = chunk_get_next(next);
            }
            if (  next != nullptr
               && !chunk_is_comment(next)
               && !chunk_is_newline(next))
            {
               if (one_liner_nl_ok(next))
               {
                  LOG_FMT(LNL1LINE, "%s(%d): a new line may be added\n", __func__, __LINE__);
                  newline_iarf(pc, AV_ADD);
               }
               else
               {
                  LOG_FMT(LNL1LINE, "%s(%d): a new line may NOT be added\n", __func__, __LINE__);
               }
            }
         }
         else if (pc->parent_type == CT_CLASS)
         {
            if (cpd.settings[UO_nl_after_class].u > 0)
            {
               newline_iarf(pc, AV_ADD);
            }
         }
      }
      else if (pc->type == CT_FPAREN_OPEN)
      {
         if (  (  pc->parent_type == CT_FUNC_DEF
               || pc->parent_type == CT_FUNC_PROTO
               || pc->parent_type == CT_FUNC_CLASS_DEF
               || pc->parent_type == CT_FUNC_CLASS_PROTO
               || pc->parent_type == CT_OPERATOR)
            && (  cpd.settings[UO_nl_func_decl_start].a != AV_IGNORE
               || cpd.settings[UO_nl_func_def_start].a != AV_IGNORE
               || cpd.settings[UO_nl_func_decl_start_single].a != AV_IGNORE
               || cpd.settings[UO_nl_func_def_start_single].a != AV_IGNORE
               || cpd.settings[UO_nl_func_decl_start_multi_line].b
               || cpd.settings[UO_nl_func_def_start_multi_line].b
               || cpd.settings[UO_nl_func_decl_args].a != AV_IGNORE
               || cpd.settings[UO_nl_func_def_args].a != AV_IGNORE
               || cpd.settings[UO_nl_func_decl_args_multi_line].b
               || cpd.settings[UO_nl_func_def_args_multi_line].b
               || cpd.settings[UO_nl_func_decl_end].a != AV_IGNORE
               || cpd.settings[UO_nl_func_def_end].a != AV_IGNORE
               || cpd.settings[UO_nl_func_decl_end_single].a != AV_IGNORE
               || cpd.settings[UO_nl_func_def_end_single].a != AV_IGNORE
               || cpd.settings[UO_nl_func_decl_end_multi_line].b
               || cpd.settings[UO_nl_func_def_end_multi_line].b
               || cpd.settings[UO_nl_func_decl_empty].a != AV_IGNORE
               || cpd.settings[UO_nl_func_def_empty].a != AV_IGNORE
               || cpd.settings[UO_nl_func_type_name].a != AV_IGNORE
               || cpd.settings[UO_nl_func_type_name_class].a != AV_IGNORE
               || cpd.settings[UO_nl_func_class_scope].a != AV_IGNORE
               || cpd.settings[UO_nl_func_scope_name].a != AV_IGNORE
               || cpd.settings[UO_nl_func_proto_type_name].a != AV_IGNORE
               || cpd.settings[UO_nl_func_paren].a != AV_IGNORE
               || cpd.settings[UO_nl_func_def_paren].a != AV_IGNORE
               || cpd.settings[UO_nl_func_def_paren_empty].a != AV_IGNORE
               || cpd.settings[UO_nl_func_paren_empty].a != AV_IGNORE))
         {
            newline_func_def_or_call(pc);
         }
         else if (  (  pc->parent_type == CT_FUNC_CALL
                    || pc->parent_type == CT_FUNC_CALL_USER)
                 && (  (cpd.settings[UO_nl_func_call_start_multi_line].b)
                    || (cpd.settings[UO_nl_func_call_args_multi_line].b)
                    || (cpd.settings[UO_nl_func_call_end_multi_line].b)
                    || (cpd.settings[UO_nl_func_call_paren].a != AV_IGNORE)
                    || (cpd.settings[UO_nl_func_call_paren_empty].a != AV_IGNORE)
                    || (cpd.settings[UO_nl_func_call_empty].a != AV_IGNORE)))
         {
            if (  cpd.settings[UO_nl_func_call_paren].a != AV_IGNORE
               || cpd.settings[UO_nl_func_call_paren_empty].a != AV_IGNORE
               || cpd.settings[UO_nl_func_call_empty].a != AV_IGNORE)
            {
               newline_func_def_or_call(pc);
            }
            newline_func_multi_line(pc);
         }
         else if (first && (cpd.settings[UO_nl_remove_extra_newlines].u == 1))
         {
            newline_iarf(pc, AV_REMOVE);
         }
      }
      else if (pc->type == CT_ANGLE_CLOSE)
      {
         if (pc->parent_type == CT_TEMPLATE)
         {
            next = chunk_get_next_ncnl(pc);
            if (next != nullptr && next->level == next->brace_level)
            {
               tmp = chunk_get_prev_ncnl(chunk_get_prev_type(pc, CT_ANGLE_OPEN, pc->level));
               if (chunk_is_token(tmp, CT_TEMPLATE))
               {
                  newline_iarf(pc, cpd.settings[UO_nl_template_class].a);
               }
            }
         }
      }
      else if (pc->type == CT_NAMESPACE)
      {
         // Issue #1235
         if ((pc->next->next->flags & PCF_ONE_LINER) == 0)
         {
            newlines_struct_union(pc, cpd.settings[UO_nl_namespace_brace].a, false);
         }
      }
      else if (pc->type == CT_SQUARE_OPEN)
      {
         if (  pc->parent_type == CT_ASSIGN
            && ((pc->flags & PCF_ONE_LINER) == 0))
         {
            tmp = chunk_get_prev_ncnl(pc);
            newline_iarf(tmp, cpd.settings[UO_nl_assign_square].a);

            argval_t arg = cpd.settings[UO_nl_after_square_assign].a;

            if (cpd.settings[UO_nl_assign_square].a & AV_ADD)
            {
               arg = AV_ADD;
            }
            newline_iarf(pc, arg);

            /*
             * if there is a newline after the open, then force a newline
             * before the close
             */
            tmp = chunk_get_next_nc(pc);
            if (chunk_is_newline(tmp))
            {
               tmp = chunk_get_next_type(pc, CT_SQUARE_CLOSE, pc->level);
               if (tmp != nullptr)
               {
                  newline_add_before(tmp);
               }
            }
         }
      }
      else if (pc->type == CT_PRIVATE)
      {
         // Make sure there is a newline before an access spec
         if (cpd.settings[UO_nl_before_access_spec].u > 0)
         {
            prev = chunk_get_prev(pc);
            if (!chunk_is_newline(prev))
            {
               newline_add_before(pc);
            }
         }
      }
      else if (pc->type == CT_PRIVATE_COLON)
      {
         // Make sure there is a newline after an access spec
         if (cpd.settings[UO_nl_after_access_spec].u > 0)
         {
            next = chunk_get_next(pc);
            if (!chunk_is_newline(next))
            {
               newline_add_before(next);
            }
         }
      }
      else if (pc->type == CT_PP_DEFINE)
      {
         if (cpd.settings[UO_nl_multi_line_define].b)
         {
            nl_handle_define(pc);
         }
      }
      else if (  first
              && (cpd.settings[UO_nl_remove_extra_newlines].u == 1)
              && !(pc->flags & PCF_IN_PREPROC))
      {
         newline_iarf(pc, AV_REMOVE);
      }
      else
      {
         // ignore it
      }
   }
   newline_def_blk(chunk_get_head(), false);
} // newlines_cleanup_braces


static void nl_handle_define(chunk_t *pc)
{
   LOG_FUNC_ENTRY();
   chunk_t *nl  = pc;
   chunk_t *ref = nullptr;

   while ((nl = chunk_get_next(nl)) != nullptr)
   {
      if (nl->type == CT_NEWLINE)
      {
         return;
      }
      if (  nl->type == CT_MACRO
         || (nl->type == CT_FPAREN_CLOSE && nl->parent_type == CT_MACRO_FUNC))
      {
         ref = nl;
      }
      if (nl->type == CT_NL_CONT)
      {
         if (ref != nullptr)
         {
            newline_add_after(ref);
         }
         return;
      }
   }
}


void newline_after_multiline_comment(void)
{
   LOG_FUNC_ENTRY();

   for (chunk_t *pc = chunk_get_head(); pc != nullptr; pc = chunk_get_next(pc))
   {
      if (pc->type != CT_COMMENT_MULTI)
      {
         continue;
      }

      chunk_t *tmp = pc;
      while (((tmp = chunk_get_next(tmp)) != nullptr) && !chunk_is_newline(tmp))
      {
         if (!chunk_is_comment(tmp))
         {
            newline_add_before(tmp);
            break;
         }
      }
   }
}


void newline_after_label_colon(void)
{
   LOG_FUNC_ENTRY();

   for (chunk_t *pc = chunk_get_head(); pc != nullptr; pc = chunk_get_next(pc))
   {
      if (pc->type != CT_LABEL_COLON)
      {
         continue;
      }

      newline_add_after(pc);
   }
}


void newlines_insert_blank_lines(void)
{
   LOG_FUNC_ENTRY();

   for (chunk_t *pc = chunk_get_head(); pc != nullptr; pc = chunk_get_next_ncnl(pc))
   {
      LOG_FMT(LNEWLINE, "%s(%d): orig_line is %zu, orig_col is %zu, text() '%s', type is %s\n",
              __func__, __LINE__, pc->orig_line, pc->orig_col, pc->text(), get_token_name(pc->type));
      if (pc->type == CT_IF)
      {
         newlines_if_for_while_switch_pre_blank_lines(pc, cpd.settings[UO_nl_before_if].a);
         newlines_if_for_while_switch_post_blank_lines(pc, cpd.settings[UO_nl_after_if].a);
      }
      else if (pc->type == CT_FOR)
      {
         newlines_if_for_while_switch_pre_blank_lines(pc, cpd.settings[UO_nl_before_for].a);
         newlines_if_for_while_switch_post_blank_lines(pc, cpd.settings[UO_nl_after_for].a);
      }
      else if (pc->type == CT_WHILE)
      {
         newlines_if_for_while_switch_pre_blank_lines(pc, cpd.settings[UO_nl_before_while].a);
         newlines_if_for_while_switch_post_blank_lines(pc, cpd.settings[UO_nl_after_while].a);
      }
      else if (pc->type == CT_SWITCH)
      {
         newlines_if_for_while_switch_pre_blank_lines(pc, cpd.settings[UO_nl_before_switch].a);
         newlines_if_for_while_switch_post_blank_lines(pc, cpd.settings[UO_nl_after_switch].a);
      }
      else if (pc->type == CT_SYNCHRONIZED)
      {
         newlines_if_for_while_switch_pre_blank_lines(pc, cpd.settings[UO_nl_before_synchronized].a);
         newlines_if_for_while_switch_post_blank_lines(pc, cpd.settings[UO_nl_after_synchronized].a);
      }
      else if (pc->type == CT_DO)
      {
         newlines_if_for_while_switch_pre_blank_lines(pc, cpd.settings[UO_nl_before_do].a);
         newlines_if_for_while_switch_post_blank_lines(pc, cpd.settings[UO_nl_after_do].a);
      }
      else if (  pc->type == CT_FUNC_CLASS_DEF
              || pc->type == CT_FUNC_DEF
              || pc->type == CT_FUNC_CLASS_PROTO
              || pc->type == CT_FUNC_PROTO)
      {
         newlines_func_pre_blank_lines(pc);
      }
      else
      {
         // ignore it
         LOG_FMT(LNEWLINE, "%s(%d): ignore it\n", __func__, __LINE__);
      }
   }
} // newlines_insert_blank_lines


void newlines_functions_remove_extra_blank_lines(void)
{
   LOG_FUNC_ENTRY();

   const size_t nl_max_blank_in_func = cpd.settings[UO_nl_max_blank_in_func].u;
   if (nl_max_blank_in_func <= 0)
   {
      return;
   }

   for (chunk_t *pc = chunk_get_head(); pc != nullptr; pc = chunk_get_next(pc))
   {
      if (  pc->type != CT_BRACE_OPEN
         || (pc->parent_type != CT_FUNC_DEF && pc->parent_type != CT_CPP_LAMBDA))
      {
         continue;
      }

      const size_t startMoveLevel = pc->level;

      while (pc != nullptr)
      {
         if (pc->type == CT_BRACE_CLOSE && pc->level == startMoveLevel)
         {
            break;
         }

         // delete newlines
         if (pc->nl_count > nl_max_blank_in_func)
         {
            pc->nl_count = nl_max_blank_in_func;
            MARK_CHANGE();
            remove_next_newlines(pc);
         }
         else
         {
            pc = chunk_get_next(pc);
         }
      }
   }
}


void newlines_squeeze_ifdef(void)
{
   LOG_FUNC_ENTRY();

   chunk_t *pc;
   for (pc = chunk_get_head(); pc != nullptr; pc = chunk_get_next_ncnl(pc))
   {
      if (  pc->type == CT_PREPROC
         && (pc->level > 0 || cpd.settings[UO_nl_squeeze_ifdef_top_level].b))
      {
         chunk_t *ppr = chunk_get_next(pc);

         if (  ppr->type == CT_PP_IF
            || ppr->type == CT_PP_ELSE
            || ppr->type == CT_PP_ENDIF)
         {
            chunk_t *pnl = nullptr;
            chunk_t *nnl = chunk_get_next_nl(ppr);
            if (ppr->type == CT_PP_ELSE || ppr->type == CT_PP_ENDIF)
            {
               pnl = chunk_get_prev_nl(pc);
            }

            chunk_t *tmp1;
            chunk_t *tmp2;
            if (nnl != nullptr)
            {
               if (pnl != nullptr)
               {
                  if (pnl->nl_count > 1)
                  {
                     //nnl->nl_count += pnl->nl_count - 1;
                     pnl->nl_count = 1;
                     MARK_CHANGE();

                     tmp1 = chunk_get_prev_nnl(pnl);
                     tmp2 = chunk_get_prev_nnl(nnl);

                     LOG_FMT(LNEWLINE, "%s(%d): moved from after line %zu to after %zu\n",
                             __func__, __LINE__, tmp1->orig_line, tmp2->orig_line);
                  }
               }

               if (ppr->type == CT_PP_IF || ppr->type == CT_PP_ELSE)
               {
                  if (nnl->nl_count > 1)
                  {
                     tmp1 = chunk_get_prev_nnl(nnl);
                     LOG_FMT(LNEWLINE, "%s(%d): trimmed newlines after line %zu from %zu\n",
                             __func__, __LINE__, tmp1->orig_line, nnl->nl_count);
                     nnl->nl_count = 1;
                     MARK_CHANGE();
                  }
               }
            }
         }
      }
   }
} // newlines_squeeze_ifdef


void newlines_squeeze_paren_close(void)
{
   LOG_FUNC_ENTRY();

   chunk_t *pc;
   for (pc = chunk_get_head(); pc != nullptr; pc = chunk_get_next(pc))
   {
      chunk_t *next;
      chunk_t *prev;
      if (pc->type == CT_NEWLINE)
      {
         prev = chunk_get_prev(pc);
      }
      else
      {
         prev = pc;
      }
      next = chunk_get_next(pc);
      if (next != nullptr && prev != nullptr && chunk_is_paren_close(next) && chunk_is_paren_close(prev))
      {
         chunk_t *prev_op = chunk_skip_to_match_rev(prev);
         chunk_t *next_op = chunk_skip_to_match_rev(next);
         bool    flag     = true;
         if (true)
         {
            chunk_t *tmp = prev;
            while (chunk_is_paren_close(tmp))
            {
               tmp = chunk_get_prev(tmp);
            }
            if (tmp->type != CT_NEWLINE)
            {
               flag = false;
            }
         }
         if (flag)
         {
            if (are_chunks_in_same_line(next_op, prev_op))
            {
               if (pc->type == CT_NEWLINE)
               {
                  pc = next;
               }
               newline_del_between(prev, next);
            }
            else
            {
               newline_add_between(prev, next);
            }
         }
      }
   }
} // newlines_squeeze_paren_close


void newlines_eat_start_end(void)
{
   LOG_FUNC_ENTRY();
   chunk_t *pc;

   // Process newlines at the start of the file
   if (  cpd.frag_cols == 0
      && (  (cpd.settings[UO_nl_start_of_file].a & AV_REMOVE)
         || (  (cpd.settings[UO_nl_start_of_file].a & AV_ADD)
            && (cpd.settings[UO_nl_start_of_file_min].u > 0))))
   {
      pc = chunk_get_head();
      if (pc != nullptr)
      {
         if (pc->type == CT_NEWLINE)
         {
            if (cpd.settings[UO_nl_start_of_file].a == AV_REMOVE)
            {
               LOG_FMT(LBLANKD, "%s(%d): eat_blanks_start_of_file %zu\n",
                       __func__, __LINE__, pc->orig_line);
               chunk_del(pc);
               MARK_CHANGE();
            }
            else if (  cpd.settings[UO_nl_start_of_file].a == AV_FORCE
                    || (pc->nl_count < cpd.settings[UO_nl_start_of_file_min].u))
            {
               LOG_FMT(LBLANKD, "%s(%d): set_blanks_start_of_file %zu\n",
                       __func__, __LINE__, pc->orig_line);
               pc->nl_count = cpd.settings[UO_nl_start_of_file_min].u;
               MARK_CHANGE();
            }
         }
         else if (  (cpd.settings[UO_nl_start_of_file].a & AV_ADD)
                 && (cpd.settings[UO_nl_start_of_file_min].u > 0))
         {
            chunk_t chunk;
            chunk.orig_line = pc->orig_line;
            chunk.type      = CT_NEWLINE;
            chunk.nl_count  = cpd.settings[UO_nl_start_of_file_min].u;
            chunk_add_before(&chunk, pc);
            LOG_FMT(LNEWLINE, "%s(%d): %zu:%zu add newline before '%s'\n",
                    __func__, __LINE__, pc->orig_line, pc->orig_col, pc->text());
            MARK_CHANGE();
         }
      }
   }

   // Process newlines at the end of the file
   if (  cpd.frag_cols == 0
      && (  (cpd.settings[UO_nl_end_of_file].a & AV_REMOVE)
         || (  (cpd.settings[UO_nl_end_of_file].a & AV_ADD)
            && (cpd.settings[UO_nl_end_of_file_min].u > 0))))
   {
      pc = chunk_get_tail();
      if (pc != nullptr)
      {
         if (pc->type == CT_NEWLINE)
         {
            if (cpd.settings[UO_nl_end_of_file].a == AV_REMOVE)
            {
               LOG_FMT(LBLANKD, "%s(%d): eat_blanks_end_of_file %zu\n",
                       __func__, __LINE__, pc->orig_line);
               chunk_del(pc);
               MARK_CHANGE();
            }
            else if (  cpd.settings[UO_nl_end_of_file].a == AV_FORCE
                    || (pc->nl_count < cpd.settings[UO_nl_end_of_file_min].u))
            {
               if (pc->nl_count != cpd.settings[UO_nl_end_of_file_min].u)
               {
                  LOG_FMT(LBLANKD, "%s(%d): set_blanks_end_of_file %zu\n",
                          __func__, __LINE__, pc->orig_line);
                  pc->nl_count = cpd.settings[UO_nl_end_of_file_min].u;
                  MARK_CHANGE();
               }
            }
         }
         else if (  (cpd.settings[UO_nl_end_of_file].a & AV_ADD)
                 && (cpd.settings[UO_nl_end_of_file_min].u > 0))
         {
            chunk_t chunk;
            chunk.orig_line = pc->orig_line;
            chunk.type      = CT_NEWLINE;
            chunk.nl_count  = cpd.settings[UO_nl_end_of_file_min].u;
            chunk_add_before(&chunk, nullptr);
            LOG_FMT(LNEWLINE, "%s(%d): %zu:%zu add newline before '%s'\n",
                    __func__, __LINE__, pc->orig_line, pc->orig_col, pc->text());
            MARK_CHANGE();
         }
      }
   }
} // newlines_eat_start_end


void newlines_chunk_pos(c_token_t chunk_type, tokenpos_e mode)
{
   LOG_FUNC_ENTRY();

   if (  (mode & (TP_JOIN | TP_LEAD | TP_TRAIL)) == 0
      && chunk_type != CT_COMMA)
   {
      return;
   }

   for (chunk_t *pc = chunk_get_head(); pc != nullptr; pc = chunk_get_next_ncnl(pc))
   {
      if (pc->type == chunk_type)
      {
         tokenpos_e mode_local;
         if (chunk_type == CT_COMMA)
         {
            /*
             * for chunk_type == CT_COMMA
             * we get 'mode' from cpd.settings[UO_pos_comma].tp
             * BUT we must take care of cpd.settings[UO_pos_class_comma].tp
             * TODO and cpd.settings[UO_pos_constr_comma].tp
             */
            if (pc->flags & PCF_IN_CLASS_BASE)
            {
               // change mode
               mode_local = cpd.settings[UO_pos_class_comma].tp;
            }
            else if (pc->flags & PCF_IN_ENUM)
            {
               mode_local = cpd.settings[UO_pos_enum_comma].tp;
            }
            else
            {
               mode_local = mode;
            }
         }
         else
         {
            mode_local = mode;
         }
         chunk_t *prev = chunk_get_prev_nc(pc);
         chunk_t *next = chunk_get_next_nc(pc);

         size_t  nl_flag = ((chunk_is_newline(prev) ? 1 : 0) |
                            (chunk_is_newline(next) ? 2 : 0));

         if (mode_local & TP_JOIN)
         {
            if (nl_flag & 1)
            {
               // remove newline if not preceded by a comment
               chunk_t *prev2 = chunk_get_prev(prev);

               if (prev2 != nullptr && !(chunk_is_comment(prev2)))
               {
                  remove_next_newlines(prev2);
               }
            }
            if (nl_flag & 2)
            {
               // remove newline if not followed by a comment
               chunk_t *next2 = chunk_get_next(next);

               if (next2 != nullptr && !(chunk_is_comment(next2)))
               {
                  remove_next_newlines(pc);
               }
            }
            continue;
         }

         if (  (nl_flag == 0 && ((mode_local & (TP_FORCE | TP_BREAK)) == 0))
            || (nl_flag == 3 && ((mode_local & TP_FORCE) == 0)))
         {
            // No newlines and not adding any or both and not forcing
            continue;
         }

         if (  ((mode_local & TP_LEAD) && nl_flag == 1)
            || ((mode_local & TP_TRAIL) && nl_flag == 2))
         {
            // Already a newline before (lead) or after (trail)
            continue;
         }

         // If there were no newlines, we need to add one
         if (nl_flag == 0)
         {
            if (mode_local & TP_LEAD)
            {
               newline_add_before(pc);
            }
            else
            {
               newline_add_after(pc);
            }
            continue;
         }

         // If there were both newlines, we need to remove one
         if (nl_flag == 3)
         {
            if (mode_local & TP_LEAD)
            {
               remove_next_newlines(pc);
            }
            else
            {
               remove_next_newlines(chunk_get_prev_ncnl(pc));
            }
            continue;
         }

         // we need to move the newline
         if (mode_local & TP_LEAD)
         {
            chunk_t *next2 = chunk_get_next(next);
            if (  next2 != nullptr
               && (  next2->type == CT_PREPROC
                  || (  chunk_type == CT_ASSIGN
                     && next2->type == CT_BRACE_OPEN)))
            {
               continue;
            }
            if (next->nl_count == 1)
            {
               // move the CT_BOOL to after the newline
               chunk_move_after(pc, next);
            }
         }
         else
         {
            if (prev->nl_count == 1)
            {
               // Back up to the next non-comment item
               prev = chunk_get_prev_nc(prev);
               if (  prev != nullptr
                  && !chunk_is_newline(prev)
                  && !(prev->flags & PCF_IN_PREPROC))
               {
                  chunk_move_after(pc, prev);
               }
            }
         }
      }
   }
} // newlines_chunk_pos


void newlines_class_colon_pos(c_token_t tok)
{
   LOG_FUNC_ENTRY();

   tokenpos_e tpc, pcc;
   argval_t   anc, ncia;

   if (tok == CT_CLASS_COLON)
   {
      tpc  = cpd.settings[UO_pos_class_colon].tp;
      anc  = cpd.settings[UO_nl_class_colon].a;
      ncia = cpd.settings[UO_nl_class_init_args].a;
      pcc  = cpd.settings[UO_pos_class_comma].tp;
   }
   else // tok == CT_CONSTR_COLON
   {
      tpc  = cpd.settings[UO_pos_constr_colon].tp;
      anc  = cpd.settings[UO_nl_constr_colon].a;
      ncia = cpd.settings[UO_nl_constr_init_args].a;
      pcc  = cpd.settings[UO_pos_constr_comma].tp;
   }

   chunk_t *ccolon = nullptr;
   for (chunk_t *pc = chunk_get_head(); pc != nullptr; pc = chunk_get_next_ncnl(pc))
   {
      if (!ccolon && pc->type != tok)
      {
         continue;
      }

      chunk_t *prev;
      chunk_t *next;
      if (pc->type == tok)
      {
         ccolon = pc;
         prev   = chunk_get_prev_nc(pc);
         next   = chunk_get_next_nc(pc);

         if (  !chunk_is_newline(prev)
            && !chunk_is_newline(next)
            && ((anc & AV_ADD) != 0))
         {
            newline_add_after(pc);
            prev = chunk_get_prev_nc(pc);
            next = chunk_get_next_nc(pc);
         }

         if (anc == AV_REMOVE)
         {
            if (chunk_is_newline(prev) && chunk_safe_to_del_nl(prev))
            {
               chunk_del(prev);
               MARK_CHANGE();
               prev = chunk_get_prev_nc(pc);
            }
            if (chunk_is_newline(next) && chunk_safe_to_del_nl(next))
            {
               chunk_del(next);
               MARK_CHANGE();
               next = chunk_get_next_nc(pc);
            }
         }

         if (tpc & TP_TRAIL)
         {
            if (  chunk_is_newline(prev)
               && prev->nl_count == 1
               && chunk_safe_to_del_nl(prev))
            {
               chunk_swap(pc, prev);
            }
         }
         else if (tpc & TP_LEAD)
         {
            if (  chunk_is_newline(next)
               && next->nl_count == 1
               && chunk_safe_to_del_nl(next))
            {
               chunk_swap(pc, next);
            }
         }
      }
      else
      {
         if (pc->type == CT_BRACE_OPEN || pc->type == CT_SEMICOLON)
         {
            ccolon = nullptr;
            continue;
         }

         if (pc->type == CT_COMMA && pc->level == ccolon->level)
         {
            if ((ncia & AV_ADD) != 0)
            {
               if (pcc & TP_TRAIL)
               {
                  if (ncia == AV_FORCE)
                  {
                     newline_force_after(pc);
                  }
                  else
                  {
                     newline_add_after(pc);
                  }
                  prev = chunk_get_prev_nc(pc);
                  if (chunk_is_newline(prev) && chunk_safe_to_del_nl(prev))
                  {
                     chunk_del(prev);
                     MARK_CHANGE();
                  }
               }
               else if (pcc & TP_LEAD)
               {
                  if (ncia == AV_FORCE)
                  {
                     newline_force_before(pc);
                  }
                  else
                  {
                     newline_add_before(pc);
                  }
                  next = chunk_get_next_nc(pc);
                  if (chunk_is_newline(next) && chunk_safe_to_del_nl(next))
                  {
                     chunk_del(next);
                     MARK_CHANGE();
                  }
               }
            }
            else if (ncia == AV_REMOVE)
            {
               next = chunk_get_next(pc);
               if (chunk_is_newline(next) && chunk_safe_to_del_nl(next))
               {
                  chunk_del(next);
                  MARK_CHANGE();
               }
            }
         }
      }
   }
} // newlines_class_colon_pos


static void _blank_line_max(chunk_t *pc, const char *text, uncrustify_options uo)
{
   LOG_FUNC_ENTRY();
   if (pc == nullptr)
   {
      return;
   }
   const option_map_value *option = get_option_name(uo);
   if (option->type != AT_UNUM)
   {
      fprintf(stderr, "Program error for UO_=%d\n", static_cast<int>(uo));
      fprintf(stderr, "Please make a report\n");
      log_flush(true);
      exit(2);
   }
   if ((cpd.settings[uo].u > 0) && (pc->nl_count > cpd.settings[uo].u))
   {
      LOG_FMT(LBLANKD, "%s(%d): do_blank_lines: %s max line %zu\n",
              __func__, __LINE__, text + 3, pc->orig_line);
      pc->nl_count = cpd.settings[uo].u;
      MARK_CHANGE();
   }
}


#define blank_line_max(pc, op)    _blank_line_max(pc, # op, op)


void do_blank_lines(void)
{
   LOG_FUNC_ENTRY();

   for (chunk_t *pc = chunk_get_head(); pc != nullptr; pc = chunk_get_next(pc))
   {
      if (pc->type == CT_NEWLINE)
      {
         LOG_FMT(LBLANKD, "%s(%d): orig_line is %zu, orig_col is %zu, <Newline>, nl is %zu\n",
                 __func__, __LINE__, pc->orig_line, pc->orig_col, pc->nl_count);
      }
      else
      {
         LOG_FMT(LBLANKD, "%s(%d): orig_line is %zu, orig_col is %zu, text() '%s', type is %s\n",
                 __func__, __LINE__, pc->orig_line, pc->orig_col, pc->text(), get_token_name(pc->type));
      }
      bool line_added = false;

      if (pc->type != CT_NEWLINE)
      {
         continue;
      }

      chunk_t *prev = chunk_get_prev_nc(pc);
      if (prev != nullptr)
      {
         LOG_FMT(LBLANK, "%s(%d): prev->orig_line is %zu, prev->text() '%s', prev->type is %s\n",
                 __func__, __LINE__, pc->orig_line,
                 prev->text(), get_token_name(prev->type));
         if (prev->type == CT_IGNORED)
         {
            continue;
         }
      }

      chunk_t *next  = chunk_get_next(pc);
      chunk_t *pcmt  = chunk_get_prev(pc);
      size_t  old_nl = pc->nl_count;

      /*
       * If this is the first or the last token, pretend that there is an extra
       * line. It will be removed at the end.
       */
      if (pc == chunk_get_head() || next == nullptr)
      {
         line_added = true;
         ++pc->nl_count;
      }

      // Limit consecutive newlines
      if (  (cpd.settings[UO_nl_max].u > 0)
         && (pc->nl_count > cpd.settings[UO_nl_max].u))
      {
         blank_line_max(pc, UO_nl_max);
      }

      if (!can_increase_nl(pc))
      {
         LOG_FMT(LBLANKD, "%s(%d): force to 1 orig_line is %zu, orig_col is %zu\n",
                 __func__, __LINE__, pc->orig_line, pc->orig_col);
         if (pc->nl_count != 1)
         {
            pc->nl_count = 1;
            MARK_CHANGE();
         }
         continue;
      }

      // Control blanks before multi-line comments
      if (  (cpd.settings[UO_nl_before_block_comment].u > pc->nl_count)
         && chunk_is_token(next, CT_COMMENT_MULTI))
      {
         // Don't add blanks after a open brace
         if (  prev == nullptr
            || (prev->type != CT_BRACE_OPEN && prev->type != CT_VBRACE_OPEN))
         {
            blank_line_set(pc, UO_nl_before_block_comment);
         }
      }

      // Control blanks before single line C comments
      if (  (cpd.settings[UO_nl_before_c_comment].u > pc->nl_count)
         && chunk_is_token(next, CT_COMMENT))
      {
         // Don't add blanks after a open brace or a comment
         if (  prev == nullptr
            || (  prev->type != CT_BRACE_OPEN
               && prev->type != CT_VBRACE_OPEN
               && pcmt != nullptr
               && pcmt->type != CT_COMMENT))
         {
            blank_line_set(pc, UO_nl_before_c_comment);
         }
      }

      // Control blanks before CPP comments
      if (  (cpd.settings[UO_nl_before_cpp_comment].u > pc->nl_count)
         && chunk_is_token(next, CT_COMMENT_CPP))
      {
         // Don't add blanks after a open brace
         if (  prev == nullptr
            || (  prev->type != CT_BRACE_OPEN
               && prev->type != CT_VBRACE_OPEN
               && pcmt != nullptr
               && pcmt->type != CT_COMMENT_CPP))
         {
            blank_line_set(pc, UO_nl_before_cpp_comment);
         }
      }

      // Control blanks before an access spec
      if (  (cpd.settings[UO_nl_before_access_spec].u > 0)
         && (cpd.settings[UO_nl_before_access_spec].u != pc->nl_count)
         && chunk_is_token(next, CT_PRIVATE))
      {
         // Don't add blanks after a open brace
         if (  prev == nullptr
            || (prev->type != CT_BRACE_OPEN && prev->type != CT_VBRACE_OPEN))
         {
            blank_line_set(pc, UO_nl_before_access_spec);
         }
      }

      // Control blanks before a class
      if (  prev != nullptr
         && (prev->type == CT_SEMICOLON || prev->type == CT_BRACE_CLOSE)
         && prev->parent_type == CT_CLASS)
      {
         chunk_t *tmp = chunk_get_prev_type(prev, CT_CLASS, prev->level);
         tmp = chunk_get_prev_nc(tmp);
         if (cpd.settings[UO_nl_before_class].u > pc->nl_count)
         {
            blank_line_set(tmp, UO_nl_before_class);
         }
      }

      // Control blanks after an access spec
      if (  (cpd.settings[UO_nl_after_access_spec].u > 0)
         && (cpd.settings[UO_nl_after_access_spec].u != pc->nl_count)
         && chunk_is_token(prev, CT_PRIVATE_COLON))
      {
         blank_line_set(pc, UO_nl_after_access_spec);
      }

      // Add blanks after function bodies
      if (  chunk_is_token(prev, CT_BRACE_CLOSE)
         && (  prev->parent_type == CT_FUNC_DEF
            || prev->parent_type == CT_FUNC_CLASS_DEF
            || prev->parent_type == CT_OC_MSG_DECL
            || prev->parent_type == CT_ASSIGN))
      {
         if (prev->flags & PCF_ONE_LINER)
         {
            if (cpd.settings[UO_nl_after_func_body_one_liner].u > pc->nl_count)
            {
               blank_line_set(pc, UO_nl_after_func_body_one_liner);
            }
         }
         else
         {
            if (  (prev->flags & PCF_IN_CLASS)
               && (cpd.settings[UO_nl_after_func_body_class].u > 0))
            {
               if (cpd.settings[UO_nl_after_func_body_class].u != pc->nl_count)
               {
                  blank_line_set(pc, UO_nl_after_func_body_class);
               }
            }
            else if (cpd.settings[UO_nl_after_func_body].u > 0)
            {
               if (cpd.settings[UO_nl_after_func_body].u != pc->nl_count)
               {
                  blank_line_set(pc, UO_nl_after_func_body);
               }
            }
         }
      }

      // Add blanks after function prototypes
      if (  chunk_is_token(prev, CT_SEMICOLON)
         && prev->parent_type == CT_FUNC_PROTO)
      {
         if (cpd.settings[UO_nl_after_func_proto].u > pc->nl_count)
         {
            pc->nl_count = cpd.settings[UO_nl_after_func_proto].u;
            MARK_CHANGE();
         }
         if (  (cpd.settings[UO_nl_after_func_proto_group].u > pc->nl_count)
            && next != nullptr
            && next->parent_type != CT_FUNC_PROTO)
         {
            blank_line_set(pc, UO_nl_after_func_proto_group);
         }
      }

      // Issue #411: Add blanks after function class prototypes
      if (  chunk_is_token(prev, CT_SEMICOLON)
         && prev->parent_type == CT_FUNC_CLASS_PROTO)
      {
         if (cpd.settings[UO_nl_after_func_class_proto].u > pc->nl_count)
         {
            pc->nl_count = cpd.settings[UO_nl_after_func_class_proto].u;
            MARK_CHANGE();
         }
         if (  (cpd.settings[UO_nl_after_func_class_proto_group].u > pc->nl_count)
            && next != nullptr
            && next->parent_type != CT_FUNC_CLASS_PROTO)
         {
            blank_line_set(pc, UO_nl_after_func_class_proto_group);
         }
      }

      // Add blanks after struct/enum/union/class
      if (  prev != nullptr
         && (prev->type == CT_SEMICOLON || prev->type == CT_BRACE_CLOSE)
         && (  prev->parent_type == CT_STRUCT
            || prev->parent_type == CT_ENUM
            || prev->parent_type == CT_UNION
            || prev->parent_type == CT_CLASS))
      {
         if (prev->parent_type == CT_CLASS)
         {
            if (cpd.settings[UO_nl_after_class].u > pc->nl_count)
            {
               blank_line_set(pc, UO_nl_after_class);
            }
         }
         else
         {
            if (cpd.settings[UO_nl_after_struct].u > pc->nl_count)
            {
               blank_line_set(pc, UO_nl_after_struct);
            }
         }
      }

      // Change blanks between a function comment and body
      if (  (cpd.settings[UO_nl_comment_func_def].u != 0)
         && chunk_is_token(pcmt, CT_COMMENT_MULTI)
         && pcmt->parent_type == CT_COMMENT_WHOLE
         && next != nullptr
         && (  next->parent_type == CT_FUNC_DEF
            || next->parent_type == CT_FUNC_CLASS_DEF))
      {
         if (cpd.settings[UO_nl_comment_func_def].u != pc->nl_count)
         {
            blank_line_set(pc, UO_nl_comment_func_def);
         }
      }

      // Change blanks after a try-catch-finally block
      if (  (cpd.settings[UO_nl_after_try_catch_finally].u != 0)
         && (cpd.settings[UO_nl_after_try_catch_finally].u != pc->nl_count)
         && prev != nullptr
         && next != nullptr)
      {
         if (  prev->type == CT_BRACE_CLOSE
            && (  prev->parent_type == CT_CATCH
               || prev->parent_type == CT_FINALLY))
         {
            if (  next->type != CT_BRACE_CLOSE
               && next->type != CT_CATCH
               && next->type != CT_FINALLY)
            {
               blank_line_set(pc, UO_nl_after_try_catch_finally);
            }
         }
      }

      // Change blanks after a try-catch-finally block
      if (  (cpd.settings[UO_nl_between_get_set].u != 0)
         && (cpd.settings[UO_nl_between_get_set].u != pc->nl_count)
         && prev != nullptr
         && next != nullptr)
      {
         if (  prev->parent_type == CT_GETSET
            && next->type != CT_BRACE_CLOSE
            && (prev->type == CT_BRACE_CLOSE || prev->type == CT_SEMICOLON))
         {
            blank_line_set(pc, UO_nl_between_get_set);
         }
      }

      // Change blanks after a try-catch-finally block
      if (  (cpd.settings[UO_nl_around_cs_property].u != 0)
         && (cpd.settings[UO_nl_around_cs_property].u != pc->nl_count)
         && prev != nullptr
         && next != nullptr)
      {
         if (  prev->type == CT_BRACE_CLOSE
            && prev->parent_type == CT_CS_PROPERTY
            && next->type != CT_BRACE_CLOSE)
         {
            blank_line_set(pc, UO_nl_around_cs_property);
         }
         else if (  next->parent_type == CT_CS_PROPERTY
                 && (next->flags & PCF_STMT_START))
         {
            blank_line_set(pc, UO_nl_around_cs_property);
         }
      }

      if (line_added && pc->nl_count > 1)
      {
         --pc->nl_count;
      }

      if (old_nl != pc->nl_count)
      {
         LOG_FMT(LBLANK, "   -=> changed to %zu\n", pc->nl_count);
      }
   }
} // do_blank_lines


void newlines_cleanup_dup(void)
{
   LOG_FUNC_ENTRY();

   chunk_t *pc   = chunk_get_head();
   chunk_t *next = pc;

   while (pc != nullptr)
   {
      next = chunk_get_next(next);
      if (pc->type == CT_NEWLINE && chunk_is_token(next, CT_NEWLINE))
      {
         next->nl_count = max(pc->nl_count, next->nl_count);
         chunk_del(pc);
         MARK_CHANGE();
      }
      pc = next;
   }
}


static void newlines_enum_entries(chunk_t *open_brace, argval_t av)
{
   LOG_FUNC_ENTRY();
   chunk_t *pc = open_brace;

   while (  (pc = chunk_get_next_nc(pc)) != nullptr
         && pc->level > open_brace->level)
   {
      if ((pc->level != (open_brace->level + 1)) || pc->type != CT_COMMA)
      {
         continue;
      }

      newline_iarf(pc, av);
   }

   newline_iarf(open_brace, av);
}


static void newlines_double_space_struct_enum_union(chunk_t *open_brace)
{
   LOG_FUNC_ENTRY();
   chunk_t *pc = open_brace;

   while (  (pc = chunk_get_next_nc(pc)) != nullptr
         && pc->level > open_brace->level)
   {
      if (pc->level != (open_brace->level + 1) || pc->type != CT_NEWLINE)
      {
         continue;
      }

      /*
       * If the newline is NOT after a comment or a brace open and
       * it is before a comment, then make sure that the newline is
       * at least doubled
       */
      chunk_t *prev = chunk_get_prev(pc);
      if (  !chunk_is_comment(prev)
         && prev->type != CT_BRACE_OPEN
         && chunk_is_comment(chunk_get_next(pc)))
      {
         if (pc->nl_count < 2)
         {
            double_newline(pc);
         }
      }
   }
}


void annotations_newlines(void)
{
   LOG_FUNC_ENTRY();

   chunk_t *next;
   chunk_t *ae;   // last token of the annotation
   chunk_t *pc = chunk_get_head();
   while (  (pc = chunk_get_next_type(pc, CT_ANNOTATION, -1)) != nullptr
         && (next = chunk_get_next_nnl(pc)) != nullptr)
   {
      // find the end of this annotation
      if (chunk_is_paren_open(next))
      {
         // TODO: control newline between annotation and '(' ?
         ae = chunk_skip_to_match(next);
      }
      else
      {
         ae = pc;
      }
      if (!ae)
      {
         break;
      }

      LOG_FMT(LANNOT, "%s(%d): %zu:%zu annotation '%s' end@%zu:%zu '%s'",
              __func__, __LINE__, pc->orig_line, pc->orig_col, pc->text(),
              ae->orig_line, ae->orig_col, ae->text());

      next = chunk_get_next_nnl(ae);
      if (chunk_is_token(next, CT_ANNOTATION))
      {
         LOG_FMT(LANNOT, " -- nl_between_annotation\n");
         newline_iarf(ae, cpd.settings[UO_nl_between_annotation].a);
      }
      else
      {
         LOG_FMT(LANNOT, " -- nl_after_annotation\n");
         newline_iarf(ae, cpd.settings[UO_nl_after_annotation].a);
      }
   }
} // annotations_newlines


bool newlines_between(chunk_t *pc_start, chunk_t *pc_end, size_t &newlines, scope_e scope)
{
   if (pc_start == nullptr || pc_end == nullptr)
   {
      return(false);
   }

   newlines = 0;

   auto it = pc_start;
   for ( ; it != nullptr && it != pc_end; it = chunk_get_next(it, scope))
   {
      newlines += it->nl_count;
   }

   // newline count is valid if search stopped on expected chunk
   return(it == pc_end);
}<|MERGE_RESOLUTION|>--- conflicted
+++ resolved
@@ -1808,34 +1808,6 @@
       }
    }
 
-<<<<<<< HEAD
-=======
-   // fix 1247 oneliner function support - converts 4,3,2  liners to oneliner
-
-   if (  br_open->parent_type == CT_FUNC_DEF
-      && cpd.settings[UO_nl_create_func_def_one_liner].b)
-   {
-      chunk_t *br_close = chunk_skip_to_match(br_open, scope_e::ALL);
-      chunk_t *tmp      = chunk_get_prev_ncnl(br_open);
-      if (((br_close->orig_line - br_open->orig_line) <= 2) && chunk_is_paren_close(tmp))  // need to check the conditions.
-      {
-         while (  tmp != nullptr
-               && (tmp = chunk_get_next(tmp)) != nullptr
-               && !chunk_is_closing_brace(tmp)
-               && (chunk_get_next(tmp) != nullptr))
-         {
-            if (chunk_is_newline(tmp))
-            {
-               tmp = chunk_get_prev(tmp);
-               newline_iarf_pair(tmp, chunk_get_next_ncnl(tmp), AV_REMOVE);
-            }
-
-            chunk_flags_set(br_open, PCF_ONE_LINER);         // set the one liner flag if needed
-            chunk_flags_set(br_close, PCF_ONE_LINER);
-         }
-      }
-   }
->>>>>>> e7b19ac2
 
    // Make sure we don't break a one-liner
 
@@ -2580,10 +2552,7 @@
          return(false);
       }
 
-<<<<<<< HEAD
-=======
       // Issue #UT-98
->>>>>>> e7b19ac2
       if (  cpd.settings[UO_nl_cs_property_leave_one_liners].b
          && pc->parent_type == CT_CS_PROPERTY)
       {
