--- conflicted
+++ resolved
@@ -1785,15 +1785,8 @@
       && cpd.settings[UO_nl_create_func_def_one_liner].b)
    {
       chunk_t *br_close = chunk_skip_to_match(br_open, scope_e::ALL);
-<<<<<<< HEAD
-
-      chunk_t *tmp = chunk_get_prev_ncnl(br_open);
-
-      if (((br_close->orig_line - br_open->orig_line) <= 2) && chunk_is_paren_close(tmp))
-=======
       chunk_t *tmp      = chunk_get_prev_ncnl(br_open);
       if (((br_close->orig_line - br_open->orig_line) <= 2) && chunk_is_paren_close(tmp))  // need to check the conditions.
->>>>>>> be6a7c62
       {
          while (  tmp != nullptr
                && (tmp = chunk_get_next(tmp)) != nullptr
@@ -1806,19 +1799,11 @@
                newline_iarf_pair(tmp, chunk_get_next_ncnl(tmp), AV_REMOVE);
             }
 
-<<<<<<< HEAD
-            chunk_flags_set(br_open, PCF_ONE_LINER);
-=======
             chunk_flags_set(br_open, PCF_ONE_LINER);         // set the one liner flag if needed
->>>>>>> be6a7c62
             chunk_flags_set(br_close, PCF_ONE_LINER);
          }
       }
    }
-<<<<<<< HEAD
-
-=======
->>>>>>> be6a7c62
 
    // Make sure we don't break a one-liner
 
