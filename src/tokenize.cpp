--- conflicted
+++ resolved
@@ -838,11 +838,7 @@
    // In c# the numbers starting with 0 are not treated as octal numbers.
 
    bool did_hex = false;
-<<<<<<< HEAD
-   if (ctx.peek() == '0' && !(cpd.lang_flags & LANG_CS))
-=======
    if (ctx.peek() == '0' && !language_is_set(LANG_CS))
->>>>>>> be6a7c62
    {
       size_t  ch;
       chunk_t pc_temp;
