/**
 * @file align_stack.cpp
 * Manages an align stack, which is just a pair of chunk stacks.
 * There can be at most 1 item per line in the stack.
 * The seqnum is actually a line counter.
 *
 * @author  Ben Gardner
 * @license GPL v2+
 */
#include "align_stack.h"
#include "prototypes.h"
#include "chunk_list.h"
#include "indent.h"
#include "space.h"


void AlignStack::Start(size_t span, size_t thresh)
{
   LOG_FMT(LAS, "Start(%zu, %zu)\n", span, thresh);

   m_aligned.Reset();
   m_skipped.Reset();
   m_span        = span;
   m_thresh      = thresh;
   m_min_col     = 9999;
   m_max_col     = 0;
   m_nl_seqnum   = 0;
   m_seqnum      = 0;
   m_gap         = 0;
   m_right_align = false;
   m_star_style  = SS_IGNORE;
   m_amp_style   = SS_IGNORE;
}


void AlignStack::ReAddSkipped()
{
   if (!m_skipped.Empty())
   {
      // Make a copy of the ChunkStack and clear m_skipped
      m_scratch.Set(m_skipped);
      m_skipped.Reset();

      // Need to add them in order so that m_nl_seqnum is correct
      for (size_t idx = 0; idx < m_scratch.Len(); idx++)
      {
         const ChunkStack::Entry *ce = m_scratch.Get(idx);
         LOG_FMT(LAS, "ReAddSkipped [%zu] - ", ce->m_seqnum);
         Add(ce->m_pc, ce->m_seqnum);
      }

      NewLines(0); // Check to see if we need to flush right away
   }
}


void AlignStack::Add(chunk_t *start, size_t seqnum)
{
   LOG_FUNC_ENTRY();
   // Assign a seqnum if needed
   if (seqnum == 0)
   {
      seqnum = m_seqnum;
   }

   m_last_added = 0;

   // Check threshold limits
   if (  m_max_col == 0
      || m_thresh == 0
      || (  ((start->column + m_gap) <= (m_thresh + m_max_col))  // don't use subtraction here to prevent underflow
         && (  (start->column + m_gap + m_thresh) >= m_max_col   // change the expression to mind negative expression
            || start->column >= m_min_col)))
   {
      // we are adding it, so update the newline seqnum
      if (seqnum > m_nl_seqnum)
      {
         m_nl_seqnum = seqnum;
      }

      /*
       * SS_IGNORE: no special handling of '*' or '&', only 'foo' is aligned
       *     void     foo;  // gap=5, 'foo' is aligned
       *     char *   foo;  // gap=3, 'foo' is aligned
       *     foomatic foo;  // gap=1, 'foo' is aligned
       *  The gap is the columns between 'foo' and the previous token.
       *  [void - foo], ['*' - foo], etc
       *
       * SS_INCLUDE: - space between variable and '*' or '&' is eaten
       *     void     foo;  // gap=5, 'foo' is aligned
       *     char     *foo; // gap=5, '*' is aligned
       *     foomatic foo;  // gap=1, 'foo' is aligned
       *  The gap is the columns between the first '*' or '&' before foo
       *  and the previous token. [void - foo], [char - '*'], etc
       *
       * SS_DANGLE: - space between variable and '*' or '&' is eaten
       *     void     foo;  // gap=5
       *     char    *bar;  // gap=5, as the '*' doesn't count
       *     foomatic foo;  // gap=1
       *  The gap is the columns between 'foo' and the chunk before the first
       *  '*' or '&'. [void - foo], [char - bar], etc
       *
       * If the gap < m_gap, then the column is bumped out by the difference.
       * So, if m_gap is 2, then the above would be:
       * SS_IGNORE:
       *     void      foo;  // gap=6
       *     char *    foo;  // gap=4
       *     foomatic  foo;  // gap=2
       * SS_INCLUDE:
       *     void      foo;  // gap=6
       *     char      *foo; // gap=6
       *     foomatic  foo;  // gap=2
       * SS_DANGLE:
       *     void      foo;  // gap=6
       *     char     *bar;  // gap=6, as the '*' doesn't count
       *     foomatic  foo;  // gap=2
       * Right aligned numbers:
       *     #define A    -1
       *     #define B   631
       *     #define C     3
       * Left aligned numbers:
       *     #define A     -1
       *     #define B     631
       *     #define C     3
       *
       * In the code below, pc is set to the item that is aligned.
       * In the above examples, that is 'foo', '*', '-', or 63.
       *
       * Ref is set to the last part of the type.
       * In the above examples, that is 'void', 'char', 'foomatic', 'A', or 'B'.
       *
       * The '*' and '&' can float between the two.
       *
       * If align_on_tabstop=true, then SS_DANGLE is changed to SS_INCLUDE.
       */

      if (cpd.settings[UO_align_on_tabstop].b && m_star_style == SS_DANGLE)
      {
         m_star_style = SS_INCLUDE;
      }

      // Find ref. Back up to the real item that is aligned.
      chunk_t *prev = start;
      while (  (prev = chunk_get_prev(prev)) != nullptr
            && (chunk_is_ptr_operator(prev) || prev->type == CT_TPAREN_OPEN))
      {
         // do nothing - we want prev when this exits
      }
      chunk_t *ref = prev;
      if (chunk_is_newline(ref))
      {
         ref = chunk_get_next(ref);
      }

      // Find the item that we are going to align.
      chunk_t *ali = start;
      if (m_star_style != SS_IGNORE)
      {
         // back up to the first '*' or '^' preceding the token
         prev = chunk_get_prev(ali);
         while (chunk_is_star(prev) || chunk_is_msref(prev) || chunk_is_nullable(prev))
         {
            ali  = prev;
            prev = chunk_get_prev(ali);
         }
         if (chunk_is_token(prev, CT_TPAREN_OPEN))
         {
            ali  = prev;
            prev = chunk_get_prev(ali);
            // this is correct, even Coverity says:
            // CID 76021 (#1 of 1): Unused value (UNUSED_VALUE)returned_pointer: Assigning value from
            // chunk_get_prev(ali, nav_e::ALL) to prev here, but that stored value is overwritten before it can be used.
         }
      }
      if (m_amp_style != SS_IGNORE)
      {
         // back up to the first '&' preceding the token
         prev = chunk_get_prev(ali);
         while (chunk_is_addr(prev))
         {
            ali  = prev;
            prev = chunk_get_prev(ali);
         }
      }

      chunk_t *tmp;
      // Tighten down the spacing between ref and start
      if (!cpd.settings[UO_align_keep_extra_space].b)
      {
         size_t tmp_col = ref->column;
         tmp = ref;
         while (tmp != start)
         {
            chunk_t *next = chunk_get_next(tmp);
            tmp_col += space_col_align(tmp, next);
            if (next->column != tmp_col)
            {
               align_to_column(next, tmp_col);
            }
            tmp = next;
         }
      }

      // Set the column adjust and gap
      size_t col_adj = 0; // Amount the column is shifted for 'dangle' mode
      size_t gap     = 0;
      if (ref != ali)
      {
         gap = ali->column - (ref->column + ref->len());
      }
      tmp = ali;
      if (chunk_is_token(tmp, CT_TPAREN_OPEN))
      {
         tmp = chunk_get_next(tmp);
      }
<<<<<<< HEAD
      if ((chunk_is_star(tmp) && (m_star_style == SS_DANGLE)) ||
          (chunk_is_addr(tmp) && (m_amp_style == SS_DANGLE)) ||
          (chunk_is_nullable(tmp) && (m_star_style == SS_DANGLE)) || // TODO: add m_nullable_style
          (chunk_is_msref(tmp) && (m_star_style == SS_DANGLE))) // TODO: add m_msref_style
=======
      if (  (chunk_is_star(tmp) && m_star_style == SS_DANGLE)
         || (chunk_is_addr(tmp) && m_amp_style == SS_DANGLE)
         || (chunk_is_msref(tmp) && m_star_style == SS_DANGLE))  // TODO: add m_msref_style
>>>>>>> 0f5a5577
      {
         col_adj = start->column - ali->column;
         gap     = start->column - (ref->column + ref->len());
      }

      // See if this pushes out the max_col
      size_t endcol = ali->column + col_adj;
      if (gap < m_gap)
      {
         endcol += m_gap - gap;
      }

      // LOG_FMT(LSYS, "[%p] line %d pc='%s' [%s] col:%d ali='%s' [%s] col:%d ref='%s' [%s] col:%d  col_adj=%d  endcol=%d, ss=%d as=%d, gap=%d\n",
      //         this,
      //         start->orig_line,
      //         start->text(), get_token_name(start->type), start->column,
      //         ali->text(), get_token_name(ali->type), ali->column,
      //         ref->text(), get_token_name(ref->type), ref->column,
      //         col_adj, endcol, m_star_style, m_amp_style, gap);

      ali->align.col_adj = col_adj;
      ali->align.ref     = ref;
      ali->align.start   = start;
      m_aligned.Push_Back(ali, seqnum);
      m_last_added = 1;

      LOG_FMT(LAS, "Add-[%s]: line %zu, col %zu, adj %d : ref=[%s] endcol=%zu\n",
              ali->text(), ali->orig_line, ali->column, ali->align.col_adj,
              ref->text(), endcol);

      if (m_min_col > endcol)
      {
         m_min_col = endcol;
      }

      if (endcol > m_max_col)
      {
         LOG_FMT(LAS, "Add-aligned [%zu/%zu/%zu]: line %zu, col %zu : max_col old %zu, new %zu - min_col %zu\n",
                 seqnum, m_nl_seqnum, m_seqnum,
                 ali->orig_line, ali->column, m_max_col, endcol, m_min_col);
         m_max_col = endcol;

         /*
          * If there were any entries that were skipped, re-add them as they
          * may now be within the threshold
          */
         if (!m_skipped.Empty())
         {
            ReAddSkipped();
         }
      }
      else
      {
         LOG_FMT(LAS, "Add-aligned [%zu/%zu/%zu]: line %zu, col %zu : col %zu <= %zu - min_col %zu\n",
                 seqnum, m_nl_seqnum, m_seqnum,
                 ali->orig_line, ali->column, endcol, m_max_col, m_min_col);
      }
   }
   else
   {
      // The threshold check failed, so add it to the skipped list
      m_skipped.Push_Back(start, seqnum);
      m_last_added = 2;

      LOG_FMT(LAS, "Add-skipped [%zu/%zu/%zu]: line %zu, col %zu <= %zu + %zu\n",
              seqnum, m_nl_seqnum, m_seqnum,
              start->orig_line, start->column, m_max_col, m_thresh);
   }
} // AlignStack::Add


void AlignStack::NewLines(size_t cnt)
{
   if (!m_aligned.Empty())
   {
      m_seqnum += cnt;
      if (m_seqnum > (m_nl_seqnum + m_span))
      {
         LOG_FMT(LAS, "Newlines<%zu>-", cnt);
         Flush();
      }
      else
      {
         LOG_FMT(LAS, "Newlines<%zu>\n", cnt);
      }
   }
}


void AlignStack::Flush()
{
   size_t                  last_seqnum = 0;
   const ChunkStack::Entry *ce         = nullptr;
   chunk_t                 *pc;

   LOG_FMT(LAS, "%s: m_aligned.Len()=%zu\n", __func__, m_aligned.Len());
   LOG_FMT(LAS, "Flush (min=%zu, max=%zu)\n", m_min_col, m_max_col);
   if (m_aligned.Len() == 1)
   {
      // check if we have *one* typedef in the line
      pc = m_aligned.Get(0)->m_pc;
      chunk_t *temp = chunk_get_prev_type(pc, CT_TYPEDEF, pc->level);
      if (temp != nullptr)
      {
         if (pc->orig_line == temp->orig_line)
         {
            // reset the gap only for *this* stack
            m_gap = 1;
         }
      }
   }

   m_last_added = 0;
   m_max_col    = 0;

   // Recalculate the max_col - it may have shifted since the last Add()
   for (size_t idx = 0; idx < m_aligned.Len(); idx++)
   {
      pc = m_aligned.Get(idx)->m_pc;

      // Set the column adjust and gap
      size_t col_adj = 0;
      size_t gap     = 0;
      if (pc != pc->align.ref)
      {
         gap = pc->column - (pc->align.ref->column + pc->align.ref->len());
      }
      chunk_t *tmp = pc;
      if (tmp->type == CT_TPAREN_OPEN)
      {
         tmp = chunk_get_next(tmp);
      }
      if (chunk_is_ptr_operator(tmp) && m_star_style == SS_DANGLE)
      {
         col_adj = pc->align.start->column - pc->column;
         gap     = pc->align.start->column - (pc->align.ref->column + pc->align.ref->len());
      }
      if (m_right_align)
      {
         // Adjust the width for signed numbers
         size_t start_len = pc->align.start->len();
         if (pc->align.start->type == CT_NEG)
         {
            tmp = chunk_get_next(pc->align.start);
            if (tmp != nullptr && tmp->type == CT_NUMBER)
            {
               start_len += tmp->len();
            }
         }
         col_adj += start_len;
      }

      pc->align.col_adj = col_adj;

      // See if this pushes out the max_col
      size_t endcol = pc->column + col_adj;
      if (gap < m_gap)
      {
         endcol += m_gap - gap;
      }
      if (endcol > m_max_col)
      {
         m_max_col = endcol;
      }
   }

   if (cpd.settings[UO_align_on_tabstop].b && m_aligned.Len() > 1)
   {
      m_max_col = align_tab_column(m_max_col);
   }

   LOG_FMT(LAS, "%s: m_aligned.Len()=%zu\n",
           __func__, m_aligned.Len());
   for (size_t idx = 0; idx < m_aligned.Len(); idx++)
   {
      ce = m_aligned.Get(idx);
      pc = ce->m_pc;

      size_t tmp_col = m_max_col - pc->align.col_adj;
      if (idx == 0)
      {
         if (m_skip_first && (pc->column != tmp_col))
         {
            LOG_FMT(LAS, "%s: %zu:%zu dropping first item due to skip_first\n",
                    __func__, pc->orig_line, pc->orig_col);
            m_skip_first = false;
            m_aligned.Pop_Front();
            Flush();
            m_skip_first = true;
            return;
         }
         chunk_flags_set(pc, PCF_ALIGN_START);

         pc->align.right_align = m_right_align;
         pc->align.amp_style   = m_amp_style;
         pc->align.star_style  = m_star_style;
      }
      pc->align.gap  = m_gap;
      pc->align.next = m_aligned.GetChunk(idx + 1);

      // Indent the token, taking col_adj into account
      LOG_FMT(LAS, "%s: line %zu: '%s' to col %zu (adj=%d)\n",
              __func__, pc->orig_line, pc->text(), tmp_col, pc->align.col_adj);
      align_to_column(pc, tmp_col);
   }

   if (ce != nullptr)
   {
      last_seqnum = ce->m_seqnum;
      m_aligned.Reset();
   }
   m_min_col = 9999; // use unrealistic high numbers
   m_max_col = 0;    // as start value

   if (m_skipped.Empty())
   {
      // Nothing was skipped, sync the sequence numbers
      m_nl_seqnum = m_seqnum;
   }
   else
   {
      // Remove all items with seqnum < last_seqnum
      for (size_t idx = 0; idx < m_skipped.Len(); idx++)
      {
         if (m_skipped.Get(idx)->m_seqnum < last_seqnum)
         {
            m_skipped.Zap(idx);
         }
      }
      m_skipped.Collapse();

      ReAddSkipped(); // Add all items from the skipped list
   }
} // AlignStack::Flush


void AlignStack::Reset()
{
   m_aligned.Reset();
   m_skipped.Reset();
}


void AlignStack::End()
{
   if (!m_aligned.Empty())
   {
      LOG_FMT(LAS, "End-");
      Flush();
   }

   m_aligned.Reset();
   m_skipped.Reset();
}<|MERGE_RESOLUTION|>--- conflicted
+++ resolved
@@ -213,16 +213,10 @@
       {
          tmp = chunk_get_next(tmp);
       }
-<<<<<<< HEAD
-      if ((chunk_is_star(tmp) && (m_star_style == SS_DANGLE)) ||
-          (chunk_is_addr(tmp) && (m_amp_style == SS_DANGLE)) ||
-          (chunk_is_nullable(tmp) && (m_star_style == SS_DANGLE)) || // TODO: add m_nullable_style
-          (chunk_is_msref(tmp) && (m_star_style == SS_DANGLE))) // TODO: add m_msref_style
-=======
       if (  (chunk_is_star(tmp) && m_star_style == SS_DANGLE)
          || (chunk_is_addr(tmp) && m_amp_style == SS_DANGLE)
+         || (chunk_is_nullable(tmp) && (m_star_style == SS_DANGLE))
          || (chunk_is_msref(tmp) && m_star_style == SS_DANGLE))  // TODO: add m_msref_style
->>>>>>> 0f5a5577
       {
          col_adj = start->column - ali->column;
          gap     = start->column - (ref->column + ref->len());
