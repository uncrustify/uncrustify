/**
 * @file align_stack.cpp
 * Manages an align stack, which is just a pair of chunk stacks.
 * There can be at most 1 item per line in the stack.
 * The seqnum is actually a line counter.
 *
 * @author  Ben Gardner
 * @license GPL v2+
 */
#include "align_stack.h"
#include "prototypes.h"
#include "chunk_list.h"
#include "indent.h"
#include "space.h"


void AlignStack::Start(size_t span, size_t thresh)
{
   LOG_FMT(LAS, "Start(%zu, %zu)\n", span, thresh);

   m_aligned.Reset();
   m_skipped.Reset();
   m_span        = span;
   m_thresh      = thresh;
   m_min_col     = 9999;
   m_max_col     = 0;
   m_nl_seqnum   = 0;
   m_seqnum      = 0;
   m_gap         = 0;
   m_right_align = false;
   m_star_style  = SS_IGNORE;
   m_amp_style   = SS_IGNORE;
}


void AlignStack::ReAddSkipped()
{
   if (!m_skipped.Empty())
   {
      // Make a copy of the ChunkStack and clear m_skipped
      m_scratch.Set(m_skipped);
      m_skipped.Reset();

      // Need to add them in order so that m_nl_seqnum is correct
      for (size_t idx = 0; idx < m_scratch.Len(); idx++)
      {
         const ChunkStack::Entry *ce = m_scratch.Get(idx);
         LOG_FMT(LAS, "ReAddSkipped [%zu] - ", ce->m_seqnum);
         Add(ce->m_pc, ce->m_seqnum);
      }

      NewLines(0); // Check to see if we need to flush right away
   }
}


void AlignStack::Add(chunk_t *start, size_t seqnum)
{
   LOG_FUNC_ENTRY();
   // Assign a seqnum if needed
   if (seqnum == 0)
   {
      seqnum = m_seqnum;
   }

   m_last_added = 0;

   // Threshold check should begin after
   // tighten down the spacing between ref and start

   /*
    * SS_IGNORE: no special handling of '*' or '&', only 'foo' is aligned
    *     void     foo;  // gap=5, 'foo' is aligned
    *     char *   foo;  // gap=3, 'foo' is aligned
    *     foomatic foo;  // gap=1, 'foo' is aligned
    *  The gap is the columns between 'foo' and the previous token.
    *  [void - foo], ['*' - foo], etc
    *
    * SS_INCLUDE: - space between variable and '*' or '&' is eaten
    *     void     foo;  // gap=5, 'foo' is aligned
    *     char     *foo; // gap=5, '*' is aligned
    *     foomatic foo;  // gap=1, 'foo' is aligned
    *  The gap is the columns between the first '*' or '&' before foo
    *  and the previous token. [void - foo], [char - '*'], etc
    *
    * SS_DANGLE: - space between variable and '*' or '&' is eaten
    *     void     foo;  // gap=5
    *     char    *bar;  // gap=5, as the '*' doesn't count
    *     foomatic foo;  // gap=1
    *  The gap is the columns between 'foo' and the chunk before the first
    *  '*' or '&'. [void - foo], [char - bar], etc
    *
    * If the gap < m_gap, then the column is bumped out by the difference.
    * So, if m_gap is 2, then the above would be:
    * SS_IGNORE:
    *     void      foo;  // gap=6
    *     char *    foo;  // gap=4
    *     foomatic  foo;  // gap=2
    * SS_INCLUDE:
    *     void      foo;  // gap=6
    *     char      *foo; // gap=6
    *     foomatic  foo;  // gap=2
    * SS_DANGLE:
    *     void      foo;  // gap=6
    *     char     *bar;  // gap=6, as the '*' doesn't count
    *     foomatic  foo;  // gap=2
    * Right aligned numbers:
    *     #define A    -1
    *     #define B   631
    *     #define C     3
    * Left aligned numbers:
    *     #define A     -1
    *     #define B     631
    *     #define C     3
    *
    * In the code below, pc is set to the item that is aligned.
    * In the above examples, that is 'foo', '*', '-', or 63.
    *
    * Ref is set to the last part of the type.
    * In the above examples, that is 'void', 'char', 'foomatic', 'A', or 'B'.
    *
    * The '*' and '&' can float between the two.
    *
    * If align_on_tabstop=true, then SS_DANGLE is changed to SS_INCLUDE.
    */

   if (cpd.settings[UO_align_on_tabstop].b && m_star_style == SS_DANGLE)
   {
      m_star_style = SS_INCLUDE;
   }

   // Find ref. Back up to the real item that is aligned.
   chunk_t *prev = start;
   while (  (prev = chunk_get_prev(prev)) != nullptr
         && (chunk_is_ptr_operator(prev) || prev->type == CT_TPAREN_OPEN))
   {
      // do nothing - we want prev when this exits
   }
   chunk_t *ref = prev;
   if (chunk_is_newline(ref))
   {
      ref = chunk_get_next(ref);
   }

   // Find the item that we are going to align.
   chunk_t *ali = start;
   if (m_star_style != SS_IGNORE)
   {
      // back up to the first '*' or '^' preceding the token
      prev = chunk_get_prev(ali);
      while (chunk_is_star(prev) || chunk_is_msref(prev))
      {
         ali  = prev;
         prev = chunk_get_prev(ali);
      }
      if (chunk_is_token(prev, CT_TPAREN_OPEN))
      {
         ali  = prev;
         prev = chunk_get_prev(ali);
         // this is correct, even Coverity says:
         // CID 76021 (#1 of 1): Unused value (UNUSED_VALUE)returned_pointer: Assigning value from
         // chunk_get_prev(ali, nav_e::ALL) to prev here, but that stored value is overwritten before it can be used.
      }
   }
   if (m_amp_style != SS_IGNORE)
   {
      // back up to the first '&' preceding the token
      prev = chunk_get_prev(ali);
      while (chunk_is_addr(prev))
      {
         ali  = prev;
         prev = chunk_get_prev(ali);
<<<<<<< HEAD
         while (chunk_is_star(prev) || chunk_is_msref(prev) || chunk_is_nullable(prev))
         {
            ali  = prev;
            prev = chunk_get_prev(ali);
         }
         if (chunk_is_token(prev, CT_TPAREN_OPEN))
         {
            ali  = prev;
            prev = chunk_get_prev(ali);
            // this is correct, even Coverity says:
            // CID 76021 (#1 of 1): Unused value (UNUSED_VALUE)returned_pointer: Assigning value from
            // chunk_get_prev(ali, nav_e::ALL) to prev here, but that stored value is overwritten before it can be used.
         }
=======
>>>>>>> b5ce1113
      }
   }

   chunk_t *tmp;
   // Tighten down the spacing between ref and start
   if (!cpd.settings[UO_align_keep_extra_space].b)
   {
      size_t tmp_col = ref->column;
      tmp = ref;
      while (tmp != start)
      {
         chunk_t *next = chunk_get_next(tmp);
         tmp_col += space_col_align(tmp, next);
         if (next->column != tmp_col)
         {
            align_to_column(next, tmp_col);
         }
         tmp = next;
      }
   }

   // Check threshold limits
   if (  m_max_col == 0
      || m_thresh == 0
      || (  ((start->column + m_gap) <= (m_thresh + m_max_col)) // don't use subtraction here to prevent underflow
         && (  (start->column + m_gap + m_thresh) >= m_max_col  // change the expression to mind negative expression
            || start->column >= m_min_col)))
   {
      // we are adding it, so update the newline seqnum
      if (seqnum > m_nl_seqnum)
      {
         m_nl_seqnum = seqnum;
      }

      // Set the column adjust and gap
      size_t col_adj = 0; // Amount the column is shifted for 'dangle' mode
      size_t gap     = 0;
      if (ref != ali)
      {
         gap = ali->column - (ref->column + ref->len());
      }
      tmp = ali;
      if (chunk_is_token(tmp, CT_TPAREN_OPEN))
      {
         tmp = chunk_get_next(tmp);
      }
      if (  (chunk_is_star(tmp) && m_star_style == SS_DANGLE)
         || (chunk_is_addr(tmp) && m_amp_style == SS_DANGLE)
         || (chunk_is_nullable(tmp) && (m_star_style == SS_DANGLE))
         || (chunk_is_msref(tmp) && m_star_style == SS_DANGLE))  // TODO: add m_msref_style
      {
         col_adj = start->column - ali->column;
         gap     = start->column - (ref->column + ref->len());
      }

      // See if this pushes out the max_col
      size_t endcol = ali->column + col_adj;
      if (gap < m_gap)
      {
         endcol += m_gap - gap;
      }

      // LOG_FMT(LSYS, "[%p] line %d pc='%s' [%s] col:%d ali='%s' [%s] col:%d ref='%s' [%s] col:%d  col_adj=%d  endcol=%d, ss=%d as=%d, gap=%d\n",
      //         this,
      //         start->orig_line,
      //         start->text(), get_token_name(start->type), start->column,
      //         ali->text(), get_token_name(ali->type), ali->column,
      //         ref->text(), get_token_name(ref->type), ref->column,
      //         col_adj, endcol, m_star_style, m_amp_style, gap);

      ali->align.col_adj = col_adj;
      ali->align.ref     = ref;
      ali->align.start   = start;
      m_aligned.Push_Back(ali, seqnum);
      m_last_added = 1;

      LOG_FMT(LAS, "%s(%d): Add-[%s]: ali->orig_line is %zu, ali->column is %zu, ali->align.col_adj %d, ref [%s], endcol is %zu\n",
              __func__, __LINE__, ali->text(), ali->orig_line, ali->column, ali->align.col_adj,
              ref->text(), endcol);

      if (m_min_col > endcol)
      {
         m_min_col = endcol;
      }

      if (endcol > m_max_col)
      {
         LOG_FMT(LAS, "%s(%d): Add-aligned [%zu/%zu/%zu]: ali->orig_line is %zu, ali->column is %zu, max_col old is %zu, new is %zu, m_min_col is %zu\n",
                 __func__, __LINE__, seqnum, m_nl_seqnum, m_seqnum,
                 ali->orig_line, ali->column, m_max_col, endcol, m_min_col);
         m_max_col = endcol;

         /*
          * If there were any entries that were skipped, re-add them as they
          * may now be within the threshold
          */
         if (!m_skipped.Empty())
         {
            ReAddSkipped();
         }
      }
      else
      {
         LOG_FMT(LAS, "Add-aligned [%zu/%zu/%zu]: line %zu, col %zu : col %zu <= %zu - min_col %zu\n",
                 seqnum, m_nl_seqnum, m_seqnum,
                 ali->orig_line, ali->column, endcol, m_max_col, m_min_col);
      }
   }
   else
   {
      // The threshold check failed, so add it to the skipped list
      m_skipped.Push_Back(start, seqnum);
      m_last_added = 2;

      LOG_FMT(LAS, "Add-skipped [%zu/%zu/%zu]: line %zu, col %zu <= %zu + %zu\n",
              seqnum, m_nl_seqnum, m_seqnum,
              start->orig_line, start->column, m_max_col, m_thresh);
   }
} // AlignStack::Add


void AlignStack::NewLines(size_t cnt)
{
   if (!m_aligned.Empty())
   {
      m_seqnum += cnt;
      if (m_seqnum > (m_nl_seqnum + m_span))
      {
         LOG_FMT(LAS, "Newlines(%d): cnt is %zu, -\n", __LINE__, cnt);
         Flush();
      }
      else
      {
         LOG_FMT(LAS, "Newlines(%d): cnt is %zu\n", __LINE__, cnt);
      }
   }
   else
   {
      LOG_FMT(LAS, "Newlines(%d): is empty\n", __LINE__);
   }
}


void AlignStack::Flush()
{
   size_t                  last_seqnum = 0;
   const ChunkStack::Entry *ce         = nullptr;
   chunk_t                 *pc;

   LOG_FMT(LAS, "%s(%d): m_aligned.Len() is %zu\n", __func__, __LINE__, m_aligned.Len());
   LOG_FMT(LAS, "   (min is %zu, max is %zu)\n", m_min_col, m_max_col);

   if (m_aligned.Len() == 1)
   {
      // check if we have *one* typedef in the line
      pc = m_aligned.Get(0)->m_pc;
      chunk_t *temp = chunk_get_prev_type(pc, CT_TYPEDEF, pc->level);
      if (temp != nullptr)
      {
         if (pc->orig_line == temp->orig_line)
         {
            // reset the gap only for *this* stack
            m_gap = 1;
         }
      }
   }

   m_last_added = 0;
   m_max_col    = 0;

   // Recalculate the max_col - it may have shifted since the last Add()
   for (size_t idx = 0; idx < m_aligned.Len(); idx++)
   {
      pc = m_aligned.Get(idx)->m_pc;

      // Set the column adjust and gap
      size_t col_adj = 0;
      size_t gap     = 0;
      if (pc != pc->align.ref)
      {
         gap = pc->column - (pc->align.ref->column + pc->align.ref->len());
      }
      chunk_t *tmp = pc;
      if (tmp->type == CT_TPAREN_OPEN)
      {
         tmp = chunk_get_next(tmp);
      }
      if (chunk_is_ptr_operator(tmp) && m_star_style == SS_DANGLE)
      {
         col_adj = pc->align.start->column - pc->column;
         gap     = pc->align.start->column - (pc->align.ref->column + pc->align.ref->len());
      }
      if (m_right_align)
      {
         // Adjust the width for signed numbers
         size_t start_len = pc->align.start->len();
         if (pc->align.start->type == CT_NEG)
         {
            tmp = chunk_get_next(pc->align.start);
            if (tmp != nullptr && tmp->type == CT_NUMBER)
            {
               start_len += tmp->len();
            }
         }
         col_adj += start_len;
      }

      pc->align.col_adj = col_adj;

      // See if this pushes out the max_col
      size_t endcol = pc->column + col_adj;
      if (gap < m_gap)
      {
         endcol += m_gap - gap;
      }
      if (endcol > m_max_col)
      {
         m_max_col = endcol;
      }
   }

   if (cpd.settings[UO_align_on_tabstop].b && m_aligned.Len() > 1)
   {
      m_max_col = align_tab_column(m_max_col);
   }

   LOG_FMT(LAS, "%s(%d): m_aligned.Len() is %zu\n",
           __func__, __LINE__, m_aligned.Len());
   for (size_t idx = 0; idx < m_aligned.Len(); idx++)
   {
      ce = m_aligned.Get(idx);
      pc = ce->m_pc;

      size_t tmp_col = m_max_col - pc->align.col_adj;
      if (idx == 0)
      {
         if (m_skip_first && pc->column != tmp_col)
         {
            LOG_FMT(LAS, "%s(%d): orig_line is %zu, orig_col is %zu, dropping first item due to skip_first\n",
                    __func__, __LINE__, pc->orig_line, pc->orig_col);
            m_skip_first = false;
            m_aligned.Pop_Front();
            Flush();
            m_skip_first = true;
            return;
         }
         chunk_flags_set(pc, PCF_ALIGN_START);

         pc->align.right_align = m_right_align;
         pc->align.amp_style   = m_amp_style;
         pc->align.star_style  = m_star_style;
      }
      pc->align.gap  = m_gap;
      pc->align.next = m_aligned.GetChunk(idx + 1);

      // Indent the token, taking col_adj into account
      LOG_FMT(LAS, "%s(%d): orig_line is %zu, text() '%s', to col %zu (adj is %d)\n",
              __func__, __LINE__, pc->orig_line, pc->text(), tmp_col, pc->align.col_adj);
      align_to_column(pc, tmp_col);
   }

   if (ce != nullptr)
   {
      last_seqnum = ce->m_seqnum;
      m_aligned.Reset();
   }
   m_min_col = 9999; // use unrealistic high numbers
   m_max_col = 0;    // as start value

   if (m_skipped.Empty())
   {
      // Nothing was skipped, sync the sequence numbers
      m_nl_seqnum = m_seqnum;
   }
   else
   {
      // Remove all items with seqnum < last_seqnum
      for (size_t idx = 0; idx < m_skipped.Len(); idx++)
      {
         if (m_skipped.Get(idx)->m_seqnum < last_seqnum)
         {
            m_skipped.Zap(idx);
         }
      }
      m_skipped.Collapse();

      ReAddSkipped(); // Add all items from the skipped list
   }
} // AlignStack::Flush


void AlignStack::Reset()
{
   m_aligned.Reset();
   m_skipped.Reset();
}


void AlignStack::End()
{
   if (!m_aligned.Empty())
   {
      LOG_FMT(LAS, "End-");
      Flush();
   }

   m_aligned.Reset();
   m_skipped.Reset();
}<|MERGE_RESOLUTION|>--- conflicted
+++ resolved
@@ -170,22 +170,6 @@
       {
          ali  = prev;
          prev = chunk_get_prev(ali);
-<<<<<<< HEAD
-         while (chunk_is_star(prev) || chunk_is_msref(prev) || chunk_is_nullable(prev))
-         {
-            ali  = prev;
-            prev = chunk_get_prev(ali);
-         }
-         if (chunk_is_token(prev, CT_TPAREN_OPEN))
-         {
-            ali  = prev;
-            prev = chunk_get_prev(ali);
-            // this is correct, even Coverity says:
-            // CID 76021 (#1 of 1): Unused value (UNUSED_VALUE)returned_pointer: Assigning value from
-            // chunk_get_prev(ali, nav_e::ALL) to prev here, but that stored value is overwritten before it can be used.
-         }
-=======
->>>>>>> b5ce1113
       }
    }
 
