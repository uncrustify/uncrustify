/**
 * @file align_stack.cpp
 * Manages a align stack, which is just a pair of chunk stacks.
 * There can be at most 1 item per line in the stack.
 * The seqnum is actually a line counter.
 *
 * @author  Ben Gardner
 * @license GPL v2+
 */
#include "align_stack.h"
#include "prototypes.h"
#include "chunk_list.h"

/**
 * Resets the two ChunkLists and zeroes local vars.
 *
 * @param span    The row span limit
 * @param thresh  The column threshold
 */
void AlignStack::Start(int span, int thresh)
{
   LOG_FMT(LAS, "Start(%d, %d)\n", span, thresh);

   m_aligned.Reset();
   m_skipped.Reset();
   m_span        = span;
   m_thresh      = thresh;
   m_min_col     = 9999;
   m_max_col     = 0;
   m_nl_seqnum   = 0;
   m_seqnum      = 0;
   m_gap         = 0;
   m_right_align = false;
   m_star_style  = SS_IGNORE;
   m_amp_style   = SS_IGNORE;
}


/**
 * Calls Add on all the skipped items
 */
void AlignStack::ReAddSkipped()
{
   if (!m_skipped.Empty())
   {
      /* Make a copy of the ChunkStack and clear m_skipped */
      m_scratch.Set(m_skipped);
      m_skipped.Reset();

      const ChunkStack::Entry *ce;

      /* Need to add them in order so that m_nl_seqnum is correct */
      for (int idx = 0; idx < m_scratch.Len(); idx++)
      {
         ce = m_scratch.Get(idx);
         LOG_FMT(LAS, "ReAddSkipped [%d] - ", ce->m_seqnum);
         Add(ce->m_pc, ce->m_seqnum);
      }

      /* Check to see if we need to flush right away */
      NewLines(0);
   }
}


/**
 * Adds an entry to the appropriate stack.
 *
 * @param pc      The chunk
 * @param seqnum  Optional seqnum (0=assign one)
 */
void AlignStack::Add(chunk_t *start, int seqnum)
{
   LOG_FUNC_ENTRY();
   /* Assign a seqnum if needed */
   if (seqnum == 0)
   {
      seqnum = m_seqnum;
   }

   chunk_t *ali;
   chunk_t *ref;
   chunk_t *tmp;
   chunk_t *prev;
   chunk_t *next;

   int col_adj = 0;  /* Amount the column is shifted for 'dangle' mode */
   int tmp_col;
   int endcol;
   int gap;

   m_last_added = 0;

   /* Check threshold limits */
   if ((m_max_col == 0) || (m_thresh == 0) ||
       (((start->column + m_gap) <= (m_max_col + m_thresh)) &&
        (((start->column + m_gap) >= (m_max_col - m_thresh)) ||
         (start->column >= m_min_col))))
   {
      /* we are adding it, so update the newline seqnum */
      if (seqnum > m_nl_seqnum)
      {
         m_nl_seqnum = seqnum;
      }

      /**
       * SS_IGNORE: no special handling of '*' or '&', only 'foo' is aligned
       *     void     foo;  // gap=5, 'foo' is aligned
       *     char *   foo;  // gap=3, 'foo' is aligned
       *     foomatic foo;  // gap=1, 'foo' is aligned
       *  The gap is the columns between 'foo' and the previous token.
       *  [void - foo], ['*' - foo], etc
       *
       * SS_INCLUDE: - space between variable and '*' or '&' is eaten
       *     void     foo;  // gap=5, 'foo' is aligned
       *     char     *foo; // gap=5, '*' is aligned
       *     foomatic foo;  // gap=1, 'foo' is aligned
       *  The gap is the columns between the first '*' or '&' before foo
       *  and the previous token. [void - foo], [char - '*'], etc
       *
       * SS_DANGLE: - space between variable and '*' or '&' is eaten
       *     void     foo;  // gap=5
       *     char    *bar;  // gap=5, as the '*' doesn't count
       *     foomatic foo;  // gap=1
       *  The gap is the columns between 'foo' and the chunk before the first
       *  '*' or '&'. [void - foo], [char - bar], etc
       *
       * If the gap < m_gap, then the column is bumped out by the difference.
       * So, if m_gap is 2, then the above would be:
       * SS_IGNORE:
       *     void      foo;  // gap=6
       *     char *    foo;  // gap=4
       *     foomatic  foo;  // gap=2
       * SS_INCLUDE:
       *     void      foo;  // gap=6
       *     char      *foo; // gap=6
       *     foomatic  foo;  // gap=2
       * SS_DANGLE:
       *     void      foo;  // gap=6
       *     char     *bar;  // gap=6, as the '*' doesn't count
       *     foomatic  foo;  // gap=2
       * Right aligned numbers:
       *     #define A    -1
       *     #define B   631
       *     #define C     3
       * Left aligned numbers:
       *     #define A     -1
       *     #define B     631
       *     #define C     3
       *
       * In the code below, pc is set to the item that is aligned.
       * In the above examples, that is 'foo', '*', '-', or 63.
       *
       * Ref is set to the last part of the type.
       * In the above examples, that is 'void', 'char', 'foomatic', 'A', or 'B'.
       *
       * The '*' and '&' can float between the two.
       *
       * If align_on_tabstop=true, then SS_DANGLE is changed to SS_INCLUDE.
       */

      if (cpd.settings[UO_align_on_tabstop].b && (m_star_style == SS_DANGLE))
      {
         m_star_style = SS_INCLUDE;
      }

      /* Find ref. Back up to the real item that is aligned. */
      prev = start;
      while (((prev = chunk_get_prev(prev)) != NULL) &&
             (chunk_is_ptr_operator(prev) ||
              (prev->type == CT_TPAREN_OPEN)))
      {
         /* do nothing - we want prev when this exits */
      }
      ref = prev;
      if (chunk_is_newline(ref))
      {
         ref = chunk_get_next(ref);
      }

      /* Find the item that we are going to align. */
      ali = start;
      if (m_star_style != SS_IGNORE)
      {
         /* back up to the first '*' or '^' preceding the token */
         prev = chunk_get_prev(ali);
         while (chunk_is_star(prev) || chunk_is_msref(prev))
         {
            ali  = prev;
            prev = chunk_get_prev(ali);
         }
         if (chunk_is_token(prev, CT_TPAREN_OPEN))
         {
            ali  = prev;
            prev = chunk_get_prev(ali);
         }
      }
      if (m_amp_style != SS_IGNORE)
      {
         /* back up to the first '&' preceding the token */
         prev = chunk_get_prev(ali);
         while (chunk_is_addr(prev))
         {
            ali  = prev;
            prev = chunk_get_prev(ali);
         }
      }

      /* Tighten down the spacing between ref and start */
      if (!cpd.settings[UO_align_keep_extra_space].b)
      {
         tmp_col = ref->column;
         tmp     = ref;
         while (tmp != start)
         {
            next     = chunk_get_next(tmp);
            tmp_col += space_col_align(tmp, next);
            if (next->column != tmp_col)
            {
               align_to_column(next, tmp_col);
            }
            tmp = next;
         }
      }

      /* Set the column adjust and gap */
      col_adj = 0;
      gap     = 0;
      if (ref != ali)
      {
         gap = ali->column - (ref->column + ref->len());
      }
      tmp = ali;
      if (chunk_is_token(tmp, CT_TPAREN_OPEN))
      {
         tmp = chunk_get_next(tmp);
      }
<<<<<<< HEAD
      if (chunk_is_ptr_operator(tmp) && (m_star_style == SS_DANGLE))
=======
      if ((chunk_is_star(tmp) && (m_star_style == SS_DANGLE)) ||
          (chunk_is_addr(tmp) && (m_amp_style == SS_DANGLE)) ||
          (chunk_is_msref(tmp) && (m_star_style == SS_DANGLE))) // TODO: add m_msref_style
>>>>>>> c8b80c89
      {
         col_adj = start->column - ali->column;
         gap     = start->column - (ref->column + ref->len());
      }

      /* See if this pushes out the max_col */
      endcol = ali->column + col_adj;
      if (gap < m_gap)
      {
         endcol += m_gap - gap;
      }

      // LOG_FMT(LSYS, "[%p] line %d pc='%s' [%s] col:%d ali='%s' [%s] col:%d ref='%s' [%s] col:%d  col_adj=%d  endcol=%d, ss=%d as=%d, gap=%d\n",
      //         this,
      //         start->orig_line,
      //         start->str.c_str(), get_token_name(start->type), start->column,
      //         ali->str.c_str(), get_token_name(ali->type), ali->column,
      //         ref->str.c_str(), get_token_name(ref->type), ref->column,
      //         col_adj, endcol, m_star_style, m_amp_style, gap);

      ali->align.col_adj = col_adj;
      ali->align.ref     = ref;
      ali->align.start   = start;
      m_aligned.Push_Back(ali, seqnum);
      m_last_added = 1;

      LOG_FMT(LAS, "Add-[%s]: line %d, col %d, adj %d : ref=[%s] endcol=%d\n",
              ali->str.c_str(), ali->orig_line, ali->column, ali->align.col_adj,
              ref->str.c_str(), endcol);

      if (m_min_col > endcol)
      {
         m_min_col = endcol;
      }

      if (endcol > m_max_col)
      {
         LOG_FMT(LAS, "Add-aligned [%d/%d/%d]: line %d, col %d : max_col old %d, new %d - min_col %d\n",
                 seqnum, m_nl_seqnum, m_seqnum,
                 ali->orig_line, ali->column, m_max_col, endcol, m_min_col);
         m_max_col = endcol;

         /**
          * If there were any entries that were skipped, re-add them as they
          * may now be within the threshold
          */
         if (!m_skipped.Empty())
         {
            ReAddSkipped();
         }
      }
      else
      {
         LOG_FMT(LAS, "Add-aligned [%d/%d/%d]: line %d, col %d : col %d <= %d - min_col %d\n",
                 seqnum, m_nl_seqnum, m_seqnum,
                 ali->orig_line, ali->column, endcol, m_max_col, m_min_col);
      }
   }
   else
   {
      /* The threshold check failed, so add it to the skipped list */
      m_skipped.Push_Back(start, seqnum);
      m_last_added = 2;

      LOG_FMT(LAS, "Add-skipped [%d/%d/%d]: line %d, col %d <= %d + %d\n",
              seqnum, m_nl_seqnum, m_seqnum,
              start->orig_line, start->column, m_max_col, m_thresh);
   }
}


/**
 * Adds some newline and calls Flush() if needed
 */
void AlignStack::NewLines(int cnt)
{
   if (!m_aligned.Empty())
   {
      m_seqnum += cnt;
      if (m_seqnum > (m_nl_seqnum + m_span))
      {
         LOG_FMT(LAS, "Newlines<%d>-", cnt);
         Flush();
      }
      else
      {
         LOG_FMT(LAS, "Newlines<%d>\n", cnt);
      }
   }
}


/**
 * Aligns all the stuff in m_aligned.
 * Re-adds 'newer' items in m_skipped.
 */
void AlignStack::Flush()
{
   int last_seqnum = 0;
   int idx;
   int tmp_col;
   const ChunkStack::Entry *ce = NULL;
   chunk_t                 *pc;

   LOG_FMT(LAS, "Flush (min=%d, max=%d)\n", m_min_col, m_max_col);

   m_last_added = 0;
   m_max_col    = 0;

   /* Recalculate the max_col - it may have shifted since the last Add() */
   for (idx = 0; idx < m_aligned.Len(); idx++)
   {
      pc = m_aligned.Get(idx)->m_pc;

      /* Set the column adjust and gap */
      int col_adj = 0;
      int gap     = 0;
      if (pc != pc->align.ref)
      {
         gap = pc->column - (pc->align.ref->column + pc->align.ref->len());
      }
      chunk_t *tmp = pc;
      if (tmp->type == CT_TPAREN_OPEN)
      {
         tmp = chunk_get_next(tmp);
      }
      if (chunk_is_ptr_operator(tmp) && (m_star_style == SS_DANGLE))
      {
         col_adj = pc->align.start->column - pc->column;
         gap     = pc->align.start->column - (pc->align.ref->column + pc->align.ref->len());
      }
      if (m_right_align)
      {
         /* Adjust the width for signed numbers */
         int start_len = pc->align.start->len();
         if (pc->align.start->type == CT_NEG)
         {
            tmp = chunk_get_next(pc->align.start);
            if ((tmp != NULL) && (tmp->type == CT_NUMBER))
            {
               start_len += tmp->len();
            }
         }
         col_adj += start_len;
      }

      pc->align.col_adj = col_adj;

      /* See if this pushes out the max_col */
      int endcol = pc->column + col_adj;
      if (gap < m_gap)
      {
         endcol += m_gap - gap;
      }
      if (endcol > m_max_col)
      {
         m_max_col = endcol;
      }
   }

   if (cpd.settings[UO_align_on_tabstop].b && (m_aligned.Len() > 1))
   {
      m_max_col = align_tab_column(m_max_col);
   }

   for (idx = 0; idx < m_aligned.Len(); idx++)
   {
      ce = m_aligned.Get(idx);
      pc = ce->m_pc;

      tmp_col = m_max_col - pc->align.col_adj;
      if (idx == 0)
      {
         if (m_skip_first && (pc->column != tmp_col))
         {
            LOG_FMT(LAS, "%s: %d:%d dropping first item due to skip_first\n", __func__,
                    pc->orig_line, pc->orig_col);
            m_skip_first = false;
            m_aligned.Pop_Front();
            Flush();
            m_skip_first = true;
            return;
         }
         pc->flags |= PCF_ALIGN_START;

         pc->align.right_align = m_right_align;
         pc->align.amp_style   = (int)m_amp_style;
         pc->align.star_style  = (int)m_star_style;
      }
      pc->align.gap  = m_gap;
      pc->align.next = m_aligned.GetChunk(idx + 1);

      /* Indent the token, taking col_adj into account */
      LOG_FMT(LAS, "%s: line %d: '%s' to col %d (adj=%d)\n", __func__,
              pc->orig_line, pc->str.c_str(), tmp_col, pc->align.col_adj);
      align_to_column(pc, tmp_col);
   }

   if (ce != NULL)
   {
      last_seqnum = ce->m_seqnum;
      m_aligned.Reset();
   }
   m_min_col = 9999;
   m_max_col = 0;

   if (m_skipped.Empty())
   {
      /* Nothing was skipped, sync the seqnums */
      m_nl_seqnum = m_seqnum;
   }
   else
   {
      /* Remove all items with seqnum < last_seqnum */
      for (idx = 0; idx < m_skipped.Len(); idx++)
      {
         if (m_skipped.Get(idx)->m_seqnum < last_seqnum)
         {
            m_skipped.Zap(idx);
         }
      }
      m_skipped.Collapse();

      /* Add all items from the skipped list */
      ReAddSkipped();
   }
}


/**
 * Resets the stack, discarding anything that was previously added
 */
void AlignStack::Reset()
{
   m_aligned.Reset();
   m_skipped.Reset();
}


/**
 * Aligns everything else and resets the lists.
 */
void AlignStack::End()
{
   if (!m_aligned.Empty())
   {
      LOG_FMT(LAS, "End-");
      Flush();
   }

   m_aligned.Reset();
   m_skipped.Reset();
}<|MERGE_RESOLUTION|>--- conflicted
+++ resolved
@@ -235,13 +235,9 @@
       {
          tmp = chunk_get_next(tmp);
       }
-<<<<<<< HEAD
-      if (chunk_is_ptr_operator(tmp) && (m_star_style == SS_DANGLE))
-=======
       if ((chunk_is_star(tmp) && (m_star_style == SS_DANGLE)) ||
           (chunk_is_addr(tmp) && (m_amp_style == SS_DANGLE)) ||
           (chunk_is_msref(tmp) && (m_star_style == SS_DANGLE))) // TODO: add m_msref_style
->>>>>>> c8b80c89
       {
          col_adj = start->column - ali->column;
          gap     = start->column - (ref->column + ref->len());
