--- conflicted
+++ resolved
@@ -471,11 +471,8 @@
    }
 
    tmp = chunk_first_on_line(tmp);
-<<<<<<< HEAD
-   if (tmp && tmp->type == CT_SQUARE_OPEN)
-=======
+
    if (tmp != nullptr && tmp->type == CT_SQUARE_OPEN)
->>>>>>> e7b19ac2
    {
       return(tmp);
    }
@@ -665,10 +662,6 @@
          }
 
          ParseFrame frmbkup = frm;
-<<<<<<< HEAD
-
-=======
->>>>>>> e7b19ac2
          fl_check(frm, pc);
 
          // Indent the body of a #region here
@@ -775,18 +768,6 @@
                   && frm.top().pc != frmbkup.top().pc)
                {
                   chunk_t *tmp = chunk_get_next_ncnlnp(pc);
-<<<<<<< HEAD
-                  if (tmp->type == CT_WORD || tmp->type == CT_TYPE)
-                  {
-                     tmp = chunk_get_next_ncnlnp(pc);
-                  }
-                  else if (tmp->type == CT_FUNC_CALL || tmp->type == CT_FPAREN_OPEN)
-                  {
-                     tmp = chunk_get_next_type(tmp, CT_FPAREN_CLOSE, tmp->level);
-                     tmp = chunk_get_next_ncnlnp(pc);
-                  }
-                  frm.top().pop_pc = tmp;
-=======
                   if (tmp != nullptr)
                   {
                      if (tmp->type == CT_WORD || tmp->type == CT_TYPE)
@@ -806,7 +787,6 @@
                         frm.top().pop_pc = tmp;
                      }
                   }
->>>>>>> e7b19ac2
                }
             }
             else if (pc->parent_type == CT_PP_ENDIF)
@@ -818,10 +798,6 @@
                }
             }
          }
-<<<<<<< HEAD
-
-=======
->>>>>>> e7b19ac2
          // Transition into a preproc by creating a dummy indent
          chunk_t *pp_next = chunk_get_next(pc);
          if (pp_next == nullptr)
@@ -947,22 +923,7 @@
             }
 
             // End any assign operations with a semicolon on the same level
-<<<<<<< HEAD
-            if (  (  frm.top().type == CT_ASSIGN_NL
-                  || frm.top().type == CT_ASSIGN)
-               && (  chunk_is_semicolon(pc)
-                  || pc->type == CT_COMMA
-                  || pc->type == CT_BRACE_OPEN
-                  || pc->type == CT_SPAREN_CLOSE
-                  || (  pc->type == CT_SQUARE_OPEN
-                     && pc->parent_type == CT_OC_AT)
-                  || (  pc->type == CT_SQUARE_OPEN
-                     && pc->parent_type == CT_ASSIGN)
-                     )
-               && pc->parent_type != CT_CPP_LAMBDA)
-=======
             if (is_end_of_assignment(pc, frm))
->>>>>>> e7b19ac2
             {
                frm.pop();
             }
@@ -1055,10 +1016,6 @@
             {
                frm.pop();
             }
-<<<<<<< HEAD
-
-=======
->>>>>>> e7b19ac2
             // a class scope is ended with another class scope or a close brace
             if (  cpd.settings[UO_indent_access_spec_body].b
                && (frm.top().type == CT_PRIVATE)
@@ -1320,11 +1277,7 @@
                     || pc->parent_type == CT_DELEGATE))
          {
             frm.top().brace_indent = frm.prev().indent;
-<<<<<<< HEAD
             if (are_chunks_in_same_line(frm.prev().pc, chunk_get_prev_ncnlnp(frm.top().pc)))
-=======
-            if (are_chunks_in_same_line(frm.prev().pc, frm.top().pc))
->>>>>>> e7b19ac2
             {
                frm.top().brace_indent -= indent_size;
             }
@@ -1371,10 +1324,7 @@
                frm.top().brace_indent = frm.prev().indent_tmp;
                indent_column_set(frm.top().indent - indent_size);
             }
-<<<<<<< HEAD
-=======
-
->>>>>>> e7b19ac2
+
             log_indent();
 
             frm.top().indent_tab = frm.top().indent;
@@ -2023,7 +1973,6 @@
                   || (frm.prev().type == CT_RETURN))
                {
                   sub = 3;
-<<<<<<< HEAD
                }
                sub = static_cast<int>(frm.size()) - sub;
                if (!cpd.settings[UO_indent_align_paren].b)
@@ -2040,24 +1989,6 @@
                      sub = sub + 1;
                   }
                }
-=======
-               }
-               sub = static_cast<int>(frm.size()) - sub;
-               if (!cpd.settings[UO_indent_align_paren].b)
-               {
-                  sub = static_cast<int>(frm.size()) - 2;
-                  while (sub > 0 && are_chunks_in_same_line(frm.at(sub).pc, frm.top().pc))
-                  {
-                     sub--;
-                     skipped = true;
-                  }
-                  if (  (frm.at(sub + 1).type == CT_CLASS_COLON || frm.at(sub + 1).type == CT_CONSTR_COLON)
-                     && (chunk_is_token(frm.at(sub + 1).pc->prev, CT_NEWLINE)))
-                  {
-                     sub = sub + 1;
-                  }
-               }
->>>>>>> e7b19ac2
                frm.top().indent = frm.at(sub).indent + indent_size;
                log_indent();
                frm.top().indent_tab = frm.top().indent;
@@ -2177,15 +2108,6 @@
             reindent_line(pc, indent_column);
             did_newline = false;
          }
-<<<<<<< HEAD
-         //else if (chunk_is_newline(chunk_get_next(pc)))
-         //{
-         //   indent_column_set(frm.pse[frm.pse_tos].indent);
-         //   reindent_line(chunk_get_next_ncnlnp(pc), indent_column);
-         //   //did_newline = false;
-         //}
-=======
->>>>>>> e7b19ac2
          //check for the series of CT_member chunks else pop it.
          chunk_t *tmp = chunk_get_next_ncnlnp(pc);
          if (tmp != nullptr)
@@ -2207,23 +2129,14 @@
             {
                tmp = chunk_get_prev_ncnlnp(tmp);
             }
-<<<<<<< HEAD
-            if (chunk_is_newline(tmp->prev))
+            if (tmp != nullptr && chunk_is_newline(tmp->prev))
             {
                tmp = chunk_get_next_nl(chunk_get_prev_ncnlnp(tmp));
             }
-            frm.top().pop_pc = tmp;
-            //indent_pse_pop(frm, tmp);
-=======
-            if (tmp != nullptr && chunk_is_newline(tmp->prev))
-            {
-               tmp = chunk_get_next_nl(chunk_get_prev_ncnlnp(tmp));
-            }
             if (tmp != nullptr)
             {
                frm.top().pop_pc = tmp;
             }
->>>>>>> e7b19ac2
          }
       }
       else if (  pc->type == CT_ASSIGN
@@ -2724,12 +2637,8 @@
                         {
                            search = chunk_get_next(search);
                         }
-<<<<<<< HEAD
-                        if (chunk_get_next(search)->type == CT_SEMICOLON || chunk_get_next(search)->type == CT_NEWLINE)
-=======
                         if (  chunk_get_next(search)->type == CT_SEMICOLON
                            || chunk_get_next(search)->type == CT_NEWLINE)
->>>>>>> e7b19ac2
                         {
                            search = chunk_skip_to_match_rev(search);
                            search = chunk_get_next(chunk_get_prev_nl(search));
@@ -3020,7 +2929,6 @@
 static bool is_end_of_assignment(chunk_t *pc, const ParseFrame &frm)
 {
    return(  (  frm.top().type == CT_ASSIGN_NL
-            || frm.top().type == CT_MEMBER
             || frm.top().type == CT_ASSIGN)
          && (  chunk_is_semicolon(pc)
             || pc->type == CT_COMMA
