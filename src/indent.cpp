--- conflicted
+++ resolved
@@ -959,11 +959,7 @@
                if (cpd.settings[UO_indent_oc_block].b ||
                    cpd.settings[UO_indent_oc_block_msg_xcode_style].b)
                {
-<<<<<<< HEAD
-                  bool in_oc_msg = (pc->flags & PCF_IN_OC_MSG) != 0;
-=======
                   bool in_oc_msg           = (pc->flags & PCF_IN_OC_MSG);
->>>>>>> 32bd357e
                   bool indent_from_keyword = cpd.settings[UO_indent_oc_block_msg_from_keyword].b && in_oc_msg;
                   bool indent_from_colon   = cpd.settings[UO_indent_oc_block_msg_from_colon].b && in_oc_msg;
                   bool indent_from_caret   = cpd.settings[UO_indent_oc_block_msg_from_caret].b && in_oc_msg;
