/**
 * @file indent.cpp
 * Does all the indenting stuff.
 *
 * @author  Ben Gardner
 * @author  Guy Maurel since version 0.62 for uncrustify4Qt
 *          October 2015, 2016
 * @license GPL v2+
 */
#include "indent.h"
#include "uncrustify_types.h"
#include "chunk_list.h"
#include "prototypes.h"
#include "options_for_QT.h"
#include <cstdio>
#include <cstdlib>
#include <cstring>
#include <algorithm>
#include "unc_ctype.h"
#include "uncrustify.h"
#include "align.h"
#include "frame_list.h"
#include "space.h"
#include "helper_for_print.h"

#include "ParseFrame.h"

using namespace std;


/**
 * General indenting approach:
 * Indenting levels are put into a stack.
 *
 * The stack entries contain:
 *  - opening type
 *  - brace column
 *  - continuation column
 *
 * Items that start a new stack item:
 *  - preprocessor (new parse frame)
 *  - Brace Open (Virtual brace also)
 *  - Paren, Square, Angle open
 *  - Assignments
 *  - C++ '<<' operator (ie, cout << "blah")
 *  - case
 *  - class colon
 *  - return
 *  - types
 *  - any other continued statement
 *
 * Note that the column of items marked 'PCF_WAS_ALIGNED' is not changed.
 *
 * For an open brace:
 *  - indent increases by indent_columns
 *  - if part of if/else/do/while/switch/etc, an extra indent may be applied
 *  - if in a paren, then cont-col is set to column + 1, ie "({ some code })"
 *
 * Open paren/square/angle:
 * cont-col is set to the column of the item after the open paren, unless
 * followed by a newline, then it is set to (brace-col + indent_columns).
 * Examples:
 *    a_really_long_funcion_name(
 *       param1, param2);
 *    a_really_long_funcion_name(param1,
 *                               param2);
 *
 * Assignments:
 * Assignments are continued aligned with the first item after the assignment,
 * unless the assign is followed by a newline.
 * Examples:
 *    some.variable = asdf + asdf +
 *                    asdf;
 *    some.variable =
 *       asdf + asdf + asdf;
 *
 * C++ << operator:
 * Handled the same as assignment.
 * Examples:
 *    cout << "this is test number: "
 *         << test_number;
 *
 * case:
 * Started with case or default.
 * Terminated with close brace at level or another case or default.
 * Special indenting according to various rules.
 *  - indent of case label
 *  - indent of case body
 *  - how to handle optional braces
 * Examples:
 * {
 * case x: {
 *    a++;
 *    break;
 *    }
 * case y:
 *    b--;
 *    break;
 * default:
 *    c++;
 *    break;
 * }
 *
 * Class colon:
 * Indent continuation by indent_columns:
 * class my_class :
 *    baseclass1,
 *    baseclass2
 * {
 *
 * Return: same as assignments
 * If the return statement is not fully paren'd, then the indent continues at
 * the column of the item after the return. If it is paren'd, then the paren
 * rules apply.
 * return somevalue +
 *        othervalue;
 *
 * Type: pretty much the same as assignments
 * Examples:
 * int foo,
 *     bar,
 *     baz;
 *
 * Any other continued item:
 * There shouldn't be anything not covered by the above cases, but any other
 * continued item is indented by indent_columns:
 * Example:
 * somereallycrazylongname.with[lotsoflongstuff].
 *    thatreallyannoysme.whenIhavetomaintain[thecode] = 3;
 */

/**
 * REVISIT: This needs to be re-checked, maybe cleaned up
 *
 * Indents comments in a (hopefully) smart manner.
 *
 * There are two type of comments that get indented:
 *  - stand alone (ie, no tokens on the line before the comment)
 *  - trailing comments (last token on the line apart from a linefeed)
 *    + note that a stand-alone comment is a special case of a trailing
 *
 * The stand alone comments will get indented in one of three ways:
 *  - column 1:
 *    + There is an empty line before the comment AND the indent level is 0
 *    + The comment was originally in column 1
 *
 *  - Same column as trailing comment on previous line (ie, aligned)
 *    + if originally within TBD (3) columns of the previous comment
 *
 *  - syntax indent level
 *    + doesn't fit in the previous categories
 *
 * Options modify this behavior:
 *  - keep original column (don't move the comment, if possible)
 *  - keep relative column (move out the same amount as first item on line)
 *  - fix trailing comment in column TBD
 *
 * @param pc   The comment, which is the first item on a line
 * @param col  The column if this is to be put at indent level
 */
static void indent_comment(chunk_t *pc, size_t col);


static size_t token_indent(c_token_t type);


static size_t calc_indent_continue(const ParseFrame &frm, size_t pse_tos);


/**
 * We are on a '{' that has parent = OC_BLOCK_EXPR
 * find the column of the param tag
 */
static chunk_t *oc_msg_block_indent(chunk_t *pc, bool from_brace, bool from_caret, bool from_colon, bool from_keyword);


//! We are on a '{' that has parent = OC_BLOCK_EXPR
static chunk_t *oc_msg_prev_colon(chunk_t *pc);


/**
 * returns true if forward scan reveals only single newlines or comments
 * stops when hits code
 * false if next thing hit is a closing brace, also if 2 newlines in a row
 */
static bool single_line_comment_indent_rule_applies(chunk_t *start);


void indent_to_column(chunk_t *pc, size_t column)
{
   LOG_FUNC_ENTRY();
   if (column < pc->column)
   {
      column = pc->column;
   }
   reindent_line(pc, column);
}


enum class align_mode_e : unsigned int
{
   SHIFT,     //! shift relative to the current column
   KEEP_ABS,  //! try to keep the original absolute column
   KEEP_REL,  //! try to keep the original gap
};


void align_to_column(chunk_t *pc, size_t column)
{
   LOG_FUNC_ENTRY();
   if (pc == nullptr || column == pc->column)
   {
      return;
   }

   LOG_FMT(LINDLINE, "%s(%d): %zu] col %zu on %s [%s] => %zu\n",
           __func__, __LINE__, pc->orig_line, pc->column, pc->text(),
           get_token_name(pc->type), column);

   const auto col_delta = static_cast<int>(column) - static_cast<int>(pc->column);
   size_t     min_col   = column;

   pc->column = column;
   do
   {
      auto *next = chunk_get_next(pc);
      if (next == nullptr)
      {
         break;
      }

      const size_t min_delta = space_col_align(pc, next);
      min_col += min_delta;

      const auto *prev = pc;
      pc = next;

      auto almod = align_mode_e::SHIFT;
      if (chunk_is_comment(pc) && pc->parent_type != CT_COMMENT_EMBED)
      {
         almod = (  chunk_is_single_line_comment(pc)
                 && cpd.settings[UO_indent_relative_single_line_comments].b)
                 ? align_mode_e::KEEP_REL : align_mode_e::KEEP_ABS;
      }

      if (almod == align_mode_e::KEEP_ABS)
      {
         // Keep same absolute column
         pc->column = max(pc->orig_col, min_col);
      }
      else if (almod == align_mode_e::KEEP_REL)
      {
         // Keep same relative column
         auto orig_delta = static_cast<int>(pc->orig_col) - static_cast<int>(prev->orig_col);
         orig_delta = max<int>(orig_delta, min_delta);  // keeps orig_delta positive

         pc->column = prev->column + static_cast<size_t>(orig_delta);
      }
      else // SHIFT
      {
         // Shift by the same amount, keep above negative values
         pc->column = (  col_delta >= 0
                      || cast_abs(pc->column, col_delta) < pc->column)
                      ? pc->column + col_delta : 0;
         pc->column = max(pc->column, min_col);
      }
      LOG_FMT(LINDLINED, "%s(%d):   %s set column of '%s', type is %s, orig_line is %zu, to col %zu (orig_col was %zu)\n",
              __func__, __LINE__,
              (almod == align_mode_e::KEEP_ABS) ? "abs" :
              (almod == align_mode_e::KEEP_REL) ? "rel" : "sft",
              pc->text(), get_token_name(pc->type), pc->orig_line, pc->column, pc->orig_col);
   } while (pc != nullptr && pc->nl_count == 0);
} // align_to_column


void reindent_line(chunk_t *pc, size_t column)
{
   LOG_FUNC_ENTRY();
   LOG_FMT(LINDLINE, "%s(%d): orig_line is %zu, orig_col is %zu, on '%s' [%s/%s] => %zu",
           __func__, __LINE__, pc->orig_line, pc->column, pc->text(),
           get_token_name(pc->type), get_token_name(pc->parent_type),
           column);
   LOG_FMT(LINDLINE, "\n");
   log_func_stack_inline(LINDLINE);

   if (column == pc->column)
   {
      return;
   }

   auto col_delta = static_cast<int>(column) - static_cast<int>(pc->column);
   auto min_col   = column;

   pc->column = column;
   do
   {
      if (QT_SIGNAL_SLOT_found)
      {
         // fix the bug #654
         // connect(&mapper, SIGNAL(mapped(QString &)), this, SLOT(onSomeEvent(QString &)));
         // look for end of SIGNAL/SLOT block
         if (!(pc->flags & PCF_IN_QT_MACRO))
         {
            LOG_FMT(LINDLINE, "FLAGS is NOT set: PCF_IN_QT_MACRO\n");
            restore_options_for_QT();
         }
      }
      else
      {
         // look for begin of SIGNAL/SLOT block
         if (pc->flags & PCF_IN_QT_MACRO)
         {
            LOG_FMT(LINDLINE, "FLAGS is set: PCF_IN_QT_MACRO\n");
            save_set_options_for_QT(pc->level);
         }
      }

      chunk_t *next = chunk_get_next(pc);
      if (next == nullptr)
      {
         break;
      }

      if (pc->nl_count)
      {
         min_col   = 0;
         col_delta = 0;
      }
      min_col += space_col_align(pc, next);
      pc       = next;

      const bool is_comment = chunk_is_comment(pc);
      const bool keep       = (  is_comment
                              && chunk_is_single_line_comment(pc)
                              && cpd.settings[UO_indent_relative_single_line_comments].b);

      if (  is_comment
         && pc->parent_type != CT_COMMENT_EMBED
         && !keep)
      {
         pc->column = max(pc->orig_col, min_col);
         LOG_FMT(LINDLINE, "%s(%d): set comment on line %zu to col %zu (orig %zu)\n",
                 __func__, __LINE__, pc->orig_line, pc->column, pc->orig_col);
      }
      else
      {
         const auto tmp_col = static_cast<int>(pc->column) + col_delta;
         pc->column = max(tmp_col, static_cast<int>(min_col));

         LOG_FMT(LINDLINED, "   set column of ");
         if (pc->type == CT_NEWLINE)
         {
            LOG_FMT(LINDLINED, "<Newline>");
         }
         else
         {
            LOG_FMT(LINDLINED, "'%s'", pc->text());
         }
         LOG_FMT(LINDLINED, " to %zu (orig %zu)\n", pc->column, pc->orig_col);
      }
   } while (pc != nullptr && pc->nl_count == 0);
} // reindent_line


static size_t token_indent(c_token_t type)
{
   switch (type)
   {
   case CT_IF:
   case CT_DO:
      return(3);

   case CT_FOR:
   case CT_ELSE:  // wacky, but that's what is wanted
      return(4);

   case CT_WHILE:
   case CT_USING_STMT:
      return(6);

   case CT_SWITCH:
      return(7);

   case CT_ELSEIF:
      return(8);

   case CT_SYNCHRONIZED:
      return(13);

   default:
      return(0);
   }
}


#define indent_column_set(X)                                                                 \
   do {                                                                                      \
      LOG_FMT(LINDENT2, "%s(%d): orig_line is %zu, indent_column changed from %zu to %zu\n", \
              __func__, __LINE__, pc->orig_line, indent_column, (size_t)X);                  \
      indent_column = (X);                                                                   \
   } while (false)


static size_t calc_indent_continue(const ParseFrame &frm, size_t pse_tos)
{
   const int ic = cpd.settings[UO_indent_continue].n;

   if (ic < 0 && frm.at(pse_tos).indent_cont > 0)
   {
      return(frm.at(pse_tos).indent);
   }

   return(frm.at(pse_tos).indent + abs(ic));
}


static size_t calc_indent_continue(const ParseFrame &frm)
{
   return(calc_indent_continue(frm, frm.size() - 1));
}


static chunk_t *oc_msg_block_indent(chunk_t *pc, bool from_brace,
                                    bool from_caret, bool from_colon,
                                    bool from_keyword)
{
   LOG_FUNC_ENTRY();
   chunk_t *tmp = chunk_get_prev_nc(pc);

   if (from_brace)
   {
      return(pc);
   }

   if (chunk_is_paren_close(tmp))
   {
      tmp = chunk_get_prev_nc(chunk_skip_to_match_rev(tmp));
   }
   if (!tmp || tmp->type != CT_OC_BLOCK_CARET)
   {
      return(nullptr);
   }
   if (from_caret)
   {
      return(tmp);
   }
   tmp = chunk_get_prev_nc(tmp);
   if (!tmp || tmp->type != CT_OC_COLON)
   {
      return(nullptr);
   }
   if (from_colon)
   {
      return(tmp);
   }
   tmp = chunk_get_prev_nc(tmp);
   if (  !tmp
      || (tmp->type != CT_OC_MSG_NAME && tmp->type != CT_OC_MSG_FUNC))
   {
      return(nullptr);
   }
   if (from_keyword)
   {
      return(tmp);
   }

   tmp = chunk_first_on_line(tmp);
   if (tmp && tmp->type == CT_SQUARE_OPEN)
   {
      return(tmp);
   }

   return(nullptr);
} // oc_msg_block_indent


static chunk_t *oc_msg_prev_colon(chunk_t *pc)
{
   return(chunk_get_prev_type(pc, CT_OC_COLON, pc->level, scope_e::ALL));
}


#define log_indent()                          \
   do { _log_indent(__func__, __LINE__, frm); \
   } while (false)


static void _log_indent(const char *func, const uint32_t line, const ParseFrame &frm)
{
   LOG_FMT(LINDLINE, "%s(%d): frm.pse_tos is %zu, ...indent is %zu\n",
           func, line, frm.size() - 1, frm.top().indent);
}


#define log_indent_tmp()                          \
   do { _log_indent_tmp(__func__, __LINE__, frm); \
   } while (false)


static void _log_indent_tmp(const char *func, const uint32_t line, const ParseFrame &frm)
{
   LOG_FMT(LINDLINE, "%s(%d): frm.pse_tos is %zu, ...indent_tmp is %zu\n",
           func, line, frm.size() - 1, frm.top().indent_tmp);
}


static void quick_indent_again(void)
{
   LOG_FUNC_ENTRY();

   for (chunk_t *pc = chunk_get_head(); pc != nullptr; pc = chunk_get_next(pc))
   {
      if (pc->indent.ref == nullptr)
      {
         continue;
      }

      chunk_t *tmp = chunk_get_prev(pc);
      if (!chunk_is_newline(tmp))
      {
         continue;
      }

      const size_t col = pc->indent.ref->column + pc->indent.delta;
      indent_to_column(pc, col);

      LOG_FMT(LINDENTAG, "%s(%d): [%zu] indent [%s] to %zu based on [%s] @ %zu:%zu\n",
              __func__, __LINE__, pc->orig_line, pc->text(), col,
              pc->indent.ref->text(), pc->indent.ref->orig_line,
              pc->indent.ref->column);
   }
}


void indent_text(void)
{
   LOG_FUNC_ENTRY();
   bool         did_newline   = true;
   size_t       vardefcol     = 0;
   const size_t indent_size   = cpd.settings[UO_indent_columns].u;
   size_t       indent_column = 0;
   int          xml_indent    = 0;
   size_t       sql_col       = 0;
   size_t       sql_orig_col  = 0;
   bool         in_func_def   = false;

   cpd.frames.clear();

   ParseFrame frm{};

   chunk_t    *pc = chunk_get_head();
   while (pc != nullptr)
   {
      //  forces string literal to column-1 [Fix for 1246]
      if (  (pc->type == CT_STRING || pc->type == CT_STRING_MULTI)
         && !(cpd.lang_flags & LANG_OC))
      {
         string str = pc->text();
         if ((str[0] == '@') && (chunk_get_prev(pc)->type == CT_NEWLINE))
         {
            indent_column_set(1);
            reindent_line(pc, indent_column);
            pc          = chunk_get_next(pc);
            did_newline = false;
         }
      }

      if (pc->type == CT_NEWLINE)
      {
         LOG_FMT(LINDLINE, "%s(%d): orig_line is %zu, <Newline>\n",
                 __func__, __LINE__, pc->orig_line);
      }
      else if (pc->type == CT_NL_CONT)
      {
         LOG_FMT(LINDLINE, "%s(%d): orig_line is %zu, CT_NL_CONT\n",
                 __func__, __LINE__, pc->orig_line);
      }
      else
      {
         LOG_FMT(LINDLINE, "%s(%d): orig_line is %zu, orig_col is %zu, column is %zu, for '%s'\n   ",
                 __func__, __LINE__, pc->orig_line, pc->orig_col, pc->column, pc->text());
         log_pcf_flags(LINDLINE, pc->flags);
      }

      if (  cpd.settings[UO_use_options_overriding_for_qt_macros].b
         && (  strcmp(pc->text(), "SIGNAL") == 0
            || strcmp(pc->text(), "SLOT") == 0))
      {
         LOG_FMT(LINDLINE, "%s(%d): orig_line=%zu: type %s SIGNAL/SLOT found\n",
                 __func__, __LINE__, pc->orig_line, get_token_name(pc->type));
      }


      // Handle preprocessor transitions
      const size_t parent_token_indent = (cpd.settings[UO_indent_brace_parent].b)
                                         ? token_indent(pc->parent_type) : 0;

      // Handle "force indentation of function definition to start in column 1"
      if (cpd.settings[UO_indent_func_def_force_col1].b)
      {
         if (!in_func_def)
         {
            chunk_t *next = chunk_get_next_ncnl(pc);
            if (  pc->parent_type == CT_FUNC_DEF
               || (  pc->type == CT_COMMENT
                  && next != nullptr
                  && next->parent_type == CT_FUNC_DEF))
            {
               in_func_def = true;
               frm.push(*pc);
               frm.top().indent_tmp = 1;
               frm.top().indent     = 1;
               frm.top().indent_tab = 1;
            }
         }
         else
         {
            chunk_t *prev = chunk_get_prev(pc);
            if (  prev->type == CT_BRACE_CLOSE
               && prev->parent_type == CT_FUNC_DEF)
            {
               in_func_def = false;
               frm.pop();
            }
         }
      }

      // Clean up after a #define, etc
      const bool in_preproc = (pc->flags & PCF_IN_PREPROC);
      if (!in_preproc)
      {
         while (!frm.empty() && frm.top().in_preproc)
         {
            const c_token_t type = frm.top().type;
            frm.pop();

            /*
             * If we just removed an #endregion, then check to see if a
             * PP_REGION_INDENT entry is right below it
             */
            if (  type == CT_PP_ENDREGION
               && frm.top().type == CT_PP_REGION_INDENT)
            {
               frm.pop();
            }
         }
      }
      else if (pc->type == CT_PREPROC) // #
      {
         // Close out PP_IF_INDENT before playing with the parse frames
         if (  frm.top().type == CT_PP_IF_INDENT
            && (pc->parent_type == CT_PP_ENDIF || pc->parent_type == CT_PP_ELSE))
         {
            frm.pop();
         }

         fl_check(frm, pc);

         // Indent the body of a #region here
         if (  cpd.settings[UO_pp_region_indent_code].b
            && pc->parent_type == CT_PP_REGION)
         {
            chunk_t *next = chunk_get_next(pc);
            if (next == nullptr)
            {
               break;
            }

            // Hack to get the logs to look right
            set_chunk_type(next, CT_PP_REGION_INDENT);
            frm.push(*next);
            set_chunk_type(next, CT_PP_REGION);

            // Indent one level
            frm.top().indent = frm.prev().indent + indent_size;
            log_indent();

            frm.top().indent_tab = frm.prev().indent_tab + indent_size;
            frm.top().indent_tmp = frm.top().indent;
            frm.top().in_preproc = false;
            log_indent_tmp();
         }

         // If option set, remove indent inside switch statement
         if (  frm.top().type == CT_CASE
            && !cpd.settings[UO_indent_switch_pp].b)
         {
            frm.push(*pc);

            frm.prev().indent = frm.top().indent - indent_size;
            log_indent();
         }

         // Indent the body of a #if here
         if (  cpd.settings[UO_pp_if_indent_code].b
            && (pc->parent_type == CT_PP_IF || pc->parent_type == CT_PP_ELSE))
         {
            chunk_t *next = chunk_get_next(pc);
            if (next == nullptr)
            {
               break;
            }

            int     should_indent_preproc = true;
            chunk_t *preproc_next         = chunk_get_next_nl(pc);
            preproc_next = chunk_get_next_nblank(preproc_next);

            /* Look ahead at what's on the line after the #if */
            while (preproc_next != nullptr && preproc_next->type != CT_NEWLINE)
            {
               if (  (  (  (preproc_next->type == CT_BRACE_OPEN)
                        || (preproc_next->type == CT_BRACE_CLOSE))
                     && !cpd.settings[UO_pp_indent_brace].b)
                  || (  preproc_next->type == CT_FUNC_DEF
                     && !cpd.settings[UO_pp_indent_func_def].b)
                  || (  preproc_next->type == CT_CASE
                     && !cpd.settings[UO_pp_indent_case].b)
                  || (  preproc_next->type == CT_EXTERN
                     && !cpd.settings[UO_pp_indent_extern].b))
               {
                  should_indent_preproc = false;
                  break;
               }
               preproc_next = chunk_get_next(preproc_next);
            }
            if (should_indent_preproc)
            {
               // Hack to get the logs to look right

               const c_token_t memtype = next->type;
               set_chunk_type(next, CT_PP_IF_INDENT);
               frm.push(*next);
               set_chunk_type(next, memtype);

               // Indent one level except if the #if is a #include guard
               size_t extra = (pc->pp_level == 0 && ifdef_over_whole_file())
                              ? 0 : indent_size;

               frm.top().indent = frm.prev().indent + extra;
               log_indent();

               frm.top().indent_tab = frm.prev().indent_tab + extra;
               frm.top().indent_tmp = frm.top().indent;
               frm.top().in_preproc = false;
               log_indent_tmp();
            }
         }

         // Transition into a preproc by creating a dummy indent
         chunk_t *pp_next = chunk_get_next(pc);
         if (pp_next == nullptr)
         {
            return;
         }
         frm.push(*pp_next);

         if (pc->parent_type == CT_PP_DEFINE || pc->parent_type == CT_PP_UNDEF)
         {
            frm.top().indent_tmp = cpd.settings[UO_pp_define_at_level].b
                                   ? frm.prev().indent_tmp : 1;
            frm.top().indent = frm.top().indent_tmp + indent_size;
            log_indent();

            frm.top().indent_tab = frm.top().indent;
            log_indent_tmp();
         }
         else if (  pc->parent_type == CT_PP_PRAGMA
                 && cpd.settings[UO_pp_define_at_level].b)
         {
            frm.top().indent_tmp = frm.prev().indent_tmp;
            frm.top().indent     = frm.top().indent_tmp + indent_size;
            log_indent();

            frm.top().indent_tab = frm.top().indent;
            log_indent_tmp();
         }
         else
         {
            if (  (frm.prev().type == CT_PP_REGION_INDENT)
               || (  (frm.prev().type == CT_PP_IF_INDENT)
                  && (frm.top().type != CT_PP_ENDIF)))
            {
               frm.top().indent = frm.prev(2).indent;
               log_indent();
            }
            else
            {
               frm.top().indent = frm.prev().indent;
               log_indent();
            }
            log_indent();


            auto val = 0;
            if (  pc->parent_type == CT_PP_REGION
               || pc->parent_type == CT_PP_ENDREGION)
            {
               val = cpd.settings[UO_pp_indent_region].n;
               log_indent();
            }
            else if (  pc->parent_type == CT_PP_IF
                    || pc->parent_type == CT_PP_ELSE
                    || pc->parent_type == CT_PP_ENDIF)
            {
               val = cpd.settings[UO_pp_indent_if].n;
               log_indent();
            }
            if (val != 0)
            {
               auto &indent = frm.top().indent;

               indent = (val > 0) ? val                     // reassign if positive val,
                        : (cast_abs(indent, val) < indent)  // else if no underflow
                        ? (indent + val) : 0;               // reduce, else 0
            }

            frm.top().indent_tmp = frm.top().indent;
            log_indent_tmp();
         }
      }

      // Check for close XML tags "</..."
      if (cpd.settings[UO_indent_xml_string].u > 0)
      {
         if (pc->type == CT_STRING)
         {
            if (  pc->len() > 4
               && xml_indent > 0
               && pc->str[1] == '<'
               && pc->str[2] == '/')
            {
               xml_indent -= cpd.settings[UO_indent_xml_string].u;
            }
         }
         else if (!chunk_is_comment(pc) && !chunk_is_newline(pc))
         {
            xml_indent = 0;
         }
      }

      // Handle non-brace closures
      log_indent_tmp();

      bool   token_used = false;
      size_t old_frm_size;
      do
      {
         old_frm_size = frm.size();

         // End anything that drops a level
         if (  !chunk_is_newline(pc)
            && !chunk_is_comment(pc)
            && frm.top().level > pc->level)
         {
            frm.pop();
         }

         if (frm.top().level >= pc->level)
         {
            // process virtual braces closes (no text output)
            if (  pc->type == CT_VBRACE_CLOSE
               && frm.top().type == CT_VBRACE_OPEN)
            {
               frm.pop();
               pc = chunk_get_next(pc);
               if (!pc)
               {
                  // need to break out of both the do and while loops
                  goto null_pc;
               }
            }

            // End any assign operations with a semicolon on the same level
            if (  (  frm.top().type == CT_ASSIGN_NL
                  || frm.top().type == CT_ASSIGN)
               && (  chunk_is_semicolon(pc)
                  || pc->type == CT_COMMA
                  || pc->type == CT_BRACE_OPEN
                  || pc->type == CT_SPAREN_CLOSE
                  || (  pc->type == CT_SQUARE_OPEN
                     && pc->parent_type == CT_OC_AT)
                  || (  pc->type == CT_SQUARE_OPEN
                     && pc->parent_type == CT_ASSIGN))
               && pc->parent_type != CT_CPP_LAMBDA)
            {
               frm.pop();
            }

            // End any assign operations with a semicolon on the same level
            if (  chunk_is_semicolon(pc)
               && (  (frm.top().type == CT_IMPORT)
                  || (frm.top().type == CT_USING)))
            {
               frm.pop();
            }

            // End any custom macro-based open/closes
            if (  !token_used
               && (frm.top().type == CT_MACRO_OPEN)
               && pc->type == CT_MACRO_CLOSE)
            {
               token_used = true;
               frm.pop();
            }

            // End any CPP/ObjC class colon stuff
            if (  (  (frm.top().type == CT_CLASS_COLON)
                  || (frm.top().type == CT_CONSTR_COLON))
               && (  pc->type == CT_BRACE_OPEN
                  || pc->type == CT_OC_END
                  || pc->type == CT_OC_SCOPE
                  || pc->type == CT_OC_PROPERTY
                  || chunk_is_semicolon(pc)))
            {
               frm.pop();
            }
            // End ObjC class colon stuff inside of generic definition (like Test<T1: id<T3>>)
            if (  (frm.top().type == CT_CLASS_COLON)
               && pc->type == CT_ANGLE_CLOSE
               && pc->parent_type == CT_OC_GENERIC_SPEC)
            {
               frm.pop();
            }

            // a case is ended with another case or a close brace
            if (  (frm.top().type == CT_CASE)
               && (pc->type == CT_BRACE_CLOSE || pc->type == CT_CASE))
            {
               frm.pop();
            }

            // a class scope is ended with another class scope or a close brace
            if (  cpd.settings[UO_indent_access_spec_body].b
               && (frm.top().type == CT_PRIVATE)
               && (pc->type == CT_BRACE_CLOSE || pc->type == CT_PRIVATE))
            {
               frm.pop();
            }

            // return & throw are ended with a semicolon
            if (  chunk_is_semicolon(pc)
               && (  (frm.top().type == CT_RETURN)
                  || (frm.top().type == CT_THROW)))
            {
               frm.pop();
            }

            // an OC SCOPE ('-' or '+') ends with a semicolon or brace open
            if (  (frm.top().type == CT_OC_SCOPE)
               && (chunk_is_semicolon(pc) || pc->type == CT_BRACE_OPEN))
            {
               frm.pop();
            }

            /*
             * a typedef and an OC SCOPE ('-' or '+') ends with a semicolon or
             * brace open
             */
            if (  (frm.top().type == CT_TYPEDEF)
               && (  chunk_is_semicolon(pc)
                  || chunk_is_paren_open(pc)
                  || pc->type == CT_BRACE_OPEN))
            {
               frm.pop();
            }

            // an SQL EXEC is ended with a semicolon
            if (  (frm.top().type == CT_SQL_EXEC)
               && chunk_is_semicolon(pc))
            {
               frm.pop();
            }

            // an CLASS is ended with a semicolon or brace open
            if (  (frm.top().type == CT_CLASS)
               && (  pc->type == CT_CLASS_COLON
                  || pc->type == CT_BRACE_OPEN
                  || chunk_is_semicolon(pc)))
            {
               frm.pop();
            }

            // Close out parenthesis and squares
            if (  (frm.top().type == (pc->type - 1))
               && (  pc->type == CT_PAREN_CLOSE
                  || pc->type == CT_SPAREN_CLOSE
                  || pc->type == CT_FPAREN_CLOSE
                  || pc->type == CT_SQUARE_CLOSE
                  || pc->type == CT_ANGLE_CLOSE))
            {
               frm.pop();
               frm.paren_count--;
            }
         }
      } while (old_frm_size > frm.size());

      // Grab a copy of the current indent
      indent_column_set(frm.top().indent_tmp);
      log_indent_tmp();

      if (  !chunk_is_newline(pc)
         && !chunk_is_comment(pc)
         && log_sev_on(LINDPC))
      {
         LOG_FMT(LINDPC, " -=[ %zu:%zu %s ]=-\n",
                 pc->orig_line, pc->orig_col, pc->text());
         for (size_t ttidx = frm.size() - 1; ttidx > 0; ttidx--)
         {
            LOG_FMT(LINDPC, "     [%zu %zu:%zu %s %s/%s tmp=%zu ind=%zu bri=%zu tab=%zu cont=%d lvl=%zu blvl=%zu]\n",
                    ttidx,
                    frm.at(ttidx).pc->orig_line,
                    frm.at(ttidx).pc->orig_col,
                    frm.at(ttidx).pc->text(),
                    get_token_name(frm.at(ttidx).type),
                    get_token_name(frm.at(ttidx).pc->parent_type),
                    frm.at(ttidx).indent_tmp,
                    frm.at(ttidx).indent,
                    frm.at(ttidx).brace_indent,
                    frm.at(ttidx).indent_tab,
                    frm.at(ttidx).indent_cont,
                    frm.at(ttidx).level,
                    frm.at(ttidx).pc->brace_level);
         }
      }

      /*
       * Handle stuff that can affect the current indent:
       *  - brace close
       *  - vbrace open
       *  - brace open
       *  - case         (immediate)
       *  - labels       (immediate)
       *  - class colons (immediate)
       *
       * And some stuff that can't
       *  - open paren
       *  - open square
       *  - assignment
       *  - return
       */
      const bool brace_indent = (  (  pc->type == CT_BRACE_CLOSE
                                   || pc->type == CT_BRACE_OPEN)
                                && cpd.settings[UO_indent_braces].b
                                && (  !cpd.settings[UO_indent_braces_no_func].b
                                   || pc->parent_type != CT_FUNC_DEF)
                                && (  !cpd.settings[UO_indent_braces_no_func].b
                                   || pc->parent_type != CT_FUNC_CLASS_DEF)
                                && (  !cpd.settings[UO_indent_braces_no_class].b
                                   || pc->parent_type != CT_CLASS)
                                && (  !cpd.settings[UO_indent_braces_no_struct].b
                                   || pc->parent_type != CT_STRUCT));

      if (pc->type == CT_BRACE_CLOSE)
      {
         if (frm.top().type == CT_BRACE_OPEN)
         {
            // Indent the brace to match the open brace
            indent_column_set(frm.top().brace_indent);

            if (frm.top().ip.ref)
            {
               pc->indent.ref   = frm.top().ip.ref;
               pc->indent.delta = 0;
            }

            frm.pop();
         }
      }
      else if (pc->type == CT_VBRACE_OPEN)
      {
         frm.push(*pc);

         size_t iMinIndent = cpd.settings[UO_indent_min_vbrace_open].u;
         if (indent_size > iMinIndent)
         {
            iMinIndent = indent_size;
         }
         size_t iNewIndent = frm.prev().indent + iMinIndent;
         if (cpd.settings[UO_indent_vbrace_open_on_tabstop].b)
         {
            iNewIndent = next_tab_column(iNewIndent);
         }
         frm.top().indent = iNewIndent;
         log_indent();
         frm.top().indent_tmp = frm.top().indent;
         frm.top().indent_tab = frm.top().indent;
         log_indent_tmp();

         // Always indent on virtual braces
         indent_column_set(frm.top().indent_tmp);
      }
      else if (  pc->type == CT_BRACE_OPEN
              && (pc->next != nullptr && pc->next->type != CT_NAMESPACE))
      {
         frm.push(*pc);

         if (  cpd.settings[UO_indent_cpp_lambda_body].b
            && pc->parent_type == CT_CPP_LAMBDA)
         {
            frm.top().brace_indent = frm.prev().indent;
            indent_column_set(frm.top().brace_indent);
            frm.top().indent = indent_column + indent_size;
            log_indent();

            frm.top().indent_tab = frm.top().indent;
            frm.top().indent_tmp = frm.top().indent;
            log_indent_tmp();

            frm.prev().indent_tmp = frm.top().indent_tmp;
            log_indent_tmp();
         }
         else if (  (cpd.lang_flags & LANG_CS)
                 && cpd.settings[UO_indent_cs_delegate_brace].b
                 && (  pc->parent_type == CT_LAMBDA
                    || pc->parent_type == CT_DELEGATE))
         {
            frm.top().brace_indent = 1 + ((pc->brace_level + 1) * indent_size);
            indent_column_set(frm.top().brace_indent);
            frm.top().indent = indent_column + indent_size;
            log_indent();
            frm.top().indent_tab = frm.top().indent;
            frm.top().indent_tmp = frm.top().indent;
            log_indent_tmp();

            frm.prev().indent_tmp = frm.top().indent_tmp;
            log_indent_tmp();
         }
         else if (  (cpd.lang_flags & LANG_CS)
                 && !cpd.settings[UO_indent_cs_delegate_brace].b
                 && !cpd.settings[UO_indent_align_paren].b
                 && (  pc->parent_type == CT_LAMBDA
                    || pc->parent_type == CT_DELEGATE))
         {
            frm.top().brace_indent = frm.prev().indent;
            if (are_chunks_in_same_line(frm.prev().pc, frm.top().pc))
            {
               frm.top().brace_indent -= indent_size;
            }
            indent_column_set(frm.top().brace_indent);
            frm.top().indent = indent_column + indent_size;
            log_indent();
            frm.top().indent_tab = frm.top().indent;
            frm.top().indent_tmp = frm.top().indent;
            log_indent_tmp();
            frm.prev().indent_tmp = frm.top().indent_tmp;
            log_indent_tmp();
         }
         else if (  !cpd.settings[UO_indent_paren_open_brace].b
                 && (cpd.lang_flags & LANG_CS) == 0
                 && pc->parent_type == CT_CPP_LAMBDA
                 && (pc->flags & PCF_IN_FCN_DEF)
                 && chunk_is_newline(chunk_get_next_nc(pc)))
         {
            // Issue #1165
            log_pcf_flags(LINDENT2, pc->flags);
            frm.top().brace_indent = 1 + ((pc->brace_level + 1) * indent_size);
            indent_column_set(frm.top().brace_indent);
            frm.top().indent = frm.prev().indent_tmp;
            log_indent();

            frm.top().indent_tmp = frm.top().indent;
            log_indent_tmp();
         }
         // any '{' that is inside of a '(' overrides the '(' indent
         else if (  !cpd.settings[UO_indent_paren_open_brace].b
                 && chunk_is_paren_open(frm.prev().pc)
                 && chunk_is_newline(chunk_get_next_nc(pc)))
         {
            // FIXME: I don't know how much of this is necessary, but it seems to work
            LOG_FMT(LINDENT2, "%s(%d): orig_line is %zu, pc->brace_level is %zu, for '%s', pc->level is %zu, pc(-1)->level is %zu\n",
<<<<<<< HEAD
                    __func__, __LINE__, pc->orig_line, pc->brace_level, pc->text(), pc->level, frm.prev().pc->level);
            frm.top().brace_indent = 1 + (pc->brace_level * indent_size);
            indent_column_set(frm.top().brace_indent);
            frm.top().indent = indent_column + indent_size;
=======
                    __func__, __LINE__, pc->orig_line, pc->brace_level, pc->text(), pc->level, frm.pse[frm.pse_tos - 1].pc->level);
            frm.pse[frm.pse_tos].brace_indent = 1 + (pc->brace_level * indent_size);
            indent_column_set(frm.pse[frm.pse_tos].brace_indent);
            frm.pse[frm.pse_tos].indent = indent_column + indent_size;

            if ((pc->parent_type == CT_OC_BLOCK_EXPR) && ((pc->flags & PCF_IN_OC_MSG) != 0))
            {
               frm.pse[frm.pse_tos].indent       = frm.pse[frm.pse_tos - 1].indent_tmp;
               frm.pse[frm.pse_tos].brace_indent = frm.pse[frm.pse_tos - 1].indent_tmp;
               indent_column_set(frm.pse[frm.pse_tos].indent - indent_size);
            }

>>>>>>> 8eb84fcb
            log_indent();

            frm.top().indent_tab = frm.top().indent;
            frm.top().indent_tmp = frm.top().indent;
            log_indent_tmp();

            frm.prev().indent_tmp = frm.top().indent_tmp;
            log_indent_tmp();
         }
         else if (frm.paren_count != 0)
         {
            if (frm.top().pc->parent_type == CT_OC_BLOCK_EXPR)
            {
               if (  (pc->flags & PCF_IN_OC_MSG)
                  && cpd.settings[UO_indent_oc_block_msg].u)
               {
                  frm.top().ip.ref = oc_msg_block_indent(pc, false, false, false, true);
                  frm.top().ip.delta = cpd.settings[UO_indent_oc_block_msg].u;
               }

               if (  cpd.settings[UO_indent_oc_block].b
                  || cpd.settings[UO_indent_oc_block_msg_xcode_style].b)
               {
                  bool in_oc_msg           = (pc->flags & PCF_IN_OC_MSG) != 0;     // forcing value to bool
                  bool indent_from_keyword = cpd.settings[UO_indent_oc_block_msg_from_keyword].b
                                             && in_oc_msg;
                  bool indent_from_colon = cpd.settings[UO_indent_oc_block_msg_from_colon].b
                                           && in_oc_msg;
                  bool indent_from_caret = cpd.settings[UO_indent_oc_block_msg_from_caret].b
                                           && in_oc_msg;
                  bool indent_from_brace = cpd.settings[UO_indent_oc_block_msg_from_brace].b
                                           && in_oc_msg;

                  /*
                   * In "Xcode indent mode", we want to indent:
                   *  - if the colon is aligned (namely, if a newline has been
                   *    added before it), indent_from_brace
                   *  - otherwise, indent from previous block (the "else" statement here)
                   */
                  if (cpd.settings[UO_indent_oc_block_msg_xcode_style].b)
                  {
                     chunk_t *colon        = oc_msg_prev_colon(pc);
                     chunk_t *param_name   = chunk_get_prev(colon);
                     chunk_t *before_param = chunk_get_prev(param_name);

                     if (chunk_is_token(before_param, CT_NEWLINE))
                     {
                        indent_from_keyword = true;
                        indent_from_colon   = false;
                        indent_from_caret   = false;
                        indent_from_brace   = false;
                     }
                     else
                     {
                        indent_from_brace   = false;
                        indent_from_colon   = false;
                        indent_from_caret   = false;
                        indent_from_keyword = false;
                     }
                  }

                  chunk_t *ref = oc_msg_block_indent(pc, indent_from_brace,
                                                     indent_from_caret,
                                                     indent_from_colon,
                                                     indent_from_keyword);
                  if (ref)
                  {
                     frm.top().indent = indent_size + ref->column;
                  }
                  else
                  {
                     frm.top().indent = 1 + ((pc->brace_level + 1) * indent_size);
                  }
                  log_indent();
                  indent_column_set(frm.top().indent - indent_size);
               }
               else
               {
                  frm.top().indent = frm.prev().indent_tmp + indent_size;
                  log_indent();
               }
            }
            else
            {
               // We are inside ({ ... }) -- indent one tab from the paren
               frm.top().indent = frm.prev().indent_tmp + indent_size;
               log_indent();
            }
         }
         else
         {
            // Use the prev indent level + indent_size.
            frm.top().indent = frm.prev().indent + indent_size;
            LOG_FMT(LINDLINE, "%s(%d): frm.pse_tos=%zu, ... indent=%zu\n",
                    __func__, __LINE__, frm.size() - 1, frm.top().indent);

            // If this brace is part of a statement, bump it out by indent_brace
            if (  pc->parent_type == CT_IF
               || pc->parent_type == CT_ELSE
               || pc->parent_type == CT_ELSEIF
               || pc->parent_type == CT_TRY
               || pc->parent_type == CT_CATCH
               || pc->parent_type == CT_DO
               || pc->parent_type == CT_WHILE
               || pc->parent_type == CT_USING_STMT
               || pc->parent_type == CT_SWITCH
               || pc->parent_type == CT_SYNCHRONIZED
               || pc->parent_type == CT_FOR)
            {
               if (parent_token_indent != 0)
               {
                  frm.top().indent += parent_token_indent - indent_size;
                  log_indent();
               }
               else
               {
                  frm.top().indent += cpd.settings[UO_indent_brace].u;
                  log_indent();
                  indent_column_set(indent_column + cpd.settings[UO_indent_brace].u);
               }
            }
            else if (pc->parent_type == CT_CASE)
            {
               const auto tmp_indent = static_cast<int>(frm.prev().indent)
                                       - static_cast<int>(indent_size)
                                       + cpd.settings[UO_indent_case_brace].n;

               /*
                * An open brace with the parent of case does not indent by default
                * UO_indent_case_brace can be used to indent the brace.
                * So we need to take the CASE indent, subtract off the
                * indent_size that was added above and then add indent_case_brace.
                * may take negative value
                */
               indent_column_set(max(tmp_indent, 0));

               // Stuff inside the brace still needs to be indented
               frm.top().indent = indent_column + indent_size;
               log_indent();

               frm.top().indent_tmp = frm.top().indent;
               log_indent_tmp();
            }
            else if (  pc->parent_type == CT_CLASS
                    && !cpd.settings[UO_indent_class].b)
            {
               LOG_FMT(LINDENT, "%s(%d):orig_line is %zu, orig_col is %zu, text is %s\n",
                       __func__, __LINE__, pc->orig_line, pc->orig_col, pc->text());
               frm.top().indent -= indent_size;
               log_indent();
            }
            else if (pc->parent_type == CT_NAMESPACE)
            {
               frm.top().ns_cnt = frm.prev().ns_cnt + 1;
               if (  cpd.settings[UO_indent_namespace].b
                  && cpd.settings[UO_indent_namespace_single_indent].b)
               {
                  if (frm.top().ns_cnt >= 2)
                  {
                     // undo indent on all except the first namespace
                     frm.top().indent -= indent_size;
                     log_indent();
                  }
                  indent_column_set(frm.prev(frm.top().ns_cnt).indent);
               }
               else if (  (pc->flags & PCF_LONG_BLOCK)
                       || !cpd.settings[UO_indent_namespace].b)
               {
                  // don't indent long blocks
                  frm.top().indent -= indent_size;
                  log_indent();
               }
               else // indenting 'short' namespace
               {
                  if (cpd.settings[UO_indent_namespace_level].u > 0)
                  {
                     frm.top().indent -= indent_size;
                     log_indent();

                     frm.top().indent +=
                        cpd.settings[UO_indent_namespace_level].u;
                     log_indent();
                  }
               }
            }
            else if (  pc->parent_type == CT_EXTERN
                    && !cpd.settings[UO_indent_extern].b)
            {
               frm.top().indent -= indent_size;
               log_indent();
            }

            frm.top().indent_tab = frm.top().indent;
         }

         if (pc->flags & PCF_DONT_INDENT)
         {
            frm.top().indent = pc->column;
            log_indent();

            indent_column_set(pc->column);
         }
         else
         {
            /*
             * If there isn't a newline between the open brace and the next
             * item, just indent to wherever the next token is.
             * This covers this sort of stuff:
             * { a++;
             *   b--; };
             */
            chunk_t *next = chunk_get_next_ncnl(pc);
            if (next == nullptr)
            {
               break;
            }
            if (  !chunk_is_newline_between(pc, next)
               && cpd.settings[UO_indent_token_after_brace].b
               && !(pc->flags & PCF_ONE_LINER))      // Issue #1108
            {
               frm.top().indent = next->column;
               log_indent();
            }
            frm.top().indent_tmp = frm.top().indent;
            frm.top().open_line  = pc->orig_line;
            log_indent_tmp();

            // Update the indent_column if needed
            if (brace_indent || parent_token_indent != 0)
            {
               indent_column_set(frm.top().indent_tmp);
               log_indent_tmp();
            }
         }

         // Save the brace indent
         frm.top().brace_indent = indent_column;
      }
      else if (pc->type == CT_SQL_END)
      {
         if (frm.top().type == CT_SQL_BEGIN)
         {
            frm.pop();
            indent_column_set(frm.top().indent_tmp);
            log_indent_tmp();
         }
      }
      else if (  pc->type == CT_SQL_BEGIN
              || pc->type == CT_MACRO_OPEN
              || pc->type == CT_CLASS)
      {
         frm.push(*pc);

         frm.top().indent = frm.prev().indent + indent_size;
         log_indent();

         frm.top().indent_tmp = frm.top().indent;
         frm.top().indent_tab = frm.top().indent;
         log_indent_tmp();
      }
      else if (pc->type == CT_SQL_EXEC)
      {
         frm.push(*pc);

         frm.top().indent = frm.prev().indent + indent_size;
         log_indent();

         frm.top().indent_tmp = frm.top().indent;
         log_indent_tmp();
      }
      else if (pc->type == CT_MACRO_ELSE)
      {
         if (frm.top().type == CT_MACRO_OPEN)
         {
            indent_column_set(frm.prev().indent);
         }
      }
      else if (pc->type == CT_CASE)
      {
         // Start a case - indent UO_indent_switch_case from the switch level
         const size_t tmp = frm.top().indent
                            + cpd.settings[UO_indent_switch_case].u;
         frm.push(*pc);

         frm.top().indent = tmp;
         log_indent();

         frm.top().indent_tmp = tmp - indent_size + cpd.settings[UO_indent_case_shift].u;
         frm.top().indent_tab = tmp;
         log_indent_tmp();

         // Always set on case statements
         indent_column_set(frm.top().indent_tmp);

         // comments before 'case' need to be aligned with the 'case'
         chunk_t *pct = pc;
         while (  ((pct = chunk_get_prev_nnl(pct)) != nullptr)
               && chunk_is_comment(pct))
         {
            chunk_t *t2 = chunk_get_prev(pct);
            if (chunk_is_newline(t2))
            {
               pct->column        = frm.top().indent_tmp;
               pct->column_indent = pct->column;
            }
         }
      }
      else if (pc->type == CT_BREAK)
      {
         chunk_t *prev = chunk_get_prev_ncnl(pc);
         if (  chunk_is_token(prev, CT_BRACE_CLOSE)
            && prev->parent_type == CT_CASE)
         {
            // issue #663 + issue #1366
            chunk_t *prev_newline = chunk_get_prev_nl(pc);
            if (prev_newline != nullptr)
            {
               chunk_t *prev_prev_newline = chunk_get_prev_nl(prev_newline);
               if (prev_prev_newline != nullptr)
               {
                  // This only affects the 'break', so no need for a stack entry
                  indent_column_set(prev_prev_newline->next->column);
               }
            }
         }
      }
      else if (pc->type == CT_LABEL)
      {
         const auto val        = cpd.settings[UO_indent_label].n;
         const auto pse_indent = frm.top().indent;

         // Labels get sent to the left or backed up
         if (val > 0)
         {
            indent_column_set(val);

            chunk_t *next = chunk_get_next(chunk_get_next(pc));  // colon + possible statement

            if (  next != nullptr && !chunk_is_newline(next)
                  // label (+ 2, because there is colon and space after it) must fit into indent
               && (val + static_cast<int>(pc->len()) + 2 <= static_cast<int>(pse_indent)))
            {
               reindent_line(next, pse_indent);
            }
         }
         else
         {
            const auto no_underflow = cast_abs(pse_indent, val) < pse_indent;
            indent_column_set(((no_underflow) ? (pse_indent + val) : 0));
         }
      }
      else if (pc->type == CT_PRIVATE)
      {
         if (cpd.settings[UO_indent_access_spec_body].b)
         {
            const size_t tmp = frm.top().indent + indent_size;
            frm.push(*pc);

            frm.top().indent = tmp;
            log_indent();

            frm.top().indent_tmp = tmp - indent_size;
            frm.top().indent_tab = tmp;
            log_indent_tmp();

            /*
             * If we are indenting the body, then we must leave the access spec
             * indented at brace level
             */
            indent_column_set(frm.top().indent_tmp);
         }
         else
         {
            // Access spec labels get sent to the left or backed up
            const auto val = cpd.settings[UO_indent_access_spec].n;
            if (val > 0)
            {
               indent_column_set(val);
            }
            else
            {
               const auto pse_indent   = frm.top().indent;
               const auto no_underflow = cast_abs(pse_indent, val) < pse_indent;

               indent_column_set(no_underflow ? (pse_indent + val) : 0);
            }
         }
      }
      else if (pc->type == CT_CLASS_COLON || pc->type == CT_CONSTR_COLON)
      {
         // just indent one level
         frm.push(*pc);

         frm.top().indent = frm.prev().indent_tmp + indent_size;
         log_indent();

         frm.top().indent_tmp = frm.top().indent;
         frm.top().indent_tab = frm.top().indent;
         log_indent_tmp();

         indent_column_set(frm.top().indent_tmp);

         if (  cpd.settings[UO_indent_class_colon].b
            && pc->type == CT_CLASS_COLON)
         {
            if (cpd.settings[UO_indent_class_on_colon].b)
            {
               frm.top().indent = pc->column;
               log_indent();
            }
            else
            {
               chunk_t *next = chunk_get_next(pc);
               if (next != nullptr && !chunk_is_newline(next))
               {
                  frm.top().indent = next->column;
                  log_indent();
               }
            }
         }
         else if (  cpd.settings[UO_indent_constr_colon].b
                 && pc->type == CT_CONSTR_COLON)
         {
            chunk_t *prev = chunk_get_prev(pc);
            if (chunk_is_newline(prev))
            {
               frm.top().indent += cpd.settings[UO_indent_ctor_init_leading].u;
               log_indent();
            }

            // TODO: Create a dedicated indent_constr_on_colon?
            if (cpd.settings[UO_indent_class_on_colon].b)
            {
               frm.top().indent = pc->column;
               log_indent();
            }
            else if (cpd.settings[UO_indent_ctor_init].n != 0)
            {
               /*
                * If the std::max() calls were specialized with size_t (the type of the underlying variable),
                * they would never actually do their job, because size_t is unsigned and therefore even
                * a "negative" result would be always greater than zero.
                * Using ptrdiff_t (a standard signed type of the same size as size_t) in order to avoid that.
                */
               frm.top().indent = std::max<ptrdiff_t>(frm.top().indent + cpd.settings[UO_indent_ctor_init].n, 0);
               log_indent();
               frm.top().indent_tmp = std::max<ptrdiff_t>(frm.top().indent_tmp + cpd.settings[UO_indent_ctor_init].n, 0);
               frm.top().indent_tab = std::max<ptrdiff_t>(frm.top().indent_tab + cpd.settings[UO_indent_ctor_init].n, 0);
               log_indent_tmp();
               indent_column_set(frm.top().indent_tmp);
            }
            else
            {
               chunk_t *next = chunk_get_next(pc);
               if (next != nullptr && !chunk_is_newline(next))
               {
                  frm.top().indent = next->column;
                  log_indent();
               }
            }
         }
      }
      else if (pc->type == CT_PAREN_OPEN && pc->parent_type == CT_IGNORE_CONTENT)
      {
         int     move = 0;
         chunk_t *tmp = chunk_skip_to_match(pc);
         if (  chunk_is_newline(chunk_get_prev(pc))
            && pc->column != indent_column)
         {
            move = indent_column - pc->column;
         }
         else
         {
            move = pc->column - pc->orig_col;
         }
         do
         {
            pc->column = pc->orig_col + move;
            pc         = chunk_get_next(pc);
         } while (pc != tmp);
         reindent_line(pc, indent_column);
      }
      else if (  pc->type == CT_PAREN_OPEN
              && (  pc->parent_type == CT_ASM
                 || (chunk_get_prev_ncnl(pc) != nullptr && chunk_get_prev_ncnl(pc)->type == CT_ASM))
              && cpd.settings[UO_indent_ignore_asm_block].b)
      {
         chunk_t *tmp = chunk_skip_to_match(pc);

         int     move = 0;
         if (  chunk_is_newline(chunk_get_prev(pc))
            && pc->column != indent_column)
         {
            move = indent_column - pc->column;
         }
         else
         {
            move = pc->column - pc->orig_col;
         }

         do
         {
            pc->column = pc->orig_col + move;
            pc         = chunk_get_next(pc);
         } while (pc != tmp);
         reindent_line(pc, indent_column);
      }
      else if (  pc->type == CT_PAREN_OPEN
              || pc->type == CT_SPAREN_OPEN
              || pc->type == CT_FPAREN_OPEN
              || pc->type == CT_SQUARE_OPEN
              || pc->type == CT_ANGLE_OPEN)
      {
         /*
          * Open parenthesis and squares - never update indent_column,
          * unless right after a newline.
          */
         frm.push(*pc);
         if (  chunk_is_newline(chunk_get_prev(pc))
            && pc->column != indent_column)
         {
            LOG_FMT(LINDENT, "%s[line %d]: %zu] indent => %zu [%s]\n",
                    __func__, __LINE__, pc->orig_line, indent_column, pc->text());
            reindent_line(pc, indent_column);
         }
         frm.top().indent = pc->column + pc->len();
         log_indent();

         if (pc->type == CT_SQUARE_OPEN && (cpd.lang_flags & LANG_D))
         {
            frm.top().indent_tab = frm.top().indent;
         }

         bool skipped = false;
         if (  (pc->type == CT_FPAREN_OPEN || pc->type == CT_ANGLE_OPEN)
            && (  (  cpd.settings[UO_indent_func_call_param].b
                  && (  pc->parent_type == CT_FUNC_CALL
                     || pc->parent_type == CT_FUNC_CALL_USER))
               || (  cpd.settings[UO_indent_func_proto_param].b
                  && (  pc->parent_type == CT_FUNC_PROTO
                     || pc->parent_type == CT_FUNC_CLASS_PROTO))
               || (  cpd.settings[UO_indent_func_class_param].b
                  && (  pc->parent_type == CT_FUNC_CLASS_DEF
                     || pc->parent_type == CT_FUNC_CLASS_PROTO))
               || (  cpd.settings[UO_indent_template_param].b
                  && pc->parent_type == CT_TEMPLATE)
               || (  cpd.settings[UO_indent_func_ctor_var_param].b
                  && pc->parent_type == CT_FUNC_CTOR_VAR)
               || (  cpd.settings[UO_indent_func_def_param].b
                  && pc->parent_type == CT_FUNC_DEF)))
         {
            // Skip any continuation indents
            size_t idx = (!frm.empty()) ? frm.size() - 2 : 0;
            while (  (  (  idx > 0
                        && frm.at(idx).type != CT_BRACE_OPEN
                        && frm.at(idx).type != CT_VBRACE_OPEN
                        && frm.at(idx).type != CT_PAREN_OPEN
                        && frm.at(idx).type != CT_FPAREN_OPEN
                        && frm.at(idx).type != CT_SPAREN_OPEN
                        && frm.at(idx).type != CT_SQUARE_OPEN
                        && frm.at(idx).type != CT_ANGLE_OPEN
                        && frm.at(idx).type != CT_CASE
                        && frm.at(idx).type != CT_ASSIGN_NL)
                     || are_chunks_in_same_line(frm.at(idx).pc, frm.top().pc))
                  && (  frm.at(idx).type != CT_CLASS_COLON
                     && frm.at(idx).type != CT_CONSTR_COLON))
            {
               idx--;
               skipped = true;
            }
            // PR#381
            if (cpd.settings[UO_indent_param].u != 0)
            {
               frm.top().indent = frm.at(idx).indent + cpd.settings[UO_indent_param].u;
               log_indent();
            }
            else
            {
               frm.top().indent = frm.at(idx).indent + indent_size;
               log_indent();
            }
            if (cpd.settings[UO_indent_func_param_double].b)
            {
               // double is: Use both values of the options indent_columns and indent_param
               frm.top().indent += indent_size;
               log_indent();
            }
            frm.top().indent_tab = frm.top().indent;
         }
         else if (  pc->type == CT_PAREN_OPEN
                 && !chunk_is_newline(chunk_get_next(pc))
                 && !cpd.settings[UO_indent_align_paren].b
                 && !(pc->flags & PCF_IN_SPAREN))
         {
            int idx = static_cast<int>(frm.size()) - 2;
            while (idx > 0 && are_chunks_in_same_line(frm.at(idx).pc, frm.top().pc))
            {
               idx--;
               skipped = true;
            }
            frm.top().indent = frm.at(idx).indent + indent_size;
            log_indent();

            frm.top().indent_tab = frm.top().indent;
            skipped = true;
         }
         else if (  (  chunk_is_str(pc, "(", 1)
                    && !cpd.settings[UO_indent_paren_nl].b)
                 || (  chunk_is_str(pc, "<", 1)
                    && !cpd.settings[UO_indent_paren_nl].b)    // TODO: add indent_angle_nl?
                 || (  chunk_is_str(pc, "[", 1)
                    && !cpd.settings[UO_indent_square_nl].b))
         {
            chunk_t *next = chunk_get_next_nc(pc);
            if (next == nullptr)
            {
               break;
            }
            if (  chunk_is_newline(next)
               && !cpd.settings[UO_indent_paren_after_func_def].b
               && !cpd.settings[UO_indent_paren_after_func_decl].b
               && !cpd.settings[UO_indent_paren_after_func_call].b)
            {
               size_t sub = 1;
               if (  (frm.prev().type == CT_ASSIGN)
                  || (frm.prev().type == CT_RETURN))
               {
                  sub = 2;
               }
               frm.top().indent = frm.prev(sub).indent + indent_size;
               log_indent();

               frm.top().indent_tab = frm.top().indent;
               skipped = true;
            }
            else
            {
               if (next != nullptr && !chunk_is_comment(next))
               {
                  if (next->type == CT_SPACE)
                  {
                     next = chunk_get_next_nc(next);
                     if (next == nullptr)
                     {
                        break;
                     }
                  }
                  frm.top().indent = next->column;
                  log_indent();
               }
            }
         }

         if (  !cpd.settings[UO_use_indent_continue_only_once].b // Issue #1160
            && (  pc->type == CT_FPAREN_OPEN
               && chunk_is_newline(chunk_get_prev(pc)))
            && (  (  (  pc->parent_type == CT_FUNC_PROTO
                     || pc->parent_type == CT_FUNC_CLASS_PROTO)
                  && cpd.settings[UO_indent_paren_after_func_decl].b)
               || (  pc->parent_type == CT_FUNC_DEF
                  && cpd.settings[UO_indent_paren_after_func_def].b)
               || (  (  pc->parent_type == CT_FUNC_CALL
                     || pc->parent_type == CT_FUNC_CALL_USER)
                  && cpd.settings[UO_indent_paren_after_func_call].b)
               || !chunk_is_newline(chunk_get_next(pc))))
         {
            frm.top().indent = frm.prev().indent + indent_size;
            log_indent();

            indent_column_set(frm.top().indent);
         }
         if (  pc->parent_type != CT_OC_AT
            && cpd.settings[UO_indent_continue].n != 0
            && !skipped)
         {
            frm.top().indent = frm.prev().indent;
            log_indent();

            if (  pc->level == pc->brace_level
               && (  pc->type == CT_FPAREN_OPEN
                  || pc->type == CT_SPAREN_OPEN
                  || pc->type == CT_ANGLE_OPEN))     // Issue #1170
            {
               //frm.top().indent += abs(cpd.settings[UO_indent_continue].n);
               //   frm.top().indent      = calc_indent_continue(frm);
               //   frm.top().indent_cont = true;
               if (  (cpd.settings[UO_use_indent_continue_only_once].b)
                  && (frm.top().indent_cont)
                  && vardefcol != 0)
               {
                  /*
                   * The value of the indentation for a continuation line is calculate
                   * differently if the line is:
                   *   a declaration :your case with QString fileName ...
                   *   an assignment  :your case with pSettings = new QSettings( ...
                   * At the second case the option value might be used twice:
                   *   at the assignment
                   *   at the function call (if present)
                   * If you want to prevent the double use of the option value
                   * you may use the new option :
                   *   use_indent_continue_only_once
                   * with the value "true".
                   * use/don't use indent_continue once Guy 2016-05-16
                   */

                  // if vardefcol isn't zero, use it
                  frm.top().indent = vardefcol;
                  log_indent();
               }
               else
               {
                  frm.top().indent = calc_indent_continue(frm);
                  log_indent();
                  frm.top().indent_cont = true;
               }
            }
         }
         frm.top().indent_tmp = frm.top().indent;
         log_indent_tmp();

         frm.paren_count++;
      }
      else if (  pc->type == CT_ASSIGN
              || pc->type == CT_IMPORT
              || (pc->type == CT_USING && (cpd.lang_flags & LANG_CS)))
      {
         /*
          * if there is a newline after the '=' or the line starts with a '=',
          * just indent one level,
          * otherwise align on the '='.
          */
         if (pc->type == CT_ASSIGN && chunk_is_newline(chunk_get_prev(pc)))
         {
            if (frm.top().type == CT_ASSIGN_NL)
            {
               frm.top().indent_tmp = frm.top().indent;
            }
            else
            {
               frm.top().indent_tmp = frm.top().indent + indent_size;
            }
            log_indent_tmp();

            indent_column_set(frm.top().indent_tmp);
            LOG_FMT(LINDENT, "%s(%d): %zu] assign => %zu [%s]\n",
                    __func__, __LINE__, pc->orig_line, indent_column, pc->text());
            reindent_line(pc, frm.top().indent_tmp);
         }

         chunk_t *next = chunk_get_next(pc);
         if (next != nullptr)
         {
            /*
             * fixes  1260 , 1268 , 1277 (Extra indentation after line with multiple assignments)
             * For multiple consecutive assignments in single line , the indent of all these
             * assignments should be same and one more than this line's indent.
             * so poping the previous assign and pushing the new one
             */
            if (frm.top().type == CT_ASSIGN && pc->type == CT_ASSIGN)
            {
               frm.pop();
            }
            frm.push(*pc);

            if (pc->type == CT_ASSIGN && chunk_is_newline(chunk_get_prev(pc)))
            {
               frm.top().type = CT_ASSIGN_NL;
            }

            if (cpd.settings[UO_indent_continue].n != 0)
            {
               frm.top().indent = frm.prev().indent;
               log_indent();

               if (  pc->level == pc->brace_level
                  && (  pc->type != CT_ASSIGN
                     || (  pc->parent_type != CT_FUNC_PROTO
                        && pc->parent_type != CT_FUNC_DEF)))
               {
                  //frm.top().indent += abs(cpd.settings[UO_indent_continue].n);
                  //   frm.top().indent      = calc_indent_continue(frm);
                  //   frm.top().indent_cont = true;
                  if (  (cpd.settings[UO_use_indent_continue_only_once].b)
                     && (frm.top().indent_cont)
                     && vardefcol != 0)
                  {
                     // if vardefcol isn't zero, use it
                     frm.top().indent = vardefcol;
                     log_indent();
                  }
                  else
                  {
                     frm.top().indent = calc_indent_continue(frm);
                     log_indent();

                     vardefcol = frm.top().indent;  // use the same variable for the next line
                     frm.top().indent_cont = true;
                  }
               }
            }
            else if (  chunk_is_newline(next)
                    || !cpd.settings[UO_indent_align_assign].b)
            {
               frm.top().indent = frm.prev().indent_tmp + indent_size;
               log_indent();

               if (pc->type == CT_ASSIGN && chunk_is_newline(next))
               {
                  frm.top().type       = CT_ASSIGN_NL;
                  frm.top().indent_tab = frm.top().indent;
               }
            }
            else
            {
               frm.top().indent = pc->column + pc->len() + 1;
               log_indent();
            }
            frm.top().indent_tmp = frm.top().indent;
            log_indent_tmp();
         }
      }
      else if (  pc->type == CT_RETURN
              || (pc->type == CT_THROW && pc->parent_type == CT_NONE))
      {
         // don't count returns inside a () or []
         if (pc->level == pc->brace_level)
         {
            chunk_t *next = chunk_get_next(pc);
            // Avoid indentation on return token if the next token is a new token
            // to properly indent object initializers returned by functions.
            if (  !cpd.settings[UO_indent_off_after_return_new].b
               || next == nullptr
               || next->type != CT_NEW)
            {
               frm.push(*pc);
               if (  chunk_is_newline(next)
                  || (  pc->type == CT_RETURN
                     && cpd.settings[UO_indent_single_after_return].b))
               {
                  // apply normal single indentation
                  frm.top().indent = frm.prev().indent + indent_size;
               }
               else
               {
                  // indent after the return token
                  frm.top().indent = frm.prev().indent + pc->len() + 1;
               }
               frm.top().indent_tmp = frm.prev().indent;
               log_indent_tmp();
            }
            log_indent();
         }
      }
      else if (pc->type == CT_OC_SCOPE || pc->type == CT_TYPEDEF)
      {
         frm.push(*pc);
         // Issue # 405
         frm.top().indent = frm.prev().indent;
         log_indent();

         frm.top().indent_tmp = frm.top().indent;
         LOG_FMT(LINDLINE, "%s(%d): .indent=%zu, .indent_tmp=%zu\n",
                 __func__, __LINE__, frm.top().indent, frm.top().indent_tmp);
         if (cpd.settings[UO_indent_continue].n != 0)
         {
            frm.top().indent = calc_indent_continue(frm, frm.size() - 2);
            log_indent();

            frm.top().indent_cont = true;
         }
         else
         {
            frm.top().indent = frm.prev().indent + indent_size;
            log_indent();
         }
      }
      else if (pc->type == CT_C99_MEMBER)
      {
         // nothing to do
      }
      else if (pc->type == CT_WHERE_SPEC)
      {
         /* class indentation is ok already, just need to adjust func */
         /* TODO: make this configurable, obviously.. */
         if (pc->parent_type == CT_FUNC_DEF)
         {
            indent_column_set(frm.top().indent + 4);
         }
      }
      else
      {
         // anything else?
      }

      // Handle shift expression continuation indenting
      size_t shiftcontcol = 0;
      if (  cpd.settings[UO_indent_shift].b
         && !(pc->flags & PCF_IN_ENUM)
         && pc->parent_type != CT_OPERATOR
         && pc->type != CT_COMMENT
         && pc->type != CT_COMMENT_CPP
         && pc->type != CT_COMMENT_MULTI
         && pc->type != CT_BRACE_OPEN
         && pc->level > 0
         && !chunk_is_blank(pc))
      {
         bool in_shift    = false;
         bool is_operator = false;

         // Are we in such an expression? Go both forwards and backwards.
         chunk_t *tmp = pc;
         do
         {
            if (  tmp
               && (chunk_is_str(tmp, "<<", 2) || chunk_is_str(tmp, ">>", 2)))
            {
               in_shift = true;

               tmp = chunk_get_prev_ncnl(tmp);
               if (chunk_is_token(tmp, CT_OPERATOR))
               {
                  is_operator = true;
               }

               break;
            }
            tmp = chunk_get_prev_ncnl(tmp);
         } while (  !in_shift
                 && tmp
                 && tmp->type != CT_SEMICOLON
                 && tmp->type != CT_BRACE_OPEN
                 && tmp->type != CT_BRACE_CLOSE
                 && tmp->type != CT_COMMA
                 && tmp->type != CT_SPAREN_OPEN
                 && tmp->type != CT_SPAREN_CLOSE);

         tmp = pc;
         do
         {
            tmp = chunk_get_next_ncnl(tmp);
            if (  tmp
               && (chunk_is_str(tmp, "<<", 2) || chunk_is_str(tmp, ">>", 2)))
            {
               in_shift = true;

               tmp = chunk_get_prev_ncnl(tmp);
               if (chunk_is_token(tmp, CT_OPERATOR))
               {
                  is_operator = true;
               }

               break;
            }
         } while (  !in_shift
                 && tmp
                 && tmp->type != CT_SEMICOLON
                 && tmp->type != CT_BRACE_OPEN
                 && tmp->type != CT_BRACE_CLOSE
                 && tmp->type != CT_COMMA
                 && tmp->type != CT_SPAREN_OPEN
                 && tmp->type != CT_SPAREN_CLOSE);

         chunk_t *prev_nonl = chunk_get_prev_ncnl(pc);
         chunk_t *prev2     = chunk_get_prev_nc(pc);

         if (  prev_nonl
            && (  chunk_is_semicolon(prev_nonl)
               || prev_nonl->type == CT_BRACE_OPEN
               || prev_nonl->type == CT_BRACE_CLOSE
               || prev_nonl->type == CT_VBRACE_CLOSE
               || prev_nonl->type == CT_VBRACE_OPEN
               || prev_nonl->type == CT_CASE_COLON
               || (prev_nonl->flags & PCF_IN_PREPROC) != (pc->flags & PCF_IN_PREPROC)
               || prev_nonl->type == CT_COMMA
               || is_operator))
         {
            in_shift = false;
         }

         if (chunk_is_token(prev2, CT_NEWLINE) && in_shift)
         {
            shiftcontcol = calc_indent_continue(frm);
            frm.top().indent_cont = true;

            // Work around the doubly increased indent in RETURNs and assignments
            bool   need_workaround = false;
            size_t sub             = 0;
            for (int i = frm.size() - 1; i >= 0; i--)
            {
               if (frm.at(i).type == CT_RETURN || frm.at(i).type == CT_ASSIGN)
               {
                  need_workaround = true;
                  sub             = frm.size() - i;
                  break;
               }
            }

            if (need_workaround)
            {
               shiftcontcol = calc_indent_continue(frm, frm.size() - 1 - sub);
            }
         }
      }

      // Handle variable definition continuation indenting
      if (  vardefcol == 0
         && (pc->type == CT_WORD || pc->type == CT_FUNC_CTOR_VAR)
         && ((pc->flags & PCF_IN_FCN_DEF) == 0)
         && ((pc->flags & PCF_VAR_1ST_DEF) == PCF_VAR_1ST_DEF))
      {
         if (cpd.settings[UO_indent_continue].n != 0)
         {
            //vardefcol = frm.top().indent +
            //            abs(cpd.settings[UO_indent_continue].n);
            vardefcol = calc_indent_continue(frm);
            frm.top().indent_cont = true;
         }
         else if (  cpd.settings[UO_indent_var_def_cont].b
                 || chunk_is_newline(chunk_get_prev(pc)))
         {
            vardefcol = frm.top().indent + indent_size;
         }
         else
         {
            vardefcol = pc->column;
            // need to skip backward over any '*'
            chunk_t *tmp = chunk_get_prev_nc(pc);
            while (chunk_is_token(tmp, CT_PTR_TYPE))
            {
               vardefcol = tmp->column;
               tmp       = chunk_get_prev_nc(tmp);
            }
         }
      }
      if (  chunk_is_semicolon(pc)
         || (pc->type == CT_BRACE_OPEN && pc->parent_type == CT_FUNCTION))
      {
         vardefcol = 0;
      }

      // Indent the line if needed
      if (  did_newline
         && !chunk_is_newline(pc)
         && (pc->len() != 0))
      {
         pc->column_indent = frm.top().indent_tab;

         if (frm.top().ip.ref)
         {
            pc->indent.ref   = frm.top().ip.ref;
            pc->indent.delta = frm.top().ip.delta;
         }

         LOG_FMT(LINDENT2, "%s(%d): orig_line is %zu, pc->column_indent is %zu, indent_column is %zu, for '%s'\n",
                 __func__, __LINE__, pc->orig_line, pc->column_indent, indent_column, pc->text());

         /*
          * Check for special continuations.
          * Note that some of these could be done as a stack item like
          * everything else
          */

         auto prev  = chunk_get_prev_ncnl(pc);
         auto prevv = chunk_get_prev_ncnl(prev);
         auto next  = chunk_get_next_ncnl(pc);

         bool do_vardefcol = false;
         if (  vardefcol > 0
            && pc->level == pc->brace_level
            && prev
            && (  prev->type == CT_COMMA
               || prev->type == CT_TYPE
               || prev->type == CT_PTR_TYPE
               || prev->type == CT_WORD))
         {
            chunk_t *tmp = pc;
            while (chunk_is_token(tmp, CT_PTR_TYPE))
            {
               tmp = chunk_get_next_ncnl(tmp);
            }
            if (  tmp
               && (tmp->flags & PCF_VAR_DEF)
               && (tmp->type == CT_WORD || tmp->type == CT_FUNC_CTOR_VAR))
            {
               do_vardefcol = true;
            }
         }

         if (pc->flags & PCF_DONT_INDENT)
         {
            // no change
         }
         else if (  pc->parent_type == CT_SQL_EXEC
                 && cpd.settings[UO_indent_preserve_sql].b)
         {
            reindent_line(pc, sql_col + (pc->orig_col - sql_orig_col));
            LOG_FMT(LINDENT, "Indent SQL: [%s] to %zu (%zu/%zu)\n",
                    pc->text(), pc->column, sql_col, sql_orig_col);
         }
         else if (  (pc->flags & PCF_STMT_START) == 0
                 && (  pc->type == CT_MEMBER
                    || (  pc->type == CT_DC_MEMBER
                       && prev != nullptr
                       && prev->type == CT_TYPE)
                    || (  prev != nullptr
                       && (  prev->type == CT_MEMBER
                          || (  prev->type == CT_DC_MEMBER
                             && prevv->type == CT_TYPE)))))
         {
            size_t tmp = cpd.settings[UO_indent_member].u + indent_column;
            LOG_FMT(LINDENT, "%s(%d): %zu] member => %zu\n",
                    __func__, __LINE__, pc->orig_line, tmp);
            reindent_line(pc, tmp);
         }

         else if (do_vardefcol)
         {
            LOG_FMT(LINDENT, "%s(%d): %zu] Vardefcol => %zu\n",
                    __func__, __LINE__, pc->orig_line, vardefcol);
            reindent_line(pc, vardefcol);
         }
         else if (shiftcontcol > 0)
         {
            LOG_FMT(LINDENT, "%s(%d): %zu] indent_shift => %zu\n",
                    __func__, __LINE__, pc->orig_line, shiftcontcol);
            reindent_line(pc, shiftcontcol);
         }
         else if (  pc->type == CT_NAMESPACE
                 && cpd.settings[UO_indent_namespace].b
                 && cpd.settings[UO_indent_namespace_single_indent].b
                 && frm.top().ns_cnt)
         {
            LOG_FMT(LINDENT, "%s(%d): %zu] Namespace => %zu\n",
                    __func__, __LINE__, pc->orig_line, frm.top().brace_indent);
            reindent_line(pc, frm.top().brace_indent);
         }
         else if (  pc->type == CT_STRING
                 && chunk_is_token(prev, CT_STRING)
                 && cpd.settings[UO_indent_align_string].b)
         {
            const int tmp = (xml_indent != 0) ? xml_indent : prev->column;

            LOG_FMT(LINDENT, "%s(%d): %zu] String => %d\n",
                    __func__, __LINE__, pc->orig_line, tmp);
            reindent_line(pc, tmp);
         }
         else if (chunk_is_comment(pc))
         {
            LOG_FMT(LINDENT, "%s(%d): %zu] comment => %zu\n",
                    __func__, __LINE__, pc->orig_line, frm.top().indent_tmp);
            indent_comment(pc, frm.top().indent_tmp);
         }
         else if (pc->type == CT_PREPROC)
         {
            LOG_FMT(LINDENT, "%s(%d): %zu] pp-indent => %zu [%s]\n",
                    __func__, __LINE__, pc->orig_line, indent_column, pc->text());
            reindent_line(pc, indent_column);
         }
         else if (chunk_is_paren_close(pc) || pc->type == CT_ANGLE_CLOSE)
         {
            /*
             * This is a big hack. We assume that since we hit a paren close,
             * that we just removed a paren open
             */
            LOG_FMT(LINDLINE, "%s(%d): indent_column is %zu\n",
                    __func__, __LINE__, indent_column);

            if (frm.poped().type == c_token_t(pc->type - 1))
            {
               // Issue # 405
               LOG_FMT(LINDLINE, "%s(%d): [%zu:%zu] [%s:%s]\n",
                       __func__, __LINE__, pc->orig_line, pc->orig_col, pc->text(), get_token_name(pc->type));
               chunk_t *ck1 = frm.poped().pc;
               chunk_t *ck2 = chunk_get_prev(ck1);

               /*
                * If the open parenthesis was the first thing on the line or we
                * are doing mode 1, then put the close parenthesis in the same
                * column
                */
               if (  chunk_is_newline(ck2)
                  || (cpd.settings[UO_indent_paren_close].u == 1))
               {
                  LOG_FMT(LINDLINE, "%s(%d): [%zu:%zu] indent_paren_close is 1\n",
                          __func__, __LINE__, ck2->orig_line, ck2->orig_col);
                  indent_column_set(ck1->column);
                  LOG_FMT(LINDLINE, "%s(%d): [%zu:%zu] indent_column set to %zu\n",
                          __func__, __LINE__, ck2->orig_line, ck2->orig_col, indent_column);
               }
               else
               {
                  if (cpd.settings[UO_indent_paren_close].u != 2)
                  {
                     // 0 or 1
                     LOG_FMT(LINDLINE, "%s(%d): [%zu:%zu] indent_paren_close is 0 or 1\n",
                             __func__, __LINE__, ck2->orig_line, ck2->orig_col);
                     indent_column_set(frm.poped().indent_tmp);
                     LOG_FMT(LINDLINE, "%s(%d): [%zu:%zu] indent_column set to %zu\n",
                             __func__, __LINE__, ck2->orig_line, ck2->orig_col, indent_column);
                     pc->column_indent = frm.poped().indent_tab;
                     if (cpd.settings[UO_indent_paren_close].u == 1)
                     {
                        LOG_FMT(LINDLINE, "%s(%d): [%zu:%zu] indent_paren_close is 1\n",
                                __func__, __LINE__, ck2->orig_line, ck2->orig_col);
                        indent_column--;
                        LOG_FMT(LINDLINE, "%s(%d): [%zu:%zu] indent_column set to %zu\n",
                                __func__, __LINE__, ck2->orig_line, ck2->orig_col, indent_column);
                     }
                  }
                  else
                  {
                     // 2
                     LOG_FMT(LINDLINE, "%s(%d): [%zu:%zu] indent_paren_close is 2\n",
                             __func__, __LINE__, ck2->orig_line, ck2->orig_col);
                     if (chunk_get_prev(pc)->type == CT_NEWLINE)
                     {
                        chunk_t *search = pc;
                        while (chunk_is_paren_close(chunk_get_next(search)))
                        {
                           search = chunk_get_next(search);
                        }
                        if (chunk_get_next(search)->type == CT_SEMICOLON || chunk_get_next(search)->type == CT_NEWLINE)
                        {
                           search = chunk_skip_to_match_rev(search);
                           search = chunk_get_next(chunk_get_prev_nl(search));
                           if (search == nullptr)
                           {
                              search = chunk_get_head();
                           }
                           indent_column_set(search->column);
                        }
                     }
                  }
               }
            }
            LOG_FMT(LINDENT, "%s(%d): %zu] cl paren => %zu [%s]\n",
                    __func__, __LINE__, pc->orig_line, indent_column, pc->text());
            reindent_line(pc, indent_column);
         }
         else if (pc->type == CT_COMMA)
         {
            if (  cpd.settings[UO_indent_comma_paren].b
               && chunk_is_paren_open(frm.top().pc))
            {
               indent_column_set(frm.top().pc->column);
            }
            LOG_FMT(LINDENT, "%s(%d): %zu] comma => %zu [%s]\n",
                    __func__, __LINE__, pc->orig_line, indent_column, pc->text());
            reindent_line(pc, indent_column);
         }
         else if (  cpd.settings[UO_indent_func_const].u
                 && pc->type == CT_QUALIFIER
                 && strncasecmp(pc->text(), "const", pc->len()) == 0
                 && (  next == nullptr
                    || next->type == CT_BRACED
                    || next->type == CT_BRACE_OPEN
                    || next->type == CT_NEWLINE
                    || next->type == CT_SEMICOLON
                    || next->type == CT_THROW
                    || next->type == CT_VBRACE_OPEN))
         {
            // indent const - void GetFoo(void)\n const\n { return (m_Foo); }
            indent_column_set(frm.top().indent + cpd.settings[UO_indent_func_const].u);
            LOG_FMT(LINDENT, "%s(%d): %zu] const => %zu [%s]\n",
                    __func__, __LINE__, pc->orig_line, indent_column, pc->text());
            reindent_line(pc, indent_column);
         }
         else if (  cpd.settings[UO_indent_func_throw].u
                 && pc->type == CT_THROW
                 && pc->parent_type != CT_NONE)
         {
            // indent throw - void GetFoo(void)\n throw()\n { return (m_Foo); }
            indent_column_set(cpd.settings[UO_indent_func_throw].u);
            LOG_FMT(LINDENT, "%s(%d): %zu] throw => %zu [%s]\n",
                    __func__, __LINE__, pc->orig_line, indent_column, pc->text());
            reindent_line(pc, indent_column);
         }
         else if (pc->type == CT_BOOL)
         {
            if (  cpd.settings[UO_indent_bool_paren].b
               && chunk_is_paren_open(frm.top().pc))
            {
               indent_column_set(frm.top().pc->column);
               if (cpd.settings[UO_indent_first_bool_expr].b)
               {
                  reindent_line(chunk_get_next(frm.top().pc),
                                indent_column + pc->len() + 1);
               }
            }
            LOG_FMT(LINDENT, "%s(%d): %zu] bool => %zu [%s]\n",
                    __func__, __LINE__, pc->orig_line, indent_column, pc->text());
            reindent_line(pc, indent_column);
         }
         else if (  cpd.settings[UO_indent_ternary_operator].u == 1
                 && chunk_is_token(prev, CT_COND_COLON)
                 && (  pc->type == CT_ADDR
                    || pc->type == CT_WORD
                    || pc->type == CT_DEREF
                    || pc->type == CT_NUMBER
                    || pc->type == CT_STRING
                    || pc->type == CT_PAREN_OPEN))
         {
            chunk_t *tmp = chunk_get_prev_type(prev, CT_QUESTION, -1);
            tmp = chunk_get_next_ncnl(tmp);
            LOG_FMT(LINDENT, "%s: %zu] ternarydefcol => %zu [%s]\n",
                    __func__, pc->orig_line, tmp->column, pc->text());
            reindent_line(pc, tmp->column);
         }
         else if (  cpd.settings[UO_indent_ternary_operator].u == 2
                 && pc->type == CT_COND_COLON)
         {
            chunk_t *tmp = chunk_get_prev_type(pc, CT_QUESTION, -1);
            LOG_FMT(LINDENT, "%s: %zu] ternarydefcol => %zu [%s]\n",
                    __func__, pc->orig_line, tmp->column, pc->text());
            reindent_line(pc, tmp->column);
         }
         else
         {
            bool         use_indent = true;
            const size_t ttidx      = frm.size() - 1;
            if (ttidx > 0)
            {
               //if (strcasecmp(get_token_name(frm.pse[ttidx].pc->parent_type), "FUNC_CALL") == 0)
               if ((frm.at(ttidx).pc)->parent_type == CT_FUNC_CALL)
               {
                  LOG_FMT(LINDPC, "FUNC_CALL OK [%d]\n", __LINE__);
                  if (cpd.settings[UO_use_indent_func_call_param].b)
                  {
                     LOG_FMT(LINDPC, "use is true [%d]\n", __LINE__);
                  }
                  else
                  {
                     LOG_FMT(LINDPC, "use is false [%d]\n", __LINE__);
                     use_indent = false;
                  }
               }
            }
            if (pc->column != indent_column)
            {
               if (use_indent && pc->type != CT_PP_IGNORE) // Leave indentation alone for PP_IGNORE tokens
               {
                  LOG_FMT(LINDENT, "%s(%d): orig_line is %zu, indent set to %zu, for '%s'\n",
                          __func__, __LINE__, pc->orig_line, indent_column, pc->text());
                  reindent_line(pc, indent_column);
               }
               else
               {
                  // do not indent this line
                  LOG_FMT(LINDENT, "%s(%d): %zu] don't indent this line [%d]\n",
                          __func__, __LINE__, pc->orig_line, __LINE__);
               }
            }
         }
         did_newline = false;

         if (  pc->type == CT_SQL_EXEC
            || pc->type == CT_SQL_BEGIN
            || pc->type == CT_SQL_END)
         {
            sql_col      = pc->column;
            sql_orig_col = pc->orig_col;
         }

         // Handle indent for variable defs at the top of a block of code
         if (pc->flags & PCF_VAR_TYPE)
         {
            if (  !frm.top().non_vardef
               && (frm.top().type == CT_BRACE_OPEN))
            {
               const auto val = cpd.settings[UO_indent_var_def_blk].n;
               if (val != 0)
               {
                  auto indent = indent_column;
                  indent = (val > 0) ? val                     // reassign if positive val,
                           : (cast_abs(indent, val) < indent)  // else if no underflow
                           ? (indent + val) : 0;               // reduce, else 0

                  reindent_line(pc, indent);
                  LOG_FMT(LINDENT, "%s(%d): %zu] var_type indent => %zu [%s]\n",
                          __func__, __LINE__, pc->orig_line, indent, pc->text());
               }
            }
         }
         else if (pc != frm.top().pc)
         {
            frm.top().non_vardef = true;
         }
      }

      // if we hit a newline, reset indent_tmp
      if (  chunk_is_newline(pc)
         || pc->type == CT_COMMENT_MULTI
         || pc->type == CT_COMMENT_CPP)
      {
         frm.top().indent_tmp = frm.top().indent;
         log_indent_tmp();

         /*
          * Handle the case of a multi-line #define w/o anything on the
          * first line (indent_tmp will be 1 or 0)
          */
         if (  pc->type == CT_NL_CONT
            && (frm.top().indent_tmp <= indent_size))
         {
            frm.top().indent_tmp = indent_size + 1;
            log_indent_tmp();
         }

         // Get ready to indent the next item
         did_newline = true;
      }

      // Check for open XML tags "</..."
      if (  cpd.settings[UO_indent_xml_string].u > 0
         && pc->type == CT_STRING
         && pc->len() > 4
         && pc->str[1] == '<'
         && pc->str[2] != '/'
         && pc->str[pc->len() - 3] != '/')
      {
         if (xml_indent <= 0)
         {
            xml_indent = pc->column;
         }
         xml_indent += cpd.settings[UO_indent_xml_string].u;
      }

      pc = chunk_get_next(pc);
   }
null_pc:

   // Throw out any stuff inside a preprocessor - no need to warn
   while (!frm.empty() && frm.top().in_preproc)
   {
      frm.pop();
   }

   // Throw out any VBRACE_OPEN at the end - implied with the end of file
   while (!frm.empty() && frm.top().type == CT_VBRACE_OPEN)
   {
      frm.pop();
   }

   for (size_t idx_temp = 1; idx_temp < frm.size(); idx_temp++)
   {
      LOG_FMT(LWARN, "%s:%zu Unmatched %s\n",
              cpd.filename.c_str(), frm.at(idx_temp).open_line,
              get_token_name(frm.at(idx_temp).type));
      cpd.error_count++;
   }

   quick_align_again();
   quick_indent_again();
} // indent_text


static bool single_line_comment_indent_rule_applies(chunk_t *start)
{
   LOG_FUNC_ENTRY();
   if (!chunk_is_single_line_comment(start))
   {
      return(false);
   }

   chunk_t *pc      = start;
   size_t  nl_count = 0;

   while ((pc = chunk_get_next(pc)) != nullptr)
   {
      if (chunk_is_newline(pc))
      {
         if (nl_count > 0 || pc->nl_count > 1)
         {
            return(false);
         }
         nl_count++;
      }
      else if (chunk_is_single_line_comment(pc))
      {
         nl_count = 0;
      }
      else if (pc->type == CT_COMMENT_MULTI || chunk_is_closing_brace(pc))
      {
         /*
          * check for things we wouldn't want to indent the comment for
          * example: non-single line comment, closing brace
          */
         return(false);
      }
      else
      {
         return(true);
      }
   }

   return(false);
} // single_line_comment_indent_rule_applies


static size_t calc_comment_next_col_diff(chunk_t *pc)
{
   chunk_t *next = pc; // assumes pc has a comment type

   // Note: every comment is squashed into a single token
   // (including newline chars for multiline comments) and is followed by
   // a newline token (unless there are no more tokens left)
   do
   {
      chunk_t *newline_token = chunk_get_next(next);
      if (newline_token == nullptr || newline_token->nl_count > 1)
      {
         return(5000);  // FIXME: Max thresh magic number 5000
      }

      next = chunk_get_next(newline_token);
   } while (chunk_is_comment(next));

   if (next == nullptr)
   {
      return(5000);     // FIXME: Max thresh magic number 5000
   }

   // here next is the first non comment, non newline token
   return(next->orig_col > pc->orig_col
          ? next->orig_col - pc->orig_col
          : pc->orig_col - next->orig_col);
}


static void indent_comment(chunk_t *pc, size_t col)
{
   LOG_FUNC_ENTRY();
   LOG_FMT(LCMTIND, "%s(%d): orig_line %zu, orig_col %zu, level %zu: ",
           __func__, __LINE__, pc->orig_line, pc->orig_col, pc->level);
   LOG_FMT(LCMTIND, "\n");

   // force column 1 comment to column 1 if not changing them
   if (  pc->orig_col == 1
      && !cpd.settings[UO_indent_col1_comment].b
      && (pc->flags & PCF_INSERTED) == 0)
   {
      LOG_FMT(LCMTIND, "rule 1 - keep in col 1\n");
      reindent_line(pc, 1);
      return;
   }

   chunk_t *nl = chunk_get_prev(pc);

   // outside of any expression or statement?
   if (pc->level == 0)
   {
      if (nl != nullptr && nl->nl_count > 1)
      {
         LOG_FMT(LCMTIND, "rule 2 - level 0, nl before\n");
         reindent_line(pc, 1);
         return;
      }
   }

   // TODO: Add an indent_comment_align_thresh option?
   const size_t indent_comment_align_thresh = 3;
   if (pc->orig_col > 1)
   {
      chunk_t *prev = chunk_get_prev(nl);
      if (chunk_is_comment(prev) && nl->nl_count == 1)
      {
         const size_t prev_col_diff = (prev->orig_col > pc->orig_col)
                                      ? prev->orig_col - pc->orig_col
                                      : pc->orig_col - prev->orig_col;

         /*
          * Here we want to align comments that are relatively close one to
          * another but not when the comment is a Doxygen comment (Issue #1134)
          */
         if (  prev_col_diff <= indent_comment_align_thresh
            && !chunk_is_Doxygen_comment(pc))
         {
            const size_t next_col_diff = calc_comment_next_col_diff(pc);
            // Align to the previous comment or to the next token?
            if (  prev_col_diff <= next_col_diff
               || next_col_diff == 5000) // FIXME: Max thresh magic number 5000
            {
               reindent_line(pc, prev->column);
               LOG_FMT(LCMTIND, "rule 3 - prev comment, coldiff = %zu, now in %zu\n",
                       prev_col_diff, pc->column);
               return;
            }
         }
      }
   }

   // check if special single line comment rule applies
   if (  (cpd.settings[UO_indent_sing_line_comments].u > 0)
      && single_line_comment_indent_rule_applies(pc))
   {
      reindent_line(pc, col + cpd.settings[UO_indent_sing_line_comments].u);
      LOG_FMT(LCMTIND, "rule 4 - single line comment indent, now in %zu\n", pc->column);
      return;
   }
   LOG_FMT(LCMTIND, "rule 5 - fall-through, stay in %zu\n", col);

   reindent_line(pc, col);
} // indent_comment


bool ifdef_over_whole_file(void)
{
   LOG_FUNC_ENTRY();
   // the results for this file are cached
   if (cpd.ifdef_over_whole_file)
   {
      return(cpd.ifdef_over_whole_file > 0);
   }

   chunk_t *end_pp = nullptr;
   size_t  stage   = 0;

   for (chunk_t *pc = chunk_get_head(); pc != nullptr; pc = chunk_get_next(pc))
   {
      if (chunk_is_comment(pc) || chunk_is_newline(pc))
      {
         continue;
      }

      if (stage == 0)
      {
         // Check the first preprocessor, make sure it is an #if type
         if (pc->type != CT_PREPROC)
         {
            break;
         }
         chunk_t *next = chunk_get_next(pc);
         if (next == nullptr || next->type != CT_PP_IF)
         {
            break;
         }
         stage = 1;
      }
      else if (stage == 1)
      {
         // Scan until a preprocessor at level 0 is found - the close to the #if
         if (pc->type == CT_PREPROC && pc->pp_level == 0)
         {
            stage  = 2;
            end_pp = pc;
         }
         continue;
      }
      else if (stage == 2)
      {
         // We should only see the rest of the preprocessor
         if (pc->type == CT_PREPROC || ((pc->flags & PCF_IN_PREPROC) == 0))
         {
            stage = 0;
            break;
         }
      }
   }

   cpd.ifdef_over_whole_file = (stage == 2) ? 1 : -1;
   if (cpd.ifdef_over_whole_file > 0)
   {
      chunk_flags_set(end_pp, PCF_WF_ENDIF);
   }
   LOG_FMT(LNOTE, "The whole file is%s covered by a #IF\n",
           (cpd.ifdef_over_whole_file > 0) ? "" : " NOT");
   return(cpd.ifdef_over_whole_file > 0);
} // ifdef_over_whole_file


void indent_preproc(void)
{
   LOG_FUNC_ENTRY();

   // Scan to see if the whole file is covered by one #ifdef
   const size_t pp_level_sub = ifdef_over_whole_file() ? 1 : 0;

   for (chunk_t *pc = chunk_get_head(); pc != nullptr; pc = chunk_get_next(pc))
   {
      if (pc->type != CT_PREPROC)
      {
         continue;
      }

      chunk_t *next = chunk_get_next_ncnl(pc);
      if (next == nullptr)
      {
         break;
      }

      const size_t pp_level = (pc->pp_level > pp_level_sub)
                              ? pc->pp_level - pp_level_sub : 0;

      // Adjust the indent of the '#'
      if (cpd.settings[UO_pp_indent].a & AV_ADD)
      {
         reindent_line(pc, 1 + pp_level * cpd.settings[UO_pp_indent_count].u);
      }
      else if (cpd.settings[UO_pp_indent].a & AV_REMOVE)
      {
         reindent_line(pc, 1);
      }

      // Add spacing by adjusting the length
      if ((cpd.settings[UO_pp_space].a != AV_IGNORE) && next != nullptr)
      {
         if (cpd.settings[UO_pp_space].a & AV_ADD)
         {
            const auto mult = max<size_t>(cpd.settings[UO_pp_space_count].u, 1);
            reindent_line(next, pc->column + pc->len() + (pp_level * mult));
         }
         else if (cpd.settings[UO_pp_space].a & AV_REMOVE)
         {
            reindent_line(next, pc->column + pc->len());
         }
      }

      // Mark as already handled if not region stuff or in column 1
      if (  (  !cpd.settings[UO_pp_indent_at_level].b
            || (pc->brace_level <= ((pc->parent_type == CT_PP_DEFINE) ? 1 : 0)))
         && pc->parent_type != CT_PP_REGION
         && pc->parent_type != CT_PP_ENDREGION)
      {
         if (  !cpd.settings[UO_pp_define_at_level].b
            || pc->parent_type != CT_PP_DEFINE)
         {
            chunk_flags_set(pc, PCF_DONT_INDENT);
         }
      }

      LOG_FMT(LPPIS, "%s(%d): orig_line %zu to %zu (len %zu, next->col %zu)\n",
              __func__, __LINE__, pc->orig_line, 1 + pp_level, pc->len(),
              next ? next->column : -1);
   }
} // indent_preproc<|MERGE_RESOLUTION|>--- conflicted
+++ resolved
@@ -1168,25 +1168,17 @@
          {
             // FIXME: I don't know how much of this is necessary, but it seems to work
             LOG_FMT(LINDENT2, "%s(%d): orig_line is %zu, pc->brace_level is %zu, for '%s', pc->level is %zu, pc(-1)->level is %zu\n",
-<<<<<<< HEAD
                     __func__, __LINE__, pc->orig_line, pc->brace_level, pc->text(), pc->level, frm.prev().pc->level);
             frm.top().brace_indent = 1 + (pc->brace_level * indent_size);
             indent_column_set(frm.top().brace_indent);
             frm.top().indent = indent_column + indent_size;
-=======
-                    __func__, __LINE__, pc->orig_line, pc->brace_level, pc->text(), pc->level, frm.pse[frm.pse_tos - 1].pc->level);
-            frm.pse[frm.pse_tos].brace_indent = 1 + (pc->brace_level * indent_size);
-            indent_column_set(frm.pse[frm.pse_tos].brace_indent);
-            frm.pse[frm.pse_tos].indent = indent_column + indent_size;
 
             if ((pc->parent_type == CT_OC_BLOCK_EXPR) && ((pc->flags & PCF_IN_OC_MSG) != 0))
             {
-               frm.pse[frm.pse_tos].indent       = frm.pse[frm.pse_tos - 1].indent_tmp;
-               frm.pse[frm.pse_tos].brace_indent = frm.pse[frm.pse_tos - 1].indent_tmp;
-               indent_column_set(frm.pse[frm.pse_tos].indent - indent_size);
-            }
-
->>>>>>> 8eb84fcb
+               frm.top().indent       = frm.prev().indent_tmp;
+               frm.top().brace_indent = frm.prev().indent_tmp;
+               indent_column_set(frm.top().indent - indent_size);
+            }
             log_indent();
 
             frm.top().indent_tab = frm.top().indent;
