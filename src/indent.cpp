/**
 * @file indent.cpp
 * Does all the indenting stuff.
 *
 * @author  Ben Gardner
 * @author  Guy Maurel since version 0.62 for uncrustify4Qt
 *          October 2015, 2016
 * @license GPL v2+
 */
#include "uncrustify_types.h"
#include "chunk_list.h"
#include "prototypes.h"
#include "options_for_QT.h"
#include <cstdio>
#include <cstdlib>
#include <cstring>
#include <cerrno>
#include "unc_ctype.h"
//#include "unc_tools.h"
//#define DEBUG


/**
 * General indenting approach:
 * Indenting levels are put into a stack.
 *
 * The stack entries contain:
 *  - opening type
 *  - brace column
 *  - continuation column
 *
 * Items that start a new stack item:
 *  - preprocessor (new parse frame)
 *  - Brace Open (Virtual brace also)
 *  - Paren, Square, Angle open
 *  - Assignments
 *  - C++ '<<' operator (ie, cout << "blah")
 *  - case
 *  - class colon
 *  - return
 *  - types
 *  - any other continued statement
 *
 * Note that the column of items marked 'PCF_WAS_ALIGNED' is not changed.
 *
 * For an open brace:
 *  - indent increases by indent_columns
 *  - if part of if/else/do/while/switch/etc, an extra indent may be applied
 *  - if in a paren, then cont-col is set to column + 1, ie "({ some code })"
 *
 * Open paren/square/angle:
 * cont-col is set to the column of the item after the open paren, unless
 * followed by a newline, then it is set to (brace-col + indent_columns).
 * Examples:
 *    a_really_long_funcion_name(
 *       param1, param2);
 *    a_really_long_funcion_name(param1,
 *                               param2);
 *
 * Assignments:
 * Assignments are continued aligned with the first item after the assignment,
 * unless the assign is followed by a newline.
 * Examples:
 *    some.variable = asdf + asdf +
 *                    asdf;
 *    some.variable =
 *       asdf + asdf + asdf;
 *
 * C++ << operator:
 * Handled the same as assignment.
 * Examples:
 *    cout << "this is test number: "
 *         << test_number;
 *
 * case:
 * Started with case or default.
 * Terminated with close brace at level or another case or default.
 * Special indenting according to various rules.
 *  - indent of case label
 *  - indent of case body
 *  - how to handle optional braces
 * Examples:
 * {
 * case x: {
 *    a++;
 *    break;
 *    }
 * case y:
 *    b--;
 *    break;
 * default:
 *    c++;
 *    break;
 * }
 *
 * Class colon:
 * Indent continuation by indent_columns:
 * class my_class :
 *    baseclass1,
 *    baseclass2
 * {
 *
 * Return: same as assignemts
 * If the return statement is not fully paren'd, then the indent continues at
 * the column of the item after the return. If it is paren'd, then the paren
 * rules apply.
 * return somevalue +
 *        othervalue;
 *
 * Type: pretty much the same as assignments
 * Examples:
 * int foo,
 *     bar,
 *     baz;
 *
 * Any other continued item:
 * There shouldn't be anything not covered by the above cases, but any other
 * continued item is indented by indent_columns:
 * Example:
 * somereallycrazylongname.with[lotsoflongstuff].
 *    thatreallyannoysme.whenIhavetomaintain[thecode] = 3;
 */

static void indent_comment(chunk_t *pc, int col);


void indent_to_column(chunk_t *pc, int column)
{
   LOG_FUNC_ENTRY();
   if (column < pc->column)
   {
      column = pc->column;
   }
   reindent_line(pc, column);
}


enum align_mode
{
   ALMODE_SHIFT,     /* shift relative to the current column */
   ALMODE_KEEP_ABS,  /* try to keep the original absolute column */
   ALMODE_KEEP_REL,  /* try to keep the original gap */
};


/* Same as indent_to_column, except we can move both ways */
void align_to_column(chunk_t *pc, int column)
{
   LOG_FUNC_ENTRY();
   if (column == pc->column)
   {
      return;
   }

   LOG_FMT(LINDLINE, "%s: %d] col %d on %s [%s] => %d\n",
           __func__, pc->orig_line, pc->column, pc->text(),
           get_token_name(pc->type), column);

   int col_delta = column - pc->column;
   int min_col   = column;
   int min_delta;

   pc->column = column;
   do
   {
      chunk_t    *next = chunk_get_next(pc);
      chunk_t    *prev;
      align_mode almod = ALMODE_SHIFT;

      if (next == NULL)
      {
         break;
      }
      min_delta = space_col_align(pc, next);
      min_col  += min_delta;
      prev      = pc;
      pc        = next;

      if (chunk_is_comment(pc) && (pc->parent_type != CT_COMMENT_EMBED))
      {
         almod = (chunk_is_single_line_comment(pc) &&
                  cpd.settings[UO_indent_relative_single_line_comments].b) ?
                 ALMODE_KEEP_REL : ALMODE_KEEP_ABS;
      }

      if (almod == ALMODE_KEEP_ABS)
      {
         /* Keep same absolute column */
         pc->column = pc->orig_col;
         if (pc->column < min_col)
         {
            pc->column = min_col;
         }
      }
      else if (almod == ALMODE_KEEP_REL)
      {
         /* Keep same relative column */
         int orig_delta = pc->orig_col - prev->orig_col;
         if (orig_delta < min_delta)
         {
            orig_delta = min_delta;
         }
         pc->column = prev->column + orig_delta;
      }
      else /* ALMODE_SHIFT */
      {
         /* Shift by the same amount */
         pc->column += col_delta;
         if (pc->column < min_col)
         {
            pc->column = min_col;
         }
      }
      LOG_FMT(LINDLINED, "   %s set column of %s on line %d to col %d (orig %d)\n",
              (almod == ALMODE_KEEP_ABS) ? "abs" :
              (almod == ALMODE_KEEP_REL) ? "rel" : "sft",
              get_token_name(pc->type), pc->orig_line, pc->column, pc->orig_col);
   } while ((pc != NULL) && (pc->nl_count == 0));
} // align_to_column


/**
 * Changes the initial indent for a line to the given column
 *
 * @param pc      The chunk at the start of the line
 * @param column  The desired column
 */
void reindent_line(chunk_t *pc, int column)
{
   LOG_FUNC_ENTRY();
   LOG_FMT(LINDLINE, "%s: %d] col %d on '%s' [%s/%s] => %d",
           __func__, pc->orig_line, pc->column, pc->text(),
           get_token_name(pc->type), get_token_name(pc->parent_type),
           column);
   log_func_stack_inline(LINDLINE);

   if (column == pc->column)
   {
      return;
   }

   int col_delta = column - pc->column;
   int min_col   = column;

   pc->column = column;
   do
   {
      if (QT_SIGNAL_SLOT_found)
      {
         // fix the bug #654
         // connect(&mapper, SIGNAL(mapped(QString &)), this, SLOT(onSomeEvent(QString &)));
         // look for end of SIGNAL/SLOT block
         if (!(pc->flags & PCF_IN_QT_MACRO))
         {
            LOG_FMT(LGUY, "FLAGS is NOT set: PCF_IN_QT_MACRO\n");
            restore_options_for_QT();
         }
      }
      else
      {
         // look for begin of SIGNAL/SLOT block
         if (pc->flags & PCF_IN_QT_MACRO)
         {
            LOG_FMT(LGUY, "FLAGS is set: PCF_IN_QT_MACRO\n");
            save_set_options_for_QT(pc->level);
         }
      }
      chunk_t *next = chunk_get_next(pc);

      if (next == NULL)
      {
         break;
      }
      if (pc->nl_count)
      {
         min_col   = 0;
         col_delta = 0;
      }
      min_col += space_col_align(pc, next);
      pc       = next;

      bool is_comment = chunk_is_comment(pc);
      bool keep       = is_comment && chunk_is_single_line_comment(pc) &&
                        cpd.settings[UO_indent_relative_single_line_comments].b;

      if (is_comment && (pc->parent_type != CT_COMMENT_EMBED) && !keep)
      {
         pc->column = pc->orig_col;
         if (pc->column < min_col)
         {
            pc->column = min_col; // + 1;
         }
         LOG_FMT(LINDLINE, "%s: set comment on line %d to col %d (orig %d)\n",
                 __func__, pc->orig_line, pc->column, pc->orig_col);
      }
      else
      {
         pc->column += col_delta;
         if (pc->column < min_col)
         {
            pc->column = min_col;
         }
         LOG_FMT(LINDLINED, "   set column of ");
         if (pc->type == CT_NEWLINE)
         {
            LOG_FMT(LINDLINED, "newline");
         }
         else
         {
            LOG_FMT(LINDLINED, "'%s'", pc->text());
         }
         LOG_FMT(LINDLINED, " to %d (orig %d)\n", pc->column, pc->orig_col);
      }
   } while ((pc != NULL) && (pc->nl_count == 0));
} // reindent_line


/**
 * Starts a new entry
 *
 * @param frm  The parse frame
 * @param pc   The chunk causing the push
 */
static void indent_pse_push(struct parse_frame& frm, chunk_t *pc)
{
   LOG_FUNC_ENTRY();
   static int ref = 0;

   /* check the stack depth */
   if (frm.pse_tos < ((int)ARRAY_SIZE(frm.pse) - 1))
   {
      /* Bump up the index and initialize it */
      frm.pse_tos++;
#ifdef DEBUG
      LOG_FMT(LGUY, "(%d) ", __LINE__);
#endif
      LOG_FMT(LGUY, "%s line=%d, +++++++++++++++++++ pse_tos=%d, type=%s\n",
              __func__, pc->orig_line, frm.pse_tos, get_token_name(pc->type));
      memset(&frm.pse[frm.pse_tos], 0, sizeof(frm.pse[frm.pse_tos]));

      //LOG_FMT(LINDPSE, "%s[line %d]:%d] (pp=%d) OPEN  [%d,%s] level=%d\n",
      //        __func__, __LINE__, pc->orig_line, cpd.pp_level, frm.pse_tos, get_token_name(pc->type), pc->level);

      frm.pse[frm.pse_tos].pc          = pc;
      frm.pse[frm.pse_tos].type        = pc->type;
      frm.pse[frm.pse_tos].level       = pc->level;
      frm.pse[frm.pse_tos].open_line   = pc->orig_line;
      frm.pse[frm.pse_tos].ref         = ++ref;
      frm.pse[frm.pse_tos].in_preproc  = (pc->flags & PCF_IN_PREPROC);
      frm.pse[frm.pse_tos].indent_tab  = frm.pse[frm.pse_tos - 1].indent_tab;
      frm.pse[frm.pse_tos].indent_cont = frm.pse[frm.pse_tos - 1].indent_cont;
      frm.pse[frm.pse_tos].non_vardef  = false;
      frm.pse[frm.pse_tos].ns_cnt      = frm.pse[frm.pse_tos - 1].ns_cnt;
      memcpy(&frm.pse[frm.pse_tos].ip, &frm.pse[frm.pse_tos - 1].ip, sizeof(frm.pse[frm.pse_tos].ip));
   }
   else
   {
      /* the stack depth is too small */
      /* fatal error */
      fprintf(stderr, "the stack depth is too small\n");
      exit(2);
   }
}


/**
 * Removes the top entry
 *
 * @param frm  The parse frame
 * @param pc   The chunk causing the push
 */
static void indent_pse_pop(struct parse_frame& frm, chunk_t *pc)
{
   LOG_FUNC_ENTRY();
   /* Bump up the index and initialize it */
   if (frm.pse_tos > 0)
   {
      if (pc != NULL)
      {
         LOG_FMT(LINDPSE, "%4d] (pp=%d) CLOSE [%d,%s] on %s, started on line %d, level=%d/%d\n",
                 pc->orig_line, cpd.pp_level, frm.pse_tos,
                 get_token_name(frm.pse[frm.pse_tos].type),
                 get_token_name(pc->type),
                 frm.pse[frm.pse_tos].open_line,
                 frm.pse[frm.pse_tos].level,
                 pc->level);
      }
      else
      {
         LOG_FMT(LINDPSE, " EOF] CLOSE [%d,%s], started on line %d\n",
                 frm.pse_tos, get_token_name(frm.pse[frm.pse_tos].type),
                 frm.pse[frm.pse_tos].open_line);
      }

      /* Don't clear the stack entry because some code 'cheats' and uses the
       * just-popped indent values
       */
      frm.pse_tos--;
#ifdef DEBUG
      LOG_FMT(LGUY, "(%d) ", __LINE__);
#endif
      if (pc != NULL)
      {
         LOG_FMT(LGUY, "%s line=%d, ------------------- pse_tos=%d, type=%s\n",
                 __func__, pc->orig_line, frm.pse_tos, get_token_name(pc->type));
      }
      else
      {
         LOG_FMT(LGUY, "%s ------------------- pse_tos=%d\n",
                 __func__, frm.pse_tos);
      }
   }
}


static int token_indent(c_token_t type)
{
   switch (type)
   {
   case CT_IF:
   case CT_DO:
      return(3);

   case CT_FOR:
   case CT_ELSE:  // wacky, but that's what is wanted
      return(4);

   case CT_WHILE:
   case CT_USING_STMT:
      return(6);

   case CT_SWITCH:
      return(7);

   case CT_ELSEIF:
      return(8);

   case CT_SYNCHRONIZED:
      return(13);

   default:
      return(0);
   }
}


#define indent_column_set(X)                              \
   do {                                                   \
      indent_column = (X);                                \
      LOG_FMT(LINDENT2, "%s:[line %d], orig_line=%d, indent_column = %d\n", \
              __func__, __LINE__, pc->orig_line, indent_column);                   \
   } while (0)


static int calc_indent_continue(struct parse_frame& frm, int pse_tos)
{
   int ic = cpd.settings[UO_indent_continue].n;

   if ((ic < 0) && frm.pse[pse_tos].indent_cont)
   {
      return(frm.pse[pse_tos].indent);
   }
   return(frm.pse[pse_tos].indent + abs(ic));
}


/**
 * We are on a '{' that has parent = OC_BLOCK_EXPR
 * find the column of the param tag
 */
static chunk_t *oc_msg_block_indent(chunk_t *pc, bool from_brace,
                                    bool from_caret, bool from_colon,
                                    bool from_keyword)
{
   LOG_FUNC_ENTRY();
   chunk_t *tmp = chunk_get_prev_nc(pc);

   if (from_brace)
   {
      return(pc);
   }

   if (chunk_is_paren_close(tmp))
   {
      tmp = chunk_get_prev_nc(chunk_skip_to_match_rev(tmp));
   }
   if (!tmp || (tmp->type != CT_OC_BLOCK_CARET))
   {
      return(NULL);
   }
   if (from_caret)
   {
      return(tmp);
   }
   tmp = chunk_get_prev_nc(tmp);
   if (!tmp || (tmp->type != CT_OC_COLON))
   {
      return(NULL);
   }
   if (from_colon)
   {
      return(tmp);
   }
   tmp = chunk_get_prev_nc(tmp);
   if (!tmp || ((tmp->type != CT_OC_MSG_NAME) && (tmp->type != CT_OC_MSG_FUNC)))
   {
      return(NULL);
   }
   if (from_keyword)
   {
      return(tmp);
   }
   return(NULL);
} // oc_msg_block_indent


/**
 * We are on a '{' that has parent = OC_BLOCK_EXPR
 */
static chunk_t *oc_msg_prev_colon(chunk_t *pc)
{
   return(chunk_get_prev_type(pc, CT_OC_COLON, pc->level, CNAV_ALL));
}


/**
 * Change the top-level indentation only by changing the column member in
 * the chunk structures.
 * The level indicator must already be set.
 */
void indent_text(void)
{
   LOG_FUNC_ENTRY();
   chunk_t            *pc;
   chunk_t            *next;
   chunk_t            *prev       = NULL;
   bool               did_newline = true;
   int                idx;
   int                vardefcol    = 0;
   int                shiftcontcol = 0;
   int                indent_size  = cpd.settings[UO_indent_columns].n;
   struct parse_frame frm;
   bool               in_preproc = false;
   int                indent_column;
   int                parent_token_indent = 0;
   int                xml_indent          = 0;
   bool               token_used;
   int                sql_col      = 0;
   int                sql_orig_col = 0;
   bool               in_func_def  = false;
   c_token_t          memtype;

   memset(&frm, 0, sizeof(frm));
   cpd.frame_count = 0;

   /* dummy top-level entry */
   frm.pse[0].indent     = 1;
   frm.pse[0].indent_tmp = 1;
   frm.pse[0].indent_tab = 1;
   frm.pse[0].type       = CT_EOF;

   pc = chunk_get_head();
   while (pc != NULL)
   {
      if ((strcmp(pc->text(), "SIGNAL") == 0) ||
          (strcmp(pc->text(), "SLOT") == 0))   // guy 2015-09-22
      {
#ifdef DEBUG
         LOG_FMT(LGUY, "(%d) ", __LINE__);
#endif
         LOG_FMT(LGUY, "%d: [%d] type %s SIGNAL/SLOT found\n",
                 pc->orig_line, __LINE__, get_token_name(pc->type));
      }
      /* Handle preprocessor transitions */
      in_preproc = (pc->flags & PCF_IN_PREPROC);

      if (cpd.settings[UO_indent_brace_parent].b)
      {
         parent_token_indent = token_indent(pc->parent_type);
      }

      /* Handle "force indentation of function definition to start in column 1" */
      if (cpd.settings[UO_indent_func_def_force_col1].b)
      {
         if (!in_func_def)
         {
            next = chunk_get_next_ncnl(pc);
            if ((pc->parent_type == CT_FUNC_DEF) ||
                ((pc->type == CT_COMMENT) &&
                 (next != NULL) &&
                 (next->parent_type == CT_FUNC_DEF)))
            {
               in_func_def = true;
               indent_pse_push(frm, pc);
               frm.pse[frm.pse_tos].indent_tmp = 1;
               frm.pse[frm.pse_tos].indent     = 1;
               frm.pse[frm.pse_tos].indent_tab = 1;
            }
         }
         else
         {
            prev = chunk_get_prev(pc);
            if ((prev->type == CT_BRACE_CLOSE) &&
                (prev->parent_type == CT_FUNC_DEF))
            {
               in_func_def = false;
               indent_pse_pop(frm, pc);
            }
         }
      }

      /* Clean up after a #define, etc */
      if (!in_preproc)
      {
         while ((frm.pse_tos > 0) && frm.pse[frm.pse_tos].in_preproc)
         {
            c_token_t type = frm.pse[frm.pse_tos].type;
            indent_pse_pop(frm, pc);

            /* If we just removed an #endregion, then check to see if a
             * PP_REGION_INDENT entry is right below it
             */
            if ((type == CT_PP_ENDREGION) &&
                (frm.pse[frm.pse_tos].type == CT_PP_REGION_INDENT))
            {
               indent_pse_pop(frm, pc);
            }
         }
      }
      else if (pc->type == CT_PREPROC)
      {
         /* Close out PP_IF_INDENT before playing with the parse frames */
         if ((frm.pse[frm.pse_tos].type == CT_PP_IF_INDENT) &&
             ((pc->parent_type == CT_PP_ENDIF) ||
              (pc->parent_type == CT_PP_ELSE)))
         {
            indent_pse_pop(frm, pc);
         }

         pf_check(&frm, pc);

         /* Indent the body of a #region here */
         if (cpd.settings[UO_pp_region_indent_code].b &&
             (pc->parent_type == CT_PP_REGION))
         {
            next = chunk_get_next(pc);
            /* Hack to get the logs to look right */
            set_chunk_type(next, CT_PP_REGION_INDENT);
            indent_pse_push(frm, next);
            set_chunk_type(next, CT_PP_REGION);

            /* Indent one level */
            frm.pse[frm.pse_tos].indent     = frm.pse[frm.pse_tos - 1].indent + indent_size;
            frm.pse[frm.pse_tos].indent_tab = frm.pse[frm.pse_tos - 1].indent_tab + indent_size;
            frm.pse[frm.pse_tos].indent_tmp = frm.pse[frm.pse_tos].indent;
            frm.pse[frm.pse_tos].in_preproc = false;
         }

         /* Indent the body of a #if here */
         if (cpd.settings[UO_pp_if_indent_code].b &&
             ((pc->parent_type == CT_PP_IF) ||
              (pc->parent_type == CT_PP_ELSE)))
         {
            next = chunk_get_next(pc);
            /* Hack to get the logs to look right */
            memtype = next->type;
            set_chunk_type(next, CT_PP_IF_INDENT);
            indent_pse_push(frm, next);
            set_chunk_type(next, memtype);

            /* Indent one level except if the #if is a #include guard */
            int extra = ((pc->pp_level == 0) && ifdef_over_whole_file()) ? 0 : indent_size;
            frm.pse[frm.pse_tos].indent     = frm.pse[frm.pse_tos - 1].indent + extra;
            frm.pse[frm.pse_tos].indent_tab = frm.pse[frm.pse_tos - 1].indent_tab + extra;
            frm.pse[frm.pse_tos].indent_tmp = frm.pse[frm.pse_tos].indent;
            frm.pse[frm.pse_tos].in_preproc = false;
         }

         /* Transition into a preproc by creating a dummy indent */
         frm.level++;
         indent_pse_push(frm, chunk_get_next(pc));

         if ((pc->parent_type == CT_PP_DEFINE) ||
             (pc->parent_type == CT_PP_UNDEF))
         {
            frm.pse[frm.pse_tos].indent_tmp = cpd.settings[UO_pp_define_at_level].b ?
                                              frm.pse[frm.pse_tos - 1].indent_tmp : 1;
            frm.pse[frm.pse_tos].indent     = frm.pse[frm.pse_tos].indent_tmp + indent_size;
            frm.pse[frm.pse_tos].indent_tab = frm.pse[frm.pse_tos].indent;
         }
         else if ((pc->parent_type == CT_PP_PRAGMA) &&
                  cpd.settings[UO_pp_define_at_level].b)
         {
            frm.pse[frm.pse_tos].indent_tmp = frm.pse[frm.pse_tos - 1].indent_tmp;
            frm.pse[frm.pse_tos].indent     = frm.pse[frm.pse_tos].indent_tmp + indent_size;
            frm.pse[frm.pse_tos].indent_tab = frm.pse[frm.pse_tos].indent;
         }
         else
         {
            if ((frm.pse[frm.pse_tos - 1].type == CT_PP_REGION_INDENT) ||
                ((frm.pse[frm.pse_tos - 1].type == CT_PP_IF_INDENT) &&
                 (frm.pse[frm.pse_tos].type != CT_PP_ENDIF)))
            {
               frm.pse[frm.pse_tos].indent = frm.pse[frm.pse_tos - 2].indent;
            }
            else
            {
               frm.pse[frm.pse_tos].indent = frm.pse[frm.pse_tos - 1].indent;
            }
            if ((pc->parent_type == CT_PP_REGION) ||
                (pc->parent_type == CT_PP_ENDREGION))
            {
               int val = cpd.settings[UO_pp_indent_region].n;
               if (val > 0)
               {
                  frm.pse[frm.pse_tos].indent = val;
               }
               else
               {
                  frm.pse[frm.pse_tos].indent += val;
               }
            }
            else if ((pc->parent_type == CT_PP_IF) ||
                     (pc->parent_type == CT_PP_ELSE) ||
                     (pc->parent_type == CT_PP_ENDIF))
            {
               int val = cpd.settings[UO_pp_indent_if].n;
               if (val > 0)
               {
                  frm.pse[frm.pse_tos].indent = val;
               }
               else
               {
                  frm.pse[frm.pse_tos].indent += val;
               }
            }
            frm.pse[frm.pse_tos].indent_tmp = frm.pse[frm.pse_tos].indent;
         }
      }

      /* Check for close XML tags "</..." */
      if (cpd.settings[UO_indent_xml_string].n > 0)
      {
         if (pc->type == CT_STRING)
         {
            if ((pc->len() > 4) &&
                (xml_indent > 0) &&
                (pc->str[1] == '<') &&
                (pc->str[2] == '/'))
            {
               xml_indent -= cpd.settings[UO_indent_xml_string].n;
            }
         }
         else
         {
            if (!chunk_is_comment(pc) && !chunk_is_newline(pc))
            {
               xml_indent = 0;
            }
         }
      }

      /**
       * Handle non-brace closures
       */

      token_used = false;
      int old_pse_tos;
      do
      {
         old_pse_tos = frm.pse_tos;

         /* End anything that drops a level */
         if (!chunk_is_newline(pc) &&
             !chunk_is_comment(pc) &&
             (frm.pse[frm.pse_tos].level > pc->level))
         {
            indent_pse_pop(frm, pc);
         }

         if (frm.pse[frm.pse_tos].level >= pc->level)
         {
            /* process virtual braces closes (no text output) */
            if ((pc->type == CT_VBRACE_CLOSE) &&
                (frm.pse[frm.pse_tos].type == CT_VBRACE_OPEN))
            {
               indent_pse_pop(frm, pc);
               frm.level--;
               pc = chunk_get_next(pc);
               if (!pc)
               {
                  /* need to break out of both the do and while loops */
                  goto null_pc;
               }
            }

            /* End any assign operations with a semicolon on the same level */
            if (((frm.pse[frm.pse_tos].type == CT_ASSIGN_NL) ||
                 (frm.pse[frm.pse_tos].type == CT_ASSIGN)) &&
                (chunk_is_semicolon(pc) ||
                 (pc->type == CT_COMMA) ||
                 (pc->type == CT_BRACE_OPEN) ||
                 (pc->type == CT_SPAREN_CLOSE) ||
                 ((pc->type == CT_SQUARE_OPEN) && (pc->parent_type == CT_OC_AT)) ||
                 ((pc->type == CT_SQUARE_OPEN) && (pc->parent_type == CT_ASSIGN))) &&
                (pc->parent_type != CT_CPP_LAMBDA))
            {
               indent_pse_pop(frm, pc);
            }

            /* End any assign operations with a semicolon on the same level */
            if (chunk_is_semicolon(pc) &&
                ((frm.pse[frm.pse_tos].type == CT_IMPORT) ||
                 (frm.pse[frm.pse_tos].type == CT_USING)))
            {
               indent_pse_pop(frm, pc);
            }

            /* End any custom macro-based open/closes */
            if (!token_used &&
                (frm.pse[frm.pse_tos].type == CT_MACRO_OPEN) &&
                (pc->type == CT_MACRO_CLOSE))
            {
               token_used = true;
               indent_pse_pop(frm, pc);
            }

            /* End any CPP/ObjC class colon stuff */
            if (((frm.pse[frm.pse_tos].type == CT_CLASS_COLON) ||
                 (frm.pse[frm.pse_tos].type == CT_CONSTR_COLON)) &&
                ((pc->type == CT_BRACE_OPEN) ||
                 (pc->type == CT_OC_END) ||
                 (pc->type == CT_OC_SCOPE) ||
                 (pc->type == CT_OC_PROPERTY) ||
                 chunk_is_semicolon(pc)))
            {
               indent_pse_pop(frm, pc);
            }

            /* a case is ended with another case or a close brace */
            if ((frm.pse[frm.pse_tos].type == CT_CASE) &&
                ((pc->type == CT_BRACE_CLOSE) ||
                 (pc->type == CT_CASE)))
            {
               indent_pse_pop(frm, pc);
            }

            /* a class scope is ended with another class scope or a close brace */
            if (cpd.settings[UO_indent_access_spec_body].b &&
                (frm.pse[frm.pse_tos].type == CT_PRIVATE) &&
                ((pc->type == CT_BRACE_CLOSE) ||
                 (pc->type == CT_PRIVATE)))
            {
               indent_pse_pop(frm, pc);
            }

            /* return & throw are ended with a semicolon */
            if (chunk_is_semicolon(pc) &&
                ((frm.pse[frm.pse_tos].type == CT_RETURN) ||
                 (frm.pse[frm.pse_tos].type == CT_THROW)))
            {
               indent_pse_pop(frm, pc);
            }

            /* an OC SCOPE ('-' or '+') ends with a semicolon or brace open */
            if ((frm.pse[frm.pse_tos].type == CT_OC_SCOPE) &&
                (chunk_is_semicolon(pc) ||
                 (pc->type == CT_BRACE_OPEN)))
            {
               indent_pse_pop(frm, pc);
            }

            /* a typedef and an OC SCOPE ('-' or '+') ends with a semicolon or
             * brace open */
            if ((frm.pse[frm.pse_tos].type == CT_TYPEDEF) &&
                (chunk_is_semicolon(pc) ||
                 chunk_is_paren_open(pc) ||
                 (pc->type == CT_BRACE_OPEN)))
            {
               indent_pse_pop(frm, pc);
            }

            /* an SQL EXEC is ended with a semicolon */
            if ((frm.pse[frm.pse_tos].type == CT_SQL_EXEC) &&
                chunk_is_semicolon(pc))
            {
               indent_pse_pop(frm, pc);
            }

            /* an CLASS is ended with a semicolon or brace open */
            if ((frm.pse[frm.pse_tos].type == CT_CLASS) &&
                ((pc->type == CT_CLASS_COLON) ||
                 (pc->type == CT_BRACE_OPEN) ||
                 chunk_is_semicolon(pc)))
            {
               indent_pse_pop(frm, pc);
            }

            /* Close out parens and squares */
            if ((frm.pse[frm.pse_tos].type == (pc->type - 1)) &&
                ((pc->type == CT_PAREN_CLOSE) ||
                 (pc->type == CT_SPAREN_CLOSE) ||
                 (pc->type == CT_FPAREN_CLOSE) ||
                 (pc->type == CT_SQUARE_CLOSE) ||
                 (pc->type == CT_ANGLE_CLOSE)))
            {
               indent_pse_pop(frm, pc);
               frm.paren_count--;
            }
         }
      } while (old_pse_tos > frm.pse_tos);

      /* Grab a copy of the current indent */
#ifdef DEBUG
      LOG_FMT(LGUY, "(%d) ", __LINE__);
#endif
      LOG_FMT(LGUY, "frm.pse_tos=%d\n", frm.pse_tos);
      indent_column_set(frm.pse[frm.pse_tos].indent_tmp);

      if (!chunk_is_newline(pc) && !chunk_is_comment(pc) && log_sev_on(LINDPC))
      {
         LOG_FMT(LINDPC, " -=[ %d:%d %s ]=-\n",
                 pc->orig_line, pc->orig_col, pc->text());
         for (int ttidx = frm.pse_tos; ttidx > 0; ttidx--)
         {
            LOG_FMT(LINDPC, "     [%d %d:%d %s/%s tmp=%d ind=%d bri=%d tab=%d cont=%d lvl=%d blvl=%d]\n",
                    ttidx,
                    frm.pse[ttidx].pc->orig_line,
                    frm.pse[ttidx].pc->orig_col,
                    get_token_name(frm.pse[ttidx].type),
                    get_token_name(frm.pse[ttidx].pc->parent_type),
                    frm.pse[ttidx].indent_tmp,
                    frm.pse[ttidx].indent,
                    frm.pse[ttidx].brace_indent,
                    frm.pse[ttidx].indent_tab,
                    frm.pse[ttidx].indent_cont,
                    frm.pse[ttidx].level,
                    frm.pse[ttidx].pc->brace_level);
         }
      }

      /**
       * Handle stuff that can affect the current indent:
       *  - brace close
       *  - vbrace open
       *  - brace open
       *  - case         (immediate)
       *  - labels       (immediate)
       *  - class colons (immediate)
       *
       * And some stuff that can't
       *  - open paren
       *  - open square
       *  - assignment
       *  - return
       */

      bool brace_indent = false;
      if ((pc->type == CT_BRACE_CLOSE) || (pc->type == CT_BRACE_OPEN))
      {
         brace_indent = (cpd.settings[UO_indent_braces].b &&
                         (!cpd.settings[UO_indent_braces_no_func].b ||
                          (pc->parent_type != CT_FUNC_DEF)) &&
                         (!cpd.settings[UO_indent_braces_no_func].b ||
                          (pc->parent_type != CT_FUNC_CLASS_DEF)) &&
                         (!cpd.settings[UO_indent_braces_no_class].b ||
                          (pc->parent_type != CT_CLASS)) &&
                         (!cpd.settings[UO_indent_braces_no_struct].b ||
                          (pc->parent_type != CT_STRUCT)));
      }

      if (pc->type == CT_BRACE_CLOSE)
      {
         if (frm.pse[frm.pse_tos].type == CT_BRACE_OPEN)
         {
            /* Indent the brace to match the open brace */
            indent_column_set(frm.pse[frm.pse_tos].brace_indent);

            if (frm.pse[frm.pse_tos].ip.ref)
            {
               pc->indent.ref   = frm.pse[frm.pse_tos].ip.ref;
               pc->indent.delta = 0;
            }

            indent_pse_pop(frm, pc);
            frm.level--;
         }
      }
      else if (pc->type == CT_VBRACE_OPEN)
      {
         frm.level++;
         indent_pse_push(frm, pc);

         int iMinIndent = cpd.settings[UO_indent_min_vbrace_open].n;
         if (indent_size > iMinIndent)
         {
            iMinIndent = indent_size;
         }
         int iNewIndent = frm.pse[frm.pse_tos - 1].indent + iMinIndent;
         if (cpd.settings[UO_indent_vbrace_open_on_tabstop].b)
         {
            iNewIndent = next_tab_column(iNewIndent);
         }
         frm.pse[frm.pse_tos].indent     = iNewIndent;
         frm.pse[frm.pse_tos].indent_tmp = frm.pse[frm.pse_tos].indent;
         frm.pse[frm.pse_tos].indent_tab = frm.pse[frm.pse_tos].indent;

         /* Always indent on virtual braces */
         indent_column_set(frm.pse[frm.pse_tos].indent_tmp);
      }
      else if (pc->type == CT_BRACE_OPEN && !(pc->flags & PCF_IN_ARRAY_ASSIGN))  // issue #467 and test c/  02100
      {
         frm.level++;
         indent_pse_push(frm, pc);

         if (cpd.settings[U0_indent_cs_delegate_brace].b &&
             (pc->type == CT_BRACE_OPEN) &&
             (pc->prev->type == CT_LAMBDA || pc->prev->prev->type == CT_LAMBDA))
         {
            frm.pse[frm.pse_tos].brace_indent = 1 + ((pc->brace_level+1) * indent_size);
            indent_column                     = frm.pse[frm.pse_tos].brace_indent;
            frm.pse[frm.pse_tos].indent       = indent_column + indent_size;
            frm.pse[frm.pse_tos].indent_tab   = frm.pse[frm.pse_tos].indent;
            frm.pse[frm.pse_tos].indent_tmp   = frm.pse[frm.pse_tos].indent;

            frm.pse[frm.pse_tos - 1].indent_tmp = frm.pse[frm.pse_tos].indent_tmp;
         }
         /* any '{' that is inside of a '(' overrides the '(' indent */
         else if (!cpd.settings[UO_indent_paren_open_brace].b &&
             chunk_is_paren_open(frm.pse[frm.pse_tos - 1].pc) &&
             chunk_is_newline(chunk_get_next_nc(pc)))
         {
            /* FIXME: I don't know how much of this is necessary, but it seems to work */
            frm.pse[frm.pse_tos].brace_indent = 1 + (pc->brace_level * indent_size);
            indent_column                     = frm.pse[frm.pse_tos].brace_indent;
            frm.pse[frm.pse_tos].indent       = indent_column + indent_size;
            frm.pse[frm.pse_tos].indent_tab   = frm.pse[frm.pse_tos].indent;
            frm.pse[frm.pse_tos].indent_tmp   = frm.pse[frm.pse_tos].indent;

            frm.pse[frm.pse_tos - 1].indent_tmp = frm.pse[frm.pse_tos].indent_tmp;
         }
         else if (frm.paren_count != 0)
         {
            if (frm.pse[frm.pse_tos].pc->parent_type == CT_OC_BLOCK_EXPR)
            {
               if ((pc->flags & PCF_IN_OC_MSG) &&
                   cpd.settings[UO_indent_oc_block_msg].n)
               {
                  frm.pse[frm.pse_tos].ip.ref   = oc_msg_block_indent(pc, false, false, false, true);
                  frm.pse[frm.pse_tos].ip.delta = cpd.settings[UO_indent_oc_block_msg].n;
               }

               if (cpd.settings[UO_indent_oc_block].b ||
                   cpd.settings[UO_indent_oc_block_msg_xcode_style].b)
               {
                  bool in_oc_msg           = (pc->flags & PCF_IN_OC_MSG) != 0;     // forcing value to bool
                  bool indent_from_keyword = cpd.settings[UO_indent_oc_block_msg_from_keyword].b && in_oc_msg;
                  bool indent_from_colon   = cpd.settings[UO_indent_oc_block_msg_from_colon].b && in_oc_msg;
                  bool indent_from_caret   = cpd.settings[UO_indent_oc_block_msg_from_caret].b && in_oc_msg;
                  bool indent_from_brace   = cpd.settings[UO_indent_oc_block_msg_from_brace].b && in_oc_msg;

                  // In "Xcode indent mode", we want to indent:
                  //  - if the colon is aligned (namely, if a newline has been
                  //    added before it), indent_from_brace
                  //  - otherwise, indent from previous block (the "else" statement here)
                  if (cpd.settings[UO_indent_oc_block_msg_xcode_style].b)
                  {
                     chunk_t *colon        = oc_msg_prev_colon(pc);
                     chunk_t *param_name   = chunk_get_prev(colon);
                     chunk_t *before_param = chunk_get_prev(param_name);

                     if (before_param && (before_param->type == CT_NEWLINE))
                     {
                        indent_from_keyword = true;
                        indent_from_colon   = false;
                        indent_from_caret   = false;
                        indent_from_brace   = false;
                     }
                     else
                     {
                        indent_from_brace   = false;
                        indent_from_colon   = false;
                        indent_from_caret   = false;
                        indent_from_keyword = false;
                     }
                  }

                  chunk_t *ref = oc_msg_block_indent(pc, indent_from_brace,
                                                     indent_from_caret,
                                                     indent_from_colon,
                                                     indent_from_keyword);
                  if (ref)
                  {
                     frm.pse[frm.pse_tos].indent = indent_size + ref->column;
                     indent_column_set(frm.pse[frm.pse_tos].indent - indent_size);
                  }
                  else
                  {
                     frm.pse[frm.pse_tos].indent = 1 + ((pc->brace_level + 1) * indent_size);
                     indent_column_set(frm.pse[frm.pse_tos].indent - indent_size);
                  }
               }
               else
               {
                  frm.pse[frm.pse_tos].indent = frm.pse[frm.pse_tos - 1].indent_tmp + indent_size;
               }
            }
            else
            {
               /* We are inside ({ ... }) -- indent one tab from the paren */
               frm.pse[frm.pse_tos].indent = frm.pse[frm.pse_tos - 1].indent_tmp + indent_size;
            }
         }
         else
         {
            /* Use the prev indent level + indent_size. */
            frm.pse[frm.pse_tos].indent = frm.pse[frm.pse_tos - 1].indent + indent_size;

            /* If this brace is part of a statement, bump it out by indent_brace */
            if ((pc->parent_type == CT_IF) ||
                (pc->parent_type == CT_ELSE) ||
                (pc->parent_type == CT_ELSEIF) ||
                (pc->parent_type == CT_TRY) ||
                (pc->parent_type == CT_CATCH) ||
                (pc->parent_type == CT_DO) ||
                (pc->parent_type == CT_WHILE) ||
                (pc->parent_type == CT_USING_STMT) ||
                (pc->parent_type == CT_SWITCH) ||
                (pc->parent_type == CT_SYNCHRONIZED) ||
                (pc->parent_type == CT_FOR))
            {
               if (parent_token_indent != 0)
               {
                  frm.pse[frm.pse_tos].indent += parent_token_indent - indent_size;
               }
               else
               {
                  frm.pse[frm.pse_tos].indent += cpd.settings[UO_indent_brace].n;
                  indent_column_set(indent_column + cpd.settings[UO_indent_brace].n);
               }
            }
            else if (pc->parent_type == CT_CASE)
            {
               /* An open brace with the parent of case does not indent by default
                * UO_indent_case_brace can be used to indent the brace.
                * So we need to take the CASE indent, subtract off the
                * indent_size that was added above and then add indent_case_brace.
                */
               indent_column_set(frm.pse[frm.pse_tos - 1].indent - indent_size +
                                 cpd.settings[UO_indent_case_brace].n);

               /* Stuff inside the brace still needs to be indented */
               frm.pse[frm.pse_tos].indent     = indent_column + indent_size;
               frm.pse[frm.pse_tos].indent_tmp = frm.pse[frm.pse_tos].indent;
            }
            else if ((pc->parent_type == CT_CLASS) && !cpd.settings[UO_indent_class].b)
            {
               frm.pse[frm.pse_tos].indent -= indent_size;
            }
            else if (pc->parent_type == CT_NAMESPACE)
            {
               if (cpd.settings[UO_indent_namespace].b &&
                   cpd.settings[UO_indent_namespace_single_indent].b)
               {
                  if (frm.pse[frm.pse_tos].ns_cnt)
                  {
                     /* undo indent on all except the first namespace */
                     frm.pse[frm.pse_tos].indent -= indent_size;
                  }
                  indent_column_set((frm.pse_tos <= 1) ? 1 : frm.pse[frm.pse_tos - 1].brace_indent);
               }
               else if ((pc->flags & PCF_LONG_BLOCK) ||
                        !cpd.settings[UO_indent_namespace].b)
               {
                  /* don't indent long blocks */
                  frm.pse[frm.pse_tos].indent -= indent_size;
               }
               else /* indenting 'short' namespace */
               {
                  if (cpd.settings[UO_indent_namespace_level].n > 0)
                  {
                     frm.pse[frm.pse_tos].indent -= indent_size;
                     frm.pse[frm.pse_tos].indent +=
                        cpd.settings[UO_indent_namespace_level].n;
                  }
               }
               frm.pse[frm.pse_tos].ns_cnt++;
            }
            else if ((pc->parent_type == CT_EXTERN) && !cpd.settings[UO_indent_extern].b)
            {
               frm.pse[frm.pse_tos].indent -= indent_size;
            }

            frm.pse[frm.pse_tos].indent_tab = frm.pse[frm.pse_tos].indent;
         }

         if (pc->flags & PCF_DONT_INDENT)
         {
            frm.pse[frm.pse_tos].indent = pc->column;
            indent_column_set(pc->column);
         }
         else
         {
            /**
             * If there isn't a newline between the open brace and the next
             * item, just indent to wherever the next token is.
             * This covers this sort of stuff:
             * { a++;
             *   b--; };
             */
            next = chunk_get_next_ncnl(pc);
            if (!chunk_is_newline_between(pc, next))
            {
               frm.pse[frm.pse_tos].indent = next->column;
            }
            frm.pse[frm.pse_tos].indent_tmp = frm.pse[frm.pse_tos].indent;
            frm.pse[frm.pse_tos].open_line  = pc->orig_line;

            /* Update the indent_column if needed */
            if (brace_indent || (parent_token_indent != 0))
            {
               indent_column_set(frm.pse[frm.pse_tos].indent_tmp);
            }
         }

         /* Save the brace indent */
         frm.pse[frm.pse_tos].brace_indent = indent_column;
      }
      else if (pc->type == CT_SQL_END)
      {
         if (frm.pse[frm.pse_tos].type == CT_SQL_BEGIN)
         {
            indent_pse_pop(frm, pc);
            frm.level--;
            indent_column_set(frm.pse[frm.pse_tos].indent_tmp);
         }
      }
      else if (pc->type == CT_SQL_BEGIN)
      {
         frm.level++;
         indent_pse_push(frm, pc);
         frm.pse[frm.pse_tos].indent     = frm.pse[frm.pse_tos - 1].indent + indent_size;
         frm.pse[frm.pse_tos].indent_tmp = frm.pse[frm.pse_tos].indent;
         frm.pse[frm.pse_tos].indent_tab = frm.pse[frm.pse_tos].indent;
      }
      else if (pc->type == CT_SQL_EXEC)
      {
         frm.level++;
         indent_pse_push(frm, pc);
         frm.pse[frm.pse_tos].indent     = frm.pse[frm.pse_tos - 1].indent + indent_size;
         frm.pse[frm.pse_tos].indent_tmp = frm.pse[frm.pse_tos].indent;
      }
      else if (pc->type == CT_MACRO_OPEN)
      {
         frm.level++;
         indent_pse_push(frm, pc);
         frm.pse[frm.pse_tos].indent     = frm.pse[frm.pse_tos - 1].indent + indent_size;
         frm.pse[frm.pse_tos].indent_tmp = frm.pse[frm.pse_tos].indent;
         frm.pse[frm.pse_tos].indent_tab = frm.pse[frm.pse_tos].indent;
      }
      else if (pc->type == CT_MACRO_ELSE)
      {
         if (frm.pse[frm.pse_tos].type == CT_MACRO_OPEN)
         {
            indent_column_set(frm.pse[frm.pse_tos - 1].indent);
         }
      }
      else if (pc->type == CT_CASE)
      {
         /* Start a case - indent UO_indent_switch_case from the switch level */
         int tmp = frm.pse[frm.pse_tos].indent + cpd.settings[UO_indent_switch_case].n;

         indent_pse_push(frm, pc);

         frm.pse[frm.pse_tos].indent     = tmp;
         frm.pse[frm.pse_tos].indent_tmp = tmp - indent_size + cpd.settings[UO_indent_case_shift].n;
         frm.pse[frm.pse_tos].indent_tab = tmp;

         /* Always set on case statements */
         indent_column_set(frm.pse[frm.pse_tos].indent_tmp);

         /* comments before 'case' need to be aligned with the 'case' */
         chunk_t *pct = pc;
         while (((pct = chunk_get_prev_nnl(pct)) != NULL) &&
                chunk_is_comment(pct))
         {
            chunk_t *t2 = chunk_get_prev(pct);
            if (chunk_is_newline(t2))
            {
               pct->column        = frm.pse[frm.pse_tos].indent_tmp;
               pct->column_indent = pct->column;
            }
         }
      }
      else if (pc->type == CT_BREAK)
      {
         prev = chunk_get_prev_ncnl(pc);
         if ((prev != NULL) &&
             (prev->type == CT_BRACE_CLOSE) &&
             (prev->parent_type == CT_CASE))
         {
            /* This only affects the 'break', so no need for a stack entry */
            indent_column_set(prev->column);
         }
      }
      else if (pc->type == CT_LABEL)
      {
         /* Labels get sent to the left or backed up */
         if (cpd.settings[UO_indent_label].n > 0)
         {
            indent_column_set(cpd.settings[UO_indent_label].n);

            next = chunk_get_next(pc);   /* colon */
            next = chunk_get_next(next); /* possible statement */

            if ((next != NULL) && !chunk_is_newline(next) &&
                /* label (+ 2, because there is colon and space after it) must fit into indent */
                (cpd.settings[UO_indent_label].n + pc->len() + 2 <= frm.pse[frm.pse_tos].indent))
            {
               reindent_line(next, frm.pse[frm.pse_tos].indent);
            }
         }
         else
         {
            indent_column_set(frm.pse[frm.pse_tos].indent +
                              cpd.settings[UO_indent_label].n);
         }
      }
      else if (pc->type == CT_PRIVATE)
      {
         if (cpd.settings[UO_indent_access_spec_body].b)
         {
            int tmp = frm.pse[frm.pse_tos].indent + indent_size;

            indent_pse_push(frm, pc);

            frm.pse[frm.pse_tos].indent     = tmp;
            frm.pse[frm.pse_tos].indent_tmp = tmp - indent_size;
            frm.pse[frm.pse_tos].indent_tab = tmp;

            /* If we are indenting the body, then we must leave the access spec
             * indented at brace level
             */
            indent_column_set(frm.pse[frm.pse_tos].indent_tmp);
         }
         else
         {
            /* Access spec labels get sent to the left or backed up */
            if (cpd.settings[UO_indent_access_spec].n > 0)
            {
               indent_column_set(cpd.settings[UO_indent_access_spec].n);
            }
            else
            {
               indent_column_set(frm.pse[frm.pse_tos].indent +
                                 cpd.settings[UO_indent_access_spec].n);
            }
         }
      }
      else if (pc->type == CT_CLASS)
      {
         frm.level++;
         indent_pse_push(frm, pc);
         frm.pse[frm.pse_tos].indent     = frm.pse[frm.pse_tos - 1].indent + indent_size;
         frm.pse[frm.pse_tos].indent_tmp = frm.pse[frm.pse_tos].indent;
         frm.pse[frm.pse_tos].indent_tab = frm.pse[frm.pse_tos].indent;
      }
      else if ((pc->type == CT_CLASS_COLON) ||
               (pc->type == CT_CONSTR_COLON))
      {
         /* just indent one level */
         indent_pse_push(frm, pc);
         frm.pse[frm.pse_tos].indent     = frm.pse[frm.pse_tos - 1].indent_tmp + indent_size;
         frm.pse[frm.pse_tos].indent_tmp = frm.pse[frm.pse_tos].indent;
         frm.pse[frm.pse_tos].indent_tab = frm.pse[frm.pse_tos].indent;

         indent_column_set(frm.pse[frm.pse_tos].indent_tmp);

         if ((cpd.settings[UO_indent_class_colon].b && (pc->type == CT_CLASS_COLON)) ||
             (cpd.settings[UO_indent_constr_colon].b && (pc->type == CT_CONSTR_COLON)))
         {
            prev = chunk_get_prev(pc);
            if (chunk_is_newline(prev))
            {
               frm.pse[frm.pse_tos].indent += cpd.settings[UO_indent_ctor_init_leading].n;

               if (cpd.settings[UO_indent_ctor_init].n != 0)
               {
                  frm.pse[frm.pse_tos].indent     += cpd.settings[UO_indent_ctor_init].n;
                  frm.pse[frm.pse_tos].indent_tmp += cpd.settings[UO_indent_ctor_init].n;
                  frm.pse[frm.pse_tos].indent_tab += cpd.settings[UO_indent_ctor_init].n;
                  indent_column_set(frm.pse[frm.pse_tos].indent_tmp);
               }
            }
            else
            {
               if (cpd.settings[UO_indent_class_on_colon].b && (pc->type == CT_CLASS_COLON))
               {
                  frm.pse[frm.pse_tos].indent = pc->column;
               }
               else
               {
                  next = chunk_get_next(pc);
                  if ((next != NULL) && !chunk_is_newline(next))
                  {
                     frm.pse[frm.pse_tos].indent = next->column;
                  }
               }
            }
         }
      }
      else if ((pc->type == CT_PAREN_OPEN) ||
               (pc->type == CT_SPAREN_OPEN) ||
               (pc->type == CT_FPAREN_OPEN) ||
               (pc->type == CT_SQUARE_OPEN) ||
               (pc->type == CT_ANGLE_OPEN) ||
               (pc->type == CT_BRACE_OPEN && (pc->flags & PCF_IN_ARRAY_ASSIGN))  // issue #467 and test c/  02100
              )
      {
         /* Open parens and squares - never update indent_column, unless right
          * after a newline.
          */
         bool skipped = false;

         indent_pse_push(frm, pc);
         if (chunk_is_newline(chunk_get_prev(pc)) &&
             (pc->column != indent_column))
         {
            LOG_FMT(LINDENT, "%s[line %d]: %d] indent => %d [%s]\n",
                    __func__, __LINE__, pc->orig_line, indent_column, pc->text());
            reindent_line(pc, indent_column);
         }
         if (pc->type == CT_BRACE_OPEN && (pc->flags & PCF_IN_ARRAY_ASSIGN))
         {
            frm.pse[frm.pse_tos].indent = pc->next->column;  // issue #467 and test c/  02100
         }
         else
         {
            frm.pse[frm.pse_tos].indent = pc->column + pc->len();
         }

         if ((pc->type == CT_SQUARE_OPEN) && (cpd.lang_flags & LANG_D))
         {
            frm.pse[frm.pse_tos].indent_tab = frm.pse[frm.pse_tos].indent;
         }

         if (((pc->type == CT_FPAREN_OPEN) || (pc->type == CT_ANGLE_OPEN)) &&
             ((cpd.settings[UO_indent_func_call_param].b &&
               ((pc->parent_type == CT_FUNC_CALL) ||
                (pc->parent_type == CT_FUNC_CALL_USER)))
              ||
              (cpd.settings[UO_indent_func_proto_param].b &&
               ((pc->parent_type == CT_FUNC_PROTO) ||
                (pc->parent_type == CT_FUNC_CLASS_PROTO)))
              ||
              (cpd.settings[UO_indent_func_class_param].b &&
               ((pc->parent_type == CT_FUNC_CLASS_DEF) ||
                (pc->parent_type == CT_FUNC_CLASS_PROTO)))
              ||
              (cpd.settings[UO_indent_template_param].b &&
               (pc->parent_type == CT_TEMPLATE))
              ||
              (cpd.settings[UO_indent_func_ctor_var_param].b &&
               (pc->parent_type == CT_FUNC_CTOR_VAR))
              ||
              (cpd.settings[UO_indent_func_def_param].b &&
               (pc->parent_type == CT_FUNC_DEF))))
         {
            /* Skip any continuation indents */
            idx = frm.pse_tos - 1;
            while ((idx > 0) &&
                   (frm.pse[idx].type != CT_BRACE_OPEN) &&
                   (frm.pse[idx].type != CT_VBRACE_OPEN) &&
                   (frm.pse[idx].type != CT_PAREN_OPEN) &&
                   (frm.pse[idx].type != CT_FPAREN_OPEN) &&
                   (frm.pse[idx].type != CT_SPAREN_OPEN) &&
                   (frm.pse[idx].type != CT_SQUARE_OPEN) &&
                   (frm.pse[idx].type != CT_ANGLE_OPEN) &&
                   (frm.pse[idx].type != CT_CLASS_COLON) &&
                   (frm.pse[idx].type != CT_CONSTR_COLON) &&
                   (frm.pse[idx].type != CT_ASSIGN_NL))
            {
               idx--;
               skipped = true;
            }
            frm.pse[frm.pse_tos].indent = frm.pse[idx].indent + indent_size;
            if (cpd.settings[UO_indent_func_param_double].b)
            {
               frm.pse[frm.pse_tos].indent += indent_size;
            }
            frm.pse[frm.pse_tos].indent_tab = frm.pse[frm.pse_tos].indent;
         }

         else if ((chunk_is_str(pc, "(", 1) && !cpd.settings[UO_indent_paren_nl].b) ||
                  (chunk_is_str(pc, "<", 1) && !cpd.settings[UO_indent_paren_nl].b) || /* TODO: add indent_angle_nl? */
                  (chunk_is_str(pc, "[", 1) && !cpd.settings[UO_indent_square_nl].b))
         {
            next = chunk_get_next_nc(pc);
            if (chunk_is_newline(next))
            {
               int sub = 1;
               if ((frm.pse[frm.pse_tos - 1].type == CT_ASSIGN) ||
                   (frm.pse[frm.pse_tos - 1].type == CT_RETURN))
               {
                  sub = 2;
               }
               frm.pse[frm.pse_tos].indent     = frm.pse[frm.pse_tos - sub].indent + indent_size;
               frm.pse[frm.pse_tos].indent_tab = frm.pse[frm.pse_tos].indent;
               skipped                         = true;
            }
            else
            {
               if (next && !chunk_is_comment(next))
               {
                  if (next->type == CT_SPACE)
                  {
                     next = chunk_get_next_nc(next);
                  }
                  frm.pse[frm.pse_tos].indent = next->column;
               }
            }
         }

         if ((pc->type == CT_FPAREN_OPEN) &&
             chunk_is_newline(chunk_get_prev(pc)) &&
             !chunk_is_newline(chunk_get_next(pc)))
         {
            frm.pse[frm.pse_tos].indent = frm.pse[frm.pse_tos - 1].indent + indent_size;
            indent_column_set(frm.pse[frm.pse_tos].indent);
         }
         if ((cpd.settings[UO_indent_continue].n != 0) && (!skipped))
         {
            frm.pse[frm.pse_tos].indent = frm.pse[frm.pse_tos - 1].indent;
            if ((pc->level == pc->brace_level) &&
                ((pc->type == CT_FPAREN_OPEN) || (pc->type == CT_SPAREN_OPEN)))
            {
               //frm.pse[frm.pse_tos].indent += abs(cpd.settings[UO_indent_continue].n);
               //   frm.pse[frm.pse_tos].indent      = calc_indent_continue(frm, frm.pse_tos);
               //   frm.pse[frm.pse_tos].indent_cont = true;
               if ((cpd.settings[UO_use_indent_continue_only_once].b) &&
                   (frm.pse[frm.pse_tos].indent_cont) &&
                   (vardefcol != 0))
               {
                  // The value of the indentation for a continuation line is calculate
                  // differently if the line is:
                  //   a declaration :your case with QString fileName ...
                  //   an assigment  :your case with pSettings = new QSettings( ...
                  // At the second case the option value might be used twice:
                  //   at the assigment
                  //   at the function call (if present)
                  // If you want to prevent the double use of the option value
                  // you may use the new option :
                  //   use_indent_continue_only_once
                  // with the value "true".
                  // use/don't use indent_continue once Guy 2016-05-16

                  // if vardefcol isn't zero, use it
                  frm.pse[frm.pse_tos].indent = vardefcol;
               }
               else
               {
                  frm.pse[frm.pse_tos].indent      = calc_indent_continue(frm, frm.pse_tos);
                  frm.pse[frm.pse_tos].indent_cont = true;
               }
            }
         }
         frm.pse[frm.pse_tos].indent_tmp = frm.pse[frm.pse_tos].indent;
         frm.paren_count++;
      }
      else if ((pc->type == CT_ASSIGN) ||
               (pc->type == CT_IMPORT) ||
               (pc->type == CT_USING))
      {
         /**
          * if there is a newline after the '=' or the line starts with a '=',
          * just indent one level,
          * otherwise align on the '='.
          */
         if ((pc->type == CT_ASSIGN) && chunk_is_newline(chunk_get_prev(pc)))
         {
            frm.pse[frm.pse_tos].indent_tmp = frm.pse[frm.pse_tos].indent + indent_size;
            indent_column_set(frm.pse[frm.pse_tos].indent_tmp);
            LOG_FMT(LINDENT, "%s: %d] assign => %d [%s]\n",
                    __func__, pc->orig_line, indent_column, pc->text());
            reindent_line(pc, frm.pse[frm.pse_tos].indent_tmp);
         }

         next = chunk_get_next(pc);
         if (next != NULL)
         {
            indent_pse_push(frm, pc);
            if (cpd.settings[UO_indent_continue].n != 0)
            {
               frm.pse[frm.pse_tos].indent = frm.pse[frm.pse_tos - 1].indent;
               if ((pc->level == pc->brace_level) &&
                   ((pc->type != CT_ASSIGN) ||
                    ((pc->parent_type != CT_FUNC_PROTO) && (pc->parent_type != CT_FUNC_DEF))))
               {
                  //frm.pse[frm.pse_tos].indent += abs(cpd.settings[UO_indent_continue].n);
                  //   frm.pse[frm.pse_tos].indent      = calc_indent_continue(frm, frm.pse_tos);
                  //   frm.pse[frm.pse_tos].indent_cont = true;
                  if ((cpd.settings[UO_use_indent_continue_only_once].b) &&
                      (frm.pse[frm.pse_tos].indent_cont) &&
                      (vardefcol != 0))
                  {
                     // if vardefcol isn't zero, use it
                     frm.pse[frm.pse_tos].indent = vardefcol;
                  }
                  else
                  {
                     frm.pse[frm.pse_tos].indent      = calc_indent_continue(frm, frm.pse_tos);
                     vardefcol = frm.pse[frm.pse_tos].indent;                   // use the same variable for the next line
                     frm.pse[frm.pse_tos].indent_cont = true;
                  }
               }
            }
            else if (chunk_is_newline(next) || !cpd.settings[UO_indent_align_assign].b)
            {
               frm.pse[frm.pse_tos].indent = frm.pse[frm.pse_tos - 1].indent_tmp + indent_size;
               if (pc->type == CT_ASSIGN)
               {
                  frm.pse[frm.pse_tos].type       = CT_ASSIGN_NL;
                  frm.pse[frm.pse_tos].indent_tab = frm.pse[frm.pse_tos].indent;
               }
            }
            else
            {
               frm.pse[frm.pse_tos].indent = pc->column + pc->len() + 1;
            }
            frm.pse[frm.pse_tos].indent_tmp = frm.pse[frm.pse_tos].indent;
         }
      }
      else if ((pc->type == CT_RETURN) ||
               ((pc->type == CT_THROW) && (pc->parent_type == CT_NONE)))
      {
         /* don't count returns inside a () or [] */
         if (pc->level == pc->brace_level)
         {
            indent_pse_push(frm, pc);
            if (chunk_is_newline(chunk_get_next(pc)))
            {
               frm.pse[frm.pse_tos].indent = frm.pse[frm.pse_tos - 1].indent + indent_size;
            }
            else
            {
               frm.pse[frm.pse_tos].indent = frm.pse[frm.pse_tos - 1].indent + pc->len() + 1;
            }
            frm.pse[frm.pse_tos].indent_tmp = frm.pse[frm.pse_tos - 1].indent;
         }
      }
      else if ((pc->type == CT_OC_SCOPE) || (pc->type == CT_TYPEDEF))
      {
         indent_pse_push(frm, pc);
         // Issue # 405
         frm.pse[frm.pse_tos].indent     = frm.pse[frm.pse_tos - 1].indent;
         frm.pse[frm.pse_tos].indent_tmp = frm.pse[frm.pse_tos].indent;
#ifdef DEBUG
         LOG_FMT(LGUY, "(%d) ", __LINE__);
#endif
         LOG_FMT(LGUY, "%s: .indent=%d, .indent_tmp=%d\n",
                 __func__, frm.pse[frm.pse_tos].indent, frm.pse[frm.pse_tos].indent_tmp);
         if (cpd.settings[UO_indent_continue].n != 0)
         {
            //frm.pse[frm.pse_tos].indent = frm.pse[frm.pse_tos - 1].indent +
            //                              abs(cpd.settings[UO_indent_continue].n);
            frm.pse[frm.pse_tos].indent      = calc_indent_continue(frm, frm.pse_tos - 1);
            frm.pse[frm.pse_tos].indent_cont = true;
         }
         else
         {
            frm.pse[frm.pse_tos].indent = frm.pse[frm.pse_tos - 1].indent + indent_size;
         }
      }
<<<<<<< HEAD
      else if (pc->type == CT_WHERE_SPEC)
      {
         /* class indentation is ok already, just need to adjust func */
         /* TODO: make this configurable, obviously.. */
         if (pc->parent_type == CT_FUNC_DEF)
         {
            indent_column_set(frm.pse[frm.pse_tos].indent + 4);
         }
=======
      else if (pc->type == CT_C99_MEMBER)
      {
            // nothing to do
>>>>>>> 1e2f6655
      }
      else
      {
         /* anything else? */
      }

      /**
       * Handle shift expression continuation indenting
       */
      shiftcontcol = 0;
      if (cpd.settings[UO_indent_shift].b && !(pc->flags & PCF_IN_ENUM) &&
          pc->parent_type != CT_OPERATOR && pc->type != CT_COMMENT &&
          pc->type != CT_COMMENT_CPP && pc->type != CT_COMMENT_MULTI &&
          pc->type != CT_BRACE_OPEN &&
          pc->level > 0 && !chunk_is_blank(pc))
      {
         bool in_shift    = false;
         bool is_operator = false;

         /* Are we in such an expression? Go both forwards and backwards. */
         chunk_t *tmp = pc;
         do
         {
            if (tmp &&
                (chunk_is_str(tmp, "<<", 2) || chunk_is_str(tmp, ">>", 2)))
            {
               in_shift = true;

               tmp = chunk_get_prev_ncnl(tmp);
               if (tmp && tmp->type == CT_OPERATOR)
               {
                  is_operator = true;
               }

               break;
            }
            tmp = chunk_get_prev_ncnl(tmp);
         } while (!in_shift && tmp && tmp->type != CT_SEMICOLON &&
                  tmp->type != CT_BRACE_OPEN && tmp->type != CT_BRACE_CLOSE &&
                  tmp->type != CT_COMMA && tmp->type != CT_SPAREN_OPEN &&
                  tmp->type != CT_SPAREN_CLOSE);

         tmp = pc;
         do
         {
            tmp = chunk_get_next_ncnl(tmp);
            if (tmp &&
                (chunk_is_str(tmp, "<<", 2) || chunk_is_str(tmp, ">>", 2)))
            {
               in_shift = true;

               tmp = chunk_get_prev_ncnl(tmp);
               if (tmp && tmp->type == CT_OPERATOR)
               {
                  is_operator = true;
               }

               break;
            }
         } while (!in_shift && tmp && tmp->type != CT_SEMICOLON &&
                  tmp->type != CT_BRACE_OPEN && tmp->type != CT_BRACE_CLOSE &&
                  tmp->type != CT_COMMA && tmp->type != CT_SPAREN_OPEN &&
                  tmp->type != CT_SPAREN_CLOSE);

         chunk_t *prev_nonl = chunk_get_prev_ncnl(pc);
         chunk_t *prev2     = chunk_get_prev_nc(pc);

         if (prev_nonl &&
             (chunk_is_semicolon(prev_nonl) || prev_nonl->type == CT_BRACE_OPEN ||
              prev_nonl->type == CT_BRACE_CLOSE || prev_nonl->type == CT_VBRACE_CLOSE ||
              prev_nonl->type == CT_VBRACE_OPEN || prev_nonl->type == CT_CASE_COLON ||
              (prev_nonl->flags & PCF_IN_PREPROC) != (pc->flags & PCF_IN_PREPROC) ||
              prev_nonl->type == CT_COMMA ||
              is_operator))
         {
            in_shift = false;
         }

         if (prev2 && prev2->type == CT_NEWLINE && in_shift)
         {
            shiftcontcol                     = calc_indent_continue(frm, frm.pse_tos);
            frm.pse[frm.pse_tos].indent_cont = true;

            /* Work around the doubly increased indent in RETURNs and assignments */
            bool need_workaround = false;
            int  sub             = 0;
            for (int i = frm.pse_tos; i >= 0; i--)
            {
               if (frm.pse[i].type == CT_RETURN ||
                   frm.pse[i].type == CT_ASSIGN)
               {
                  need_workaround = true;
                  sub             = frm.pse_tos - i + 1;
                  break;
               }
            }

            if (need_workaround)
            {
               shiftcontcol = calc_indent_continue(frm, frm.pse_tos - sub);
            }
         }
      }

      /**
       * Handle variable definition continuation indenting
       */
      if ((vardefcol == 0) &&
          ((pc->type == CT_WORD) || (pc->type == CT_FUNC_CTOR_VAR)) &&
          ((pc->flags & PCF_IN_FCN_DEF) == 0) &&
          ((pc->flags & PCF_VAR_1ST_DEF) == PCF_VAR_1ST_DEF))
      {
         if (cpd.settings[UO_indent_continue].n != 0)
         {
            //vardefcol = frm.pse[frm.pse_tos].indent +
            //            abs(cpd.settings[UO_indent_continue].n);
            vardefcol                        = calc_indent_continue(frm, frm.pse_tos);
            frm.pse[frm.pse_tos].indent_cont = true;
         }
         else if (cpd.settings[UO_indent_var_def_cont].b ||
                  chunk_is_newline(chunk_get_prev(pc)))
         {
            vardefcol = frm.pse[frm.pse_tos].indent + indent_size;
         }
         else
         {
            vardefcol = pc->column;
            /* need to skip backward over any '*' */
            chunk_t *tmp = chunk_get_prev_nc(pc);
            while (chunk_is_token(tmp, CT_PTR_TYPE))
            {
               vardefcol = tmp->column;
               tmp       = chunk_get_prev_nc(tmp);
            }
         }
      }
      if (chunk_is_semicolon(pc) ||
          ((pc->type == CT_BRACE_OPEN) && (pc->parent_type == CT_FUNCTION)))
      {
         vardefcol = 0;
      }

      /**
       * Indent the line if needed
       */
      if (did_newline && !chunk_is_newline(pc) && (pc->len() != 0))
      {
         pc->column_indent = frm.pse[frm.pse_tos].indent_tab;

         if (frm.pse[frm.pse_tos].ip.ref)
         {
            pc->indent.ref   = frm.pse[frm.pse_tos].ip.ref;
            pc->indent.delta = frm.pse[frm.pse_tos].ip.delta;
         }

         LOG_FMT(LINDENT2, "%s: %d] %d/%d for %s\n",
                 __func__, pc->orig_line, pc->column_indent, indent_column, pc->text());

         /**
          * Check for special continuations.
          * Note that some of these could be done as a stack item like
          * everything else
          */

         prev = chunk_get_prev_ncnl(pc);
         next = chunk_get_next_ncnl(pc);

         bool do_vardefcol = false;
         if ((vardefcol > 0) &&
             (pc->level == pc->brace_level) &&
             prev &&
             ((prev->type == CT_COMMA) ||
              (prev->type == CT_TYPE) ||
              (prev->type == CT_PTR_TYPE) ||
              (prev->type == CT_WORD)))
         {
            chunk_t *tmp = pc;
            while (chunk_is_token(tmp, CT_PTR_TYPE))
            {
               tmp = chunk_get_next_ncnl(tmp);
            }
            if (tmp && (tmp->flags & PCF_VAR_DEF) &&
                ((tmp->type == CT_WORD) || (tmp->type == CT_FUNC_CTOR_VAR)))
            {
               do_vardefcol = true;
            }
         }

         if (pc->flags & PCF_DONT_INDENT)
         {
            /* no change */
         }
         else if ((pc->parent_type == CT_SQL_EXEC) &&
                  cpd.settings[UO_indent_preserve_sql].b)
         {
            reindent_line(pc, sql_col + (pc->orig_col - sql_orig_col));
            LOG_FMT(LINDENT, "Indent SQL: [%s] to %d (%d/%d)\n",
                    pc->text(), pc->column, sql_col, sql_orig_col);
         }
         else if (((pc->flags & PCF_STMT_START) == 0) &&
                  ((pc->type == CT_MEMBER) ||
                   (pc->type == CT_DC_MEMBER) ||
                   ((prev != NULL) &&
                    ((prev->type == CT_MEMBER) ||
                     (prev->type == CT_DC_MEMBER)))))
         {
            int tmp = cpd.settings[UO_indent_member].n + indent_column;
            LOG_FMT(LINDENT, "%s: %d] member => %d\n",
                    __func__, pc->orig_line, tmp);
            reindent_line(pc, tmp);
         }
         else if (do_vardefcol)
         {
            LOG_FMT(LINDENT, "%s: %d] Vardefcol => %d\n",
                    __func__, pc->orig_line, vardefcol);
            reindent_line(pc, vardefcol);
         }
         else if (shiftcontcol > 0)
         {
            LOG_FMT(LINDENT, "%s: %d] indent_shift => %d\n",
                    __func__, pc->orig_line, shiftcontcol);
            reindent_line(pc, shiftcontcol);
         }
         else if ((pc->type == CT_NAMESPACE) &&
                  cpd.settings[UO_indent_namespace].b &&
                  cpd.settings[UO_indent_namespace_single_indent].b &&
                  frm.pse[frm.pse_tos].ns_cnt)
         {
            LOG_FMT(LINDENT, "%s: %d] Namespace => %d\n",
                    __func__, pc->orig_line, frm.pse[frm.pse_tos].brace_indent);
            reindent_line(pc, frm.pse[frm.pse_tos].brace_indent);
         }
         else if ((pc->type == CT_STRING) && (prev != NULL) && (prev->type == CT_STRING) &&
                  cpd.settings[UO_indent_align_string].b)
         {
            int tmp = (xml_indent != 0) ? xml_indent : prev->column;

            LOG_FMT(LINDENT, "%s: %d] String => %d\n",
                    __func__, pc->orig_line, tmp);
            reindent_line(pc, tmp);
         }
         else if (chunk_is_comment(pc))
         {
            LOG_FMT(LINDENT, "%s: %d] comment => %d\n",
                    __func__, pc->orig_line, frm.pse[frm.pse_tos].indent_tmp);
            indent_comment(pc, frm.pse[frm.pse_tos].indent_tmp);
         }
         else if (pc->type == CT_PREPROC)
         {
            LOG_FMT(LINDENT, "%s: %d] pp-indent => %d [%s]\n",
                    __func__, pc->orig_line, indent_column, pc->text());
            reindent_line(pc, indent_column);
         }
         else if (chunk_is_paren_close(pc) || (pc->type == CT_ANGLE_CLOSE))
         {
            /* This is a big hack. We assume that since we hit a paren close,
             * that we just removed a paren open */
#ifdef DEBUG
            LOG_FMT(LGUY, "(%d) ", __LINE__);
#endif
            LOG_FMT(LGUY, "%s: indent_column is %d\n",
                    __func__, indent_column);
            if (frm.pse[frm.pse_tos + 1].type == c_token_t(pc->type - 1))
            {
               // Issue # 405
#ifdef DEBUG
               LOG_FMT(LGUY, "(%d) ", __LINE__);
#endif
               LOG_FMT(LGUY, "%s: [%d:%d] [%s:%s]\n",
                       __func__, pc->orig_line, pc->orig_col, pc->text(), get_token_name(pc->type));
               chunk_t *ck1 = frm.pse[frm.pse_tos + 1].pc;
               chunk_t *ck2 = chunk_get_prev(ck1);

               /* If the open paren was the first thing on the line or we are
               * doing mode 1, then put the close paren in the same column */
               if (chunk_is_newline(ck2) ||
                   (cpd.settings[UO_indent_paren_close].n == 1))
               {
#ifdef DEBUG
                  LOG_FMT(LGUY, "(%d) ", __LINE__);
#endif
                  LOG_FMT(LGUY, "%s: [%d:%d] indent_paren_close is 1\n",
                          __func__, ck2->orig_line, ck2->orig_col);
                  indent_column_set(ck1->column);
#ifdef DEBUG
                  LOG_FMT(LGUY, "(%d) ", __LINE__);
#endif
                  LOG_FMT(LGUY, "%s: [%d:%d] indent_column set to %d\n",
                          __func__, ck2->orig_line, ck2->orig_col, indent_column);
               }
               else
               {
                  if (cpd.settings[UO_indent_paren_close].n != 2)
                  {
                     // 0 or 1
#ifdef DEBUG
                     LOG_FMT(LGUY, "(%d) ", __LINE__);
#endif
                     LOG_FMT(LGUY, "%s: [%d:%d] indent_paren_close is 0 or 1\n",
                             __func__, ck2->orig_line, ck2->orig_col);
                     indent_column_set(frm.pse[frm.pse_tos + 1].indent_tmp);
#ifdef DEBUG
                     LOG_FMT(LGUY, "(%d) ", __LINE__);
#endif
                     LOG_FMT(LGUY, "%s: [%d:%d] indent_column set to %d\n",
                             __func__, ck2->orig_line, ck2->orig_col, indent_column);
                     pc->column_indent = frm.pse[frm.pse_tos + 1].indent_tab;
                     if (cpd.settings[UO_indent_paren_close].n == 1)
                     {
#ifdef DEBUG
                        LOG_FMT(LGUY, "(%d) ", __LINE__);
#endif
                        LOG_FMT(LGUY, "%s: [%d:%d] indent_paren_close is 1\n",
                                __func__, ck2->orig_line, ck2->orig_col);
                        indent_column--;
#ifdef DEBUG
                        LOG_FMT(LGUY, "(%d) ", __LINE__);
#endif
                        LOG_FMT(LGUY, "%s: [%d:%d] indent_column set to %d\n",
                                __func__, ck2->orig_line, ck2->orig_col, indent_column);
                     }
                  }
                  else
                  {
                     // 2
#ifdef DEBUG
                     LOG_FMT(LGUY, "(%d) ", __LINE__);
#endif
                     LOG_FMT(LGUY, "%s: [%d:%d] indent_paren_close is 2\n",
                             __func__, ck2->orig_line, ck2->orig_col);
                  }
               }
            }
            LOG_FMT(LINDENT, "%s: %d] cl paren => %d [%s]\n",
                    __func__, pc->orig_line, indent_column, pc->text());
            reindent_line(pc, indent_column);
         }
         else if (pc->type == CT_COMMA)
         {
            if (cpd.settings[UO_indent_comma_paren].b &&
                chunk_is_paren_open(frm.pse[frm.pse_tos].pc))
            {
               indent_column_set(frm.pse[frm.pse_tos].pc->column);
            }
            LOG_FMT(LINDENT, "%s: %d] comma => %d [%s]\n",
                    __func__, pc->orig_line, indent_column, pc->text());
            reindent_line(pc, indent_column);
         }
         else if (cpd.settings[UO_indent_func_const].n &&
                  (pc->type == CT_QUALIFIER) &&
                  (strncasecmp(pc->text(), "const", pc->len()) == 0) &&
                  ((next == NULL) ||
                   (next->type == CT_BRACED) ||
                   (next->type == CT_BRACE_OPEN) ||
                   (next->type == CT_NEWLINE) ||
                   (next->type == CT_SEMICOLON) ||
                   (next->type == CT_THROW) ||
                   (next->type == CT_VBRACE_OPEN)))
         {
            // indent const - void GetFoo(void)\n const\n { return (m_Foo); }
            indent_column_set(cpd.settings[UO_indent_func_const].n);
            LOG_FMT(LINDENT, "%s: %d] const => %d [%s]\n",
                    __func__, pc->orig_line, indent_column, pc->text());
            reindent_line(pc, indent_column);
         }
         else if (cpd.settings[UO_indent_func_throw].n &&
                  (pc->type == CT_THROW) &&
                  (pc->parent_type != CT_NONE))
         {
            // indent throw - void GetFoo(void)\n throw()\n { return (m_Foo); }
            indent_column_set(cpd.settings[UO_indent_func_throw].n);
            LOG_FMT(LINDENT, "%s: %d] throw => %d [%s]\n",
                    __func__, pc->orig_line, indent_column, pc->text());
            reindent_line(pc, indent_column);
         }
         else if (pc->type == CT_BOOL)
         {
            if (cpd.settings[UO_indent_bool_paren].b &&
                chunk_is_paren_open(frm.pse[frm.pse_tos].pc))
            {
               indent_column_set(frm.pse[frm.pse_tos].pc->column);
               if (cpd.settings[UO_indent_first_bool_expr].b)
               {
                  reindent_line(chunk_get_next(frm.pse[frm.pse_tos].pc),
                                indent_column + pc->len() + 1);
               }
            }
            LOG_FMT(LINDENT, "%s: %d] bool => %d [%s]\n",
                    __func__, pc->orig_line, indent_column, pc->text());
            reindent_line(pc, indent_column);
         }
         else
         {
<<<<<<< HEAD
            /* [Unity-only hack] Do nothing. We're using 'define' as CT_PP_IGNORE to avoid reformatting of complex and weird macros. Likewise leave indentation alone because probably also weird. */
            bool doit = true;
            for (chunk_t* i = prev; i; i = i->prev)
            {
               if (i->type == CT_PP_IGNORE)
               {
                  doit = false;
                  break;
               }
               else if (i->type != CT_PREPROC_BODY)
               {
                  break;
               }
            }

            if (doit && pc->column != indent_column)
            {

               LOG_FMT(LINDENT, "%s: %d] indent => %d [%s]\n",
                       __func__, pc->orig_line, indent_column, pc->str.c_str());
               reindent_line(pc, indent_column);
=======
            bool use_ident = true;
            int  ttidx     = frm.pse_tos;
            if (ttidx > 0)
            {
               //if (strcasecmp(get_token_name(frm.pse[ttidx].pc->parent_type), "FUNC_CALL") == 0)
               if ((frm.pse[ttidx].pc)->parent_type == CT_FUNC_CALL)
               {
                  LOG_FMT(LINDPC, "FUNC_CALL OK [%d]\n", __LINE__);
                  if (cpd.settings[UO_use_indent_func_call_param].b)
                  {
                     LOG_FMT(LINDPC, "use is true [%d]\n", __LINE__);
                  }
                  else
                  {
                     LOG_FMT(LINDPC, "use is false [%d]\n", __LINE__);
                     use_ident = false;
                  }
               }
            }
            if (pc->column != indent_column)
            {
               if (use_ident)
               {
                  LOG_FMT(LINDENT, "%s[line %d]: %d] indent => %d [%s]\n",
                          __func__, __LINE__, pc->orig_line, indent_column, pc->text());
                  reindent_line(pc, indent_column);
               }
               else
               {
                  // do not indent this line
                  LOG_FMT(LINDENT, "%s: %d] don't indent this line [%d]\n",
                          __func__, pc->orig_line, __LINE__);
               }
>>>>>>> 1e2f6655
            }
         }
         did_newline = false;

         if ((pc->type == CT_SQL_EXEC) ||
             (pc->type == CT_SQL_BEGIN) ||
             (pc->type == CT_SQL_END))
         {
            sql_col      = pc->column;
            sql_orig_col = pc->orig_col;
         }

         /* Handle indent for variable defs at the top of a block of code */
         if (pc->flags & PCF_VAR_TYPE)
         {
            if (!frm.pse[frm.pse_tos].non_vardef &&
                (frm.pse[frm.pse_tos].type == CT_BRACE_OPEN))
            {
               int tmp = indent_column;
               if (cpd.settings[UO_indent_var_def_blk].n > 0)
               {
                  tmp = cpd.settings[UO_indent_var_def_blk].n;
               }
               else
               {
                  tmp += cpd.settings[UO_indent_var_def_blk].n;
               }
               reindent_line(pc, tmp);
               LOG_FMT(LINDENT, "%s: %d] var_type indent => %d [%s]\n",
                       __func__, pc->orig_line, tmp, pc->text());
            }
         }
         else
         {
            if (pc != frm.pse[frm.pse_tos].pc)
            {
               frm.pse[frm.pse_tos].non_vardef = true;
            }
         }
      }

      /* if we hit a newline, reset indent_tmp */
      if (chunk_is_newline(pc) ||
          (pc->type == CT_COMMENT_MULTI) ||
          (pc->type == CT_COMMENT_CPP))
      {
         frm.pse[frm.pse_tos].indent_tmp = frm.pse[frm.pse_tos].indent;

         /**
          * Handle the case of a multi-line #define w/o anything on the
          * first line (indent_tmp will be 1 or 0)
          */
         if ((pc->type == CT_NL_CONT) &&
             (frm.pse[frm.pse_tos].indent_tmp <= indent_size))
         {
            frm.pse[frm.pse_tos].indent_tmp = indent_size + 1;
         }

         /* Get ready to indent the next item */
         did_newline = true;
      }

      /* Check for open XML tags "</..." */
      if (cpd.settings[UO_indent_xml_string].n > 0)
      {
         if (pc->type == CT_STRING)
         {
            if ((pc->len() > 4) &&
                (pc->str[1] == '<') &&
                (pc->str[2] != '/') &&
                (pc->str[pc->len() - 3] != '/'))
            {
               if (xml_indent <= 0)
               {
                  xml_indent = pc->column;
               }
               xml_indent += cpd.settings[UO_indent_xml_string].n;
            }
         }
      }

      if (!chunk_is_comment(pc) && !chunk_is_newline(pc))
      {
         prev = pc;
      }
      pc = chunk_get_next(pc);
   }
null_pc:

   /* Throw out any stuff inside a preprocessor - no need to warn */
   while ((frm.pse_tos > 0) && frm.pse[frm.pse_tos].in_preproc)
   {
      indent_pse_pop(frm, pc);
   }

   /* Throw out any VBRACE_OPEN at the end - implied with the end of file  */
   while ((frm.pse_tos > 0) && (frm.pse[frm.pse_tos].type == CT_VBRACE_OPEN))
   {
      indent_pse_pop(frm, pc);
   }

   for (idx = 1; idx <= frm.pse_tos; idx++)
   {
      LOG_FMT(LWARN, "%s:%d Unmatched %s\n",
              cpd.filename, frm.pse[idx].open_line,
              get_token_name(frm.pse[idx].type));
      cpd.error_count++;
   }

   quick_align_again();
   quick_indent_again();
} // indent_text


/**
 * returns true if forward scan reveals only single newlines or comments
 * stops when hits code
 * false if next thing hit is a closing brace, also if 2 newlines in a row
 */
static bool single_line_comment_indent_rule_applies(chunk_t *start)
{
   LOG_FUNC_ENTRY();
   chunk_t *pc      = start;
   int     nl_count = 0;

   if (!chunk_is_single_line_comment(pc))
   {
      return(false);
   }

   /* scan forward, if only single newlines and comments before next line of
    * code, we want to apply */
   while ((pc = chunk_get_next(pc)) != NULL)
   {
      if (chunk_is_newline(pc))
      {
         if ((nl_count > 0) || (pc->nl_count > 1))
         {
            return(false);
         }

         nl_count++;
      }
      else
      {
         nl_count = 0;
         if (!chunk_is_single_line_comment(pc))
         {
            /* here we check for things to run into that we wouldn't want to
             * indent the comment for. for example, non-single line comment,
             * closing brace */
            if (chunk_is_comment(pc) || chunk_is_closing_brace(pc))
            {
               return(false);
            }

            return(true);
         }
      }
   }

   return(false);
}


/**
 * REVISIT: This needs to be re-checked, maybe cleaned up
 *
 * Indents comments in a (hopefully) smart manner.
 *
 * There are two type of comments that get indented:
 *  - stand alone (ie, no tokens on the line before the comment)
 *  - trailing comments (last token on the line apart from a linefeed)
 *    + note that a stand-alone comment is a special case of a trailing
 *
 * The stand alone comments will get indented in one of three ways:
 *  - column 1:
 *    + There is an empty line before the comment AND the indent level is 0
 *    + The comment was originally in column 1
 *
 *  - Same column as trailing comment on previous line (ie, aligned)
 *    + if originally within TBD (3) columns of the previous comment
 *
 *  - syntax indent level
 *    + doesn't fit in the previous categories
 *
 * Options modify this behavior:
 *  - keep original column (don't move the comment, if possible)
 *  - keep relative column (move out the same amount as first item on line)
 *  - fix trailing comment in column TBD
 *
 * @param pc   The comment, which is the first item on a line
 * @param col  The column if this is to be put at indent level
 */
static void indent_comment(chunk_t *pc, int col)
{
   LOG_FUNC_ENTRY();
   chunk_t *nl;
   chunk_t *prev;

   LOG_FMT(LCMTIND, "%s: line %d, col %d, level %d: ", __func__,
           pc->orig_line, pc->orig_col, pc->level);

   /* force column 1 comment to column 1 if not changing them */
   if ((pc->orig_col == 1) && !cpd.settings[UO_indent_col1_comment].b &&
       ((pc->flags & PCF_INSERTED) == 0))
   {
      LOG_FMT(LCMTIND, "rule 1 - keep in col 1\n");
      reindent_line(pc, 1);
      return;
   }

   nl = chunk_get_prev(pc);

   /* outside of any expression or statement? */
   if (pc->level == 0)
   {
      if ((nl != NULL) && (nl->nl_count > 1))
      {
         LOG_FMT(LCMTIND, "rule 2 - level 0, nl before\n");
         reindent_line(pc, 1);
         return;
      }
   }

   prev = chunk_get_prev(nl);
   if (chunk_is_comment(prev) && (nl->nl_count == 1))
   {
      int coldiff = prev->orig_col - pc->orig_col;
      chunk_t *pp = chunk_get_prev(prev);

      /* Here we want to align comments that are relatively close one to another
       * but not when the previous comment is on the same line with a preproc */
      if ((coldiff <= 3) && (coldiff >= -3) && 
          !chunk_is_preproc(pp))
      {
         reindent_line(pc, prev->column);
         LOG_FMT(LCMTIND, "rule 3 - prev comment, coldiff = %d, now in %d\n",
                 coldiff, pc->column);
         return;
      }
   }

   /* check if special single line comment rule applies */
   if ((cpd.settings[UO_indent_sing_line_comments].n > 0) &&
       single_line_comment_indent_rule_applies(pc))
   {
      reindent_line(pc, col + cpd.settings[UO_indent_sing_line_comments].n);
      LOG_FMT(LCMTIND, "rule 4 - single line comment indent, now in %d\n", pc->column);
      return;
   }
   LOG_FMT(LCMTIND, "rule 5 - fall-through, stay in %d\n", col);

   reindent_line(pc, col);
} // indent_comment


/**
 * Scan to see if the whole file is covered by one #ifdef
 */
bool ifdef_over_whole_file()
{
   LOG_FUNC_ENTRY();
   chunk_t *pc;
   chunk_t *next;
   chunk_t *end_pp = NULL;

   int     stage = 0;

   /* the results for this file are cached */
   if (cpd.ifdef_over_whole_file)
   {
      return(cpd.ifdef_over_whole_file > 0);
   }

   for (pc = chunk_get_head(); pc != NULL; pc = chunk_get_next(pc))
   {
      if (chunk_is_comment(pc) || chunk_is_newline(pc))
      {
         continue;
      }

      if (stage == 0)
      {
         /* Check the first PP, make sure it is an #if type */
         if (pc->type != CT_PREPROC)
         {
            break;
         }
         next = chunk_get_next(pc);
         if ((next == NULL) || (next->type != CT_PP_IF))
         {
            break;
         }
         stage = 1;
      }
      else if (stage == 1)
      {
         /* Scan until a PP at level 0 is found - the close to the #if */
         if ((pc->type == CT_PREPROC) &&
             (pc->pp_level == 0))
         {
            stage  = 2;
            end_pp = pc;
         }
         continue;
      }
      else if (stage == 2)
      {
         /* We should only see the rest of the preprocessor */
         if ((pc->type == CT_PREPROC) ||
             ((pc->flags & PCF_IN_PREPROC) == 0))
         {
            stage = 0;
            break;
         }
      }
   }

   cpd.ifdef_over_whole_file = (stage == 2) ? 1 : -1;
   if (cpd.ifdef_over_whole_file > 0)
   {
      chunk_flags_set(end_pp, PCF_WF_ENDIF);
   }
   LOG_FMT(LNOTE, "The whole file is%s covered by a #IF\n",
           (cpd.ifdef_over_whole_file > 0) ? "" : " NOT");
   return(cpd.ifdef_over_whole_file > 0);
} // ifdef_over_whole_file


/**
 * Indent the preprocessor stuff from column 1.
 * FIXME: This is broken if there is a comment or escaped newline
 * between '#' and 'define'.
 */
void indent_preproc(void)
{
   LOG_FUNC_ENTRY();
   chunk_t *pc;
   chunk_t *next;
   int     pp_level;
   int     pp_level_sub = 0;

   /* Scan to see if the whole file is covered by one #ifdef */
   if (ifdef_over_whole_file())
   {
      pp_level_sub = 1;
   }

   for (pc = chunk_get_head(); pc != NULL; pc = chunk_get_next(pc))
   {
      if (pc->type != CT_PREPROC)
      {
         continue;
      }

      next = chunk_get_next_ncnl(pc);

      pp_level = pc->pp_level - pp_level_sub;
      if (pp_level < 0)
      {
         pp_level = 0;
      }

      /* Adjust the indent of the '#' */
      if (cpd.settings[UO_pp_indent].a & AV_ADD)
      {
         reindent_line(pc, 1 + pp_level * cpd.settings[UO_pp_indent_count].n);
      }
      else if (cpd.settings[UO_pp_indent].a & AV_REMOVE)
      {
         reindent_line(pc, 1);
      }

      /* Add spacing by adjusting the length */
      if ((cpd.settings[UO_pp_space].a != AV_IGNORE) && (next != NULL))
      {
         if (cpd.settings[UO_pp_space].a & AV_ADD)
         {
            int mult = cpd.settings[UO_pp_space_count].n;

            if (mult < 1)
            {
               mult = 1;
            }
            reindent_line(next, pc->column + pc->len() + (pp_level * mult));
         }
         else if (cpd.settings[UO_pp_space].a & AV_REMOVE)
         {
            reindent_line(next, pc->column + pc->len());
         }
      }

      /* Mark as already handled if not region stuff or in column 1 */
      if ((!cpd.settings[UO_pp_indent_at_level].b ||
           (pc->brace_level <= ((pc->parent_type == CT_PP_DEFINE) ? 1 : 0))) &&
          (pc->parent_type != CT_PP_REGION) &&
          (pc->parent_type != CT_PP_ENDREGION))
      {
         if (!cpd.settings[UO_pp_define_at_level].b ||
             (pc->parent_type != CT_PP_DEFINE))
         {
            chunk_flags_set(pc, PCF_DONT_INDENT);
         }
      }

      LOG_FMT(LPPIS, "%s: Indent line %d to %d (len %d, next->col %d)\n",
              __func__, pc->orig_line, 1 + pp_level, pc->len(),
              next ? next->column : -1);
   }
} // indent_preproc<|MERGE_RESOLUTION|>--- conflicted
+++ resolved
@@ -1671,7 +1671,10 @@
             frm.pse[frm.pse_tos].indent = frm.pse[frm.pse_tos - 1].indent + indent_size;
          }
       }
-<<<<<<< HEAD
+      else if (pc->type == CT_C99_MEMBER)
+      {
+            // nothing to do
+      }
       else if (pc->type == CT_WHERE_SPEC)
       {
          /* class indentation is ok already, just need to adjust func */
@@ -1680,11 +1683,6 @@
          {
             indent_column_set(frm.pse[frm.pse_tos].indent + 4);
          }
-=======
-      else if (pc->type == CT_C99_MEMBER)
-      {
-            // nothing to do
->>>>>>> 1e2f6655
       }
       else
       {
@@ -2078,29 +2076,6 @@
          }
          else
          {
-<<<<<<< HEAD
-            /* [Unity-only hack] Do nothing. We're using 'define' as CT_PP_IGNORE to avoid reformatting of complex and weird macros. Likewise leave indentation alone because probably also weird. */
-            bool doit = true;
-            for (chunk_t* i = prev; i; i = i->prev)
-            {
-               if (i->type == CT_PP_IGNORE)
-               {
-                  doit = false;
-                  break;
-               }
-               else if (i->type != CT_PREPROC_BODY)
-               {
-                  break;
-               }
-            }
-
-            if (doit && pc->column != indent_column)
-            {
-
-               LOG_FMT(LINDENT, "%s: %d] indent => %d [%s]\n",
-                       __func__, pc->orig_line, indent_column, pc->str.c_str());
-               reindent_line(pc, indent_column);
-=======
             bool use_ident = true;
             int  ttidx     = frm.pse_tos;
             if (ttidx > 0)
@@ -2120,6 +2095,21 @@
                   }
                }
             }
+
+            /* [Unity-only hack] Do nothing. We're using 'define' as CT_PP_IGNORE to avoid reformatting of complex and weird macros. Likewise leave indentation alone because probably also weird. */
+            for (chunk_t* i = prev; i; i = i->prev)
+            {
+               if (i->type == CT_PP_IGNORE)
+               {
+                  use_ident = false;
+                  break;
+               }
+               else if (i->type != CT_PREPROC_BODY)
+               {
+                  break;
+               }
+            }
+
             if (pc->column != indent_column)
             {
                if (use_ident)
@@ -2134,7 +2124,6 @@
                   LOG_FMT(LINDENT, "%s: %d] don't indent this line [%d]\n",
                           __func__, pc->orig_line, __LINE__);
                }
->>>>>>> 1e2f6655
             }
          }
          did_newline = false;
