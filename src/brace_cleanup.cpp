--- conflicted
+++ resolved
@@ -683,13 +683,9 @@
       LOG_FMT(LSTMT, "%s(%d): orig_line is %zu, reset expr on '%s'\n",
               __func__, __LINE__, pc->orig_line, pc->text());
    }
-<<<<<<< HEAD
-   else if (pc->type == CT_BRACE_CLOSE && !cpd.consumed && cpd.in_preproc != CT_PP_DEFINE)
-=======
    else if (  pc->type == CT_BRACE_CLOSE
            && !cpd.consumed
            && cpd.in_preproc != CT_PP_DEFINE)
->>>>>>> e7b19ac2
    {
       size_t file_pp_level = ifdef_over_whole_file() ? 1 : 0;
       if (!cpd.unc_off_used && pc->pp_level == file_pp_level)
