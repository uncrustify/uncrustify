--- conflicted
+++ resolved
@@ -10,13 +10,8 @@
 indent_text(): frm.pse_tos is , ...indent_tmp is 
 indent_text(): frm.pse_tos is , ...indent_tmp is 
 indent_text(): frm.pse_tos is , ...indent_tmp is 
-<<<<<<< HEAD
-indent_text(): orig_line is , orig_col is , {
+indent_text(): orig_line is , orig_col is , column is , for '{'
 [x:IN_STRUCT,IN_CLASS,PUNCTUATOR]
-=======
-indent_text(): orig_line is , orig_col is , column is , for '{'
-[x:IN_STRUCT,PUNCTUATOR]
->>>>>>> 353ffe33
 indent_text(): frm.pse_tos is , ...indent_tmp is 
 indent_text(): frm.pse_tos is , ...indent_tmp is 
 indent_pse_push(): orig_line is , pse_tos is , type is BRACE_OPEN, brace_level is , pc->level is 
@@ -289,13 +284,8 @@
 indent_text(): frm.pse_tos is , ...indent_tmp is 
 indent_text(): frm.pse_tos is , ...indent_tmp is 
 indent_text(): frm.pse_tos is , ...indent_tmp is 
-<<<<<<< HEAD
-indent_text(): orig_line is , orig_col is , {
+indent_text(): orig_line is , orig_col is , column is , for '{'
 [x:IN_STRUCT,IN_CLASS,PUNCTUATOR]
-=======
-indent_text(): orig_line is , orig_col is , column is , for '{'
-[x:IN_STRUCT,PUNCTUATOR]
->>>>>>> 353ffe33
 indent_text(): frm.pse_tos is , ...indent_tmp is 
 indent_text(): frm.pse_tos is , ...indent_tmp is 
 indent_pse_push(): orig_line is , pse_tos is , type is BRACE_OPEN, brace_level is , pc->level is 
