--- conflicted
+++ resolved
@@ -831,9 +831,6 @@
 # 2: Indent to the brace level.
 indent_paren_close              = 0        # unsigned number
 
-<<<<<<< HEAD
-# Controls the indent of a comma when inside a paren.If True, aligns under the open paren.
-=======
 # Controls the indent of the open paren of a function definition, if on it's own line.If True, indents the open paren
 indent_paren_after_func_def     = false    # false/true
 
@@ -844,7 +841,6 @@
 indent_paren_after_func_call    = false    # false/true
 
 # Controls the indent of a comma when inside a paren.If True, aligns under the open paren
->>>>>>> f451b4dd
 indent_comma_paren              = false    # false/true
 
 # Controls the indent of a BOOL operator when inside a paren.If True, aligns under the open paren.
