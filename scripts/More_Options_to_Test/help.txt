Usage:
uncrustify [options] [files ...]

If no input files are specified, the input is read from stdin
If reading from stdin, you should specify the language using -l
or specify a filename using --assume for automatic language detection.

If -F is used or files are specified on the command line,
the output filename is 'prefix/filename' + suffix

When reading from stdin or doing a single file via the '-f' option,
the output is dumped to stdout, unless redirected with -o FILE.

Errors are always dumped to stderr

The '-f' and '-o' options may not be used with '-F', '--replace' or '--no-backup'.
The '--prefix' and '--suffix' options may not be used with '--replace' or '--no-backup'.

Basic Options:
 -c CFG       : Use the config file CFG.
 -f FILE      : Process the single file FILE (output to stdout, use with -o).
 -o FILE      : Redirect stdout to FILE.
 -F FILE      : Read files to process from FILE, one filename per line (- is stdin).
 --check      : Do not output the new text, instead verify that nothing changes when
                the file(s) are processed.
                The status of every file is printed to stderr.
                The exit code is EXIT_SUCCESS if there were no changes, EXIT_FAILURE otherwise.
 files        : Files to process (can be combined with -F).
 --suffix SFX : Append SFX to the output filename. The default is '.uncrustify'
 --prefix PFX : Prepend PFX to the output filename path.
 --replace    : Replace source files (creates a backup).
 --no-backup  : Replace files, no backup. Useful if files are under source control.
 --if-changed : Write to stdout (or create output FILE) only if a change was detected.
 --mtime      : Preserve mtime on replaced files.
 -l           : Language override: C, CPP, D, CS, JAVA, PAWN, OC, OC+, VALA.
 -t           : Load a file with types (usually not needed).
 -q           : Quiet mode - no output on stderr (-L will override).
 --frag       : Code fragment, assume the first line is indented correctly.
 --assume FN  : Uses the filename FN for automatic language detection if reading
                from stdin unless -l is specified.

Config/Help Options:
 -h -? --help --usage     : Print this message and exit.
 --version                : Print the version and exit.
 --show-config            : Print out option documentation and exit.
 --update-config          : Output a new config file. Use with -o FILE.
 --update-config-with-doc : Output a new config file. Use with -o FILE.
 --universalindent        : Output a config file for Universal Indent GUI.
 --detect                 : Detects the config from a source file. Use with '-f FILE'.
                            Detection is fairly limited.
 --set <option>=<value>   : Sets a new value to a config option.

Debug Options:
 -p FILE      : Dump debug info to a file.
 -L SEV       : Set the log severity (see log_levels.h; note 'A' = 'all')
 -s           : Show the log severity in the logs.
 --decode     : Decode remaining args (chunk flags) and exit.

Usage Examples
cat foo.d | uncrustify -q -c my.cfg -l d
uncrustify -c my.cfg -f foo.d
uncrustify -c my.cfg -f foo.d -L0-2,20-23,51
uncrustify -c my.cfg -f foo.d -o foo.d
uncrustify -c my.cfg foo.d
uncrustify -c my.cfg --replace foo.d
uncrustify -c my.cfg --no-backup foo.d
uncrustify -c my.cfg --prefix=out -F files.txt

Note: Use comments containing ' *INDENT-OFF*' and ' *INDENT-ON*' to disable
      processing of parts of the source file (these can be overridden with
      enable_processing_cmt and disable_processing_cmt).

<<<<<<< HEAD
There are currently 599 options and minimal documentation.
=======
There are currently 601 options and minimal documentation.
>>>>>>> 353ffe33
Try UniversalIndentGUI and good luck.
<|MERGE_RESOLUTION|>--- conflicted
+++ resolved
@@ -70,9 +70,5 @@
       processing of parts of the source file (these can be overridden with
       enable_processing_cmt and disable_processing_cmt).
 
-<<<<<<< HEAD
-There are currently 599 options and minimal documentation.
-=======
-There are currently 601 options and minimal documentation.
->>>>>>> 353ffe33
+There are currently 603 options and minimal documentation.
 Try UniversalIndentGUI and good luck.
