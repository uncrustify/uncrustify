language: cpp
sudo: false

<<<<<<< HEAD
env:
  matrix:
    # - COMPILER=clang
    # - COMPILER=clang-3.8
    - COMPILER=gcc-5
    - COMPILER=gcc-5 BUILD_TYPE=release
    - COMPILER=gcc-5 BUILD_TYPE=asan
    # - COMPILER=gcc-5 BUILD_TYPE=ubsan
    # - BUILD_TYPE=coverage
=======
matrix:
  include:
    - env: BUILD_TYPE=debug
    - env: BUILD_TYPE=release

    # GCC 6
    - env: C_COMPILER=gcc-6 CXX_COMPILER=g++-6
      addons:
        apt:
          sources:
            - ubuntu-toolchain-r-test
          packages:
            - gcc-6
            - g++-6

    # Clang 3.8 address sanitizer
    - env: BUILD_TYPE=asan C_COMPILER=clang-3.8 CXX_COMPILER=clang++-3.8
      addons:
        apt:
          sources:
            - ubuntu-toolchain-r-test
            - llvm-toolchain-precise-3.8
          packages:
            - clang-3.8

    # mingw-w64 Win64 cross-compile
    - env: BUILD_TYPE=cross C_COMPILER=x86_64-w64-mingw32-gcc CXX_COMPILER=x86_64-w64-mingw32-g++
      addons:
        apt:
          packages:
            - mingw-w64
            - binutils-mingw-w64
            - binutils-mingw-w64-i686
            - binutils-mingw-w64-x86-64
            - gcc-mingw-w64
            - gcc-mingw-w64-i686
            - gcc-mingw-w64-x86-64
            - g++-mingw-w64
            - g++-mingw-w64-i686
            - g++-mingw-w64-x86-64
>>>>>>> 0f5a5577

branches:
  only:
  - master

<<<<<<< HEAD
addons:
  apt:
    sources:
    - ubuntu-toolchain-r-test
    packages:
    - gcc-5
    - g++-5

=======
>>>>>>> 0f5a5577
before_install:
  - if [ -n "${C_COMPILER}" ]; then export CC="${C_COMPILER}"; fi
  - if [ -n "${CXX_COMPILER}" ]; then export CXX="${CXX_COMPILER}"; fi
  - ${CXX} --version
  - cmake --version
  - mkdir build
  - cd build

before_script:
  # to stop the script after an error/warning
  - set -e
  - |-
    case "${BUILD_TYPE}" in
      "coverage")
        cmake -DCMAKE_BUILD_TYPE=Debug -DBUILD_COVERAGE=ON ..
        ;;
      "asan")
        cmake -DCMAKE_BUILD_TYPE=Debug -DENABLE_SANITIZER=address ..
        ;;
      "ubsan")
        cmake -DCMAKE_BUILD_TYPE=Debug -DENABLE_SANITIZER=undefined ..
        ;;
      "cross")
        cmake -DCMAKE_BUILD_TYPE=Release -DCMAKE_TOOLCHAIN_FILE=../cmake/Toolchain-mingw64.cmake -DCMAKE_EXE_LINKER_FLAGS="-static -s" ..
        ;;
      "release")
        cmake -DCMAKE_BUILD_TYPE=Release ..
        ;;
      *)
        cmake ..
        ;;
    esac


script:
  - make VERBOSE=1
  - if [ "x${BUILD_TYPE}" != "xcross" ]; then ctest -V; fi
    # test if all the sources are conform to the forUncrustifySources.cfg config file
  - if [ "x${BUILD_TYPE}" == "xrelease" ]; then cd ../; ./scripts/Run_uncrustify_for_sources.sh; fi
    # test if uncrustify runs for (some) command line options
  - if [ "x${BUILD_TYPE}" == "xrelease" ]; then ./scripts/Test_more_Options.sh; fi
#  - /home/travis/build/uncrustify/uncrustify/build/uncrustify -c /home/travis/build/uncrustify/uncrustify/tests/config/mono.cfg -f /home/travis/build/uncrustify/uncrustify/tests/input/cs/simple.cs -L A<|MERGE_RESOLUTION|>--- conflicted
+++ resolved
@@ -1,31 +1,20 @@
 language: cpp
 sudo: false
 
-<<<<<<< HEAD
-env:
-  matrix:
-    # - COMPILER=clang
-    # - COMPILER=clang-3.8
-    - COMPILER=gcc-5
-    - COMPILER=gcc-5 BUILD_TYPE=release
-    - COMPILER=gcc-5 BUILD_TYPE=asan
-    # - COMPILER=gcc-5 BUILD_TYPE=ubsan
-    # - BUILD_TYPE=coverage
-=======
 matrix:
   include:
     - env: BUILD_TYPE=debug
     - env: BUILD_TYPE=release
 
-    # GCC 6
-    - env: C_COMPILER=gcc-6 CXX_COMPILER=g++-6
+    # GCC 5
+    - env: C_COMPILER=gcc-5 CXX_COMPILER=g++-5
       addons:
         apt:
           sources:
             - ubuntu-toolchain-r-test
           packages:
-            - gcc-6
-            - g++-6
+            - gcc-5
+            - g++-5
 
     # Clang 3.8 address sanitizer
     - env: BUILD_TYPE=asan C_COMPILER=clang-3.8 CXX_COMPILER=clang++-3.8
@@ -52,23 +41,11 @@
             - g++-mingw-w64
             - g++-mingw-w64-i686
             - g++-mingw-w64-x86-64
->>>>>>> 0f5a5577
 
 branches:
   only:
   - master
 
-<<<<<<< HEAD
-addons:
-  apt:
-    sources:
-    - ubuntu-toolchain-r-test
-    packages:
-    - gcc-5
-    - g++-5
-
-=======
->>>>>>> 0f5a5577
 before_install:
   - if [ -n "${C_COMPILER}" ]; then export CC="${C_COMPILER}"; fi
   - if [ -n "${CXX_COMPILER}" ]; then export CXX="${CXX_COMPILER}"; fi
